image: ubuntu:xenial

pipelines:
  default:
    - step:
        script:
          - apt-get update
<<<<<<< HEAD
          - apt-get -y install cmake build-essential lcov curl mercurial ruby-dev swig
=======
          - apt-get -y install cmake build-essential lcov curl mercurial cppcheck
>>>>>>> 437ca7b4
          - gcc -v
          - g++ -v
          # Static checking before building - fail fast
          - sh tools/code_check.sh
          # Ignition cmake
          - echo "deb http://packages.osrfoundation.org/gazebo/ubuntu-prerelease xenial main" > /etc/apt/sources.list.d/gazebo-prerelease.list
          - apt-key adv --keyserver hkp://p80.pool.sks-keyservers.net:80 --recv-keys D2486D2DD83DB69272AFE98867170598AF249743
          - apt-get update
          - apt-get -y install
            libignition-cmake-dev
          # Ignition math
          - mkdir build
          - cd build
          - cmake .. -DCMAKE_BUILD_TYPE=coverage
          - make
          - make test
          - make coverage
          - bash <(curl -s https://codecov.io/bash)
          - make install
          # Examples
          - cd ..
          - cd examples
          - mkdir build
          - cd build
          - cmake ..
          - make
          - ./graph_example<|MERGE_RESOLUTION|>--- conflicted
+++ resolved
@@ -5,11 +5,7 @@
     - step:
         script:
           - apt-get update
-<<<<<<< HEAD
-          - apt-get -y install cmake build-essential lcov curl mercurial ruby-dev swig
-=======
-          - apt-get -y install cmake build-essential lcov curl mercurial cppcheck
->>>>>>> 437ca7b4
+          - apt-get -y install cmake build-essential lcov curl mercurial cppcheck ruby-dev swig
           - gcc -v
           - g++ -v
           # Static checking before building - fail fast
