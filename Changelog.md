## Gazebo Sim 7.x

### Gazebo Sim 7.X.X (20XX-XX-XX)

### Gazebo Sim 7.1.0 (2022-11-10)

1. Allow SDF model to be constructed in a single shot
    * [Pull request #1560](https://github.com/gazebosim/gz-sim/pull/1560)

1. Allow loading a model SDF file in the Server class
    * [Pull request #1775](https://github.com/gazebosim/gz-sim/pull/1775)

1. Address flaky UNIT_Gui_TEST
    * [Pull request #1776](https://github.com/gazebosim/gz-sim/pull/1776)

1. Change name of nameFilter of saveDialog to "SDF files"
    * [Pull request #1774](https://github.com/gazebosim/gz-sim/pull/1774)

1. Acoustic comms : Packet collision timeout
    * [Pull request #1755](https://github.com/gazebosim/gz-sim/pull/1755)

1. Fix typo in include inside Export.hh
    * [Pull request #1778](https://github.com/gazebosim/gz-sim/pull/1778)

1. Towards Green CI
    * [Pull request #1771](https://github.com/gazebosim/gz-sim/pull/1771)

1. Refactor: Trajectory loading seperated into external function
    * [Pull request #1744](https://github.com/gazebosim/gz-sim/pull/1744)

1. Add pybind11 module as MODULE
    * [Pull request #1763](https://github.com/gazebosim/gz-sim/pull/1763)

1. Clarify errors when plugins fail to load
    * [Pull request #1727](https://github.com/gazebosim/gz-sim/pull/1727)

1. Fix tutorial for `blender_sdf_exporter`
    * [Pull request #1718](https://github.com/gazebosim/gz-sim/pull/1718)

1. Cherry pick acoustic comms to gz-sim7
    * [Pull request #1704](https://github.com/gazebosim/gz-sim/pull/1704)

1. Update tutorial for `blender_distort_meshes`
    * [Pull request #1719](https://github.com/gazebosim/gz-sim/pull/1719)

1. Removes Actor Visuals When They Are Despawned
    * [Pull request #1697](https://github.com/gazebosim/gz-sim/pull/1697)

1. Update examples to used gazebosim
    * [Pull request #1726](https://github.com/gazebosim/gz-sim/pull/1726)

1. Merge forward 6 to 7, 2022-10-21
    * [Pull request #1768](https://github.com/gazebosim/gz-sim/pull/1768)

1. Merge forward 6 to 7, 2022-10-06
    * [Pull request #1676](https://github.com/gazebosim/gz-sim/pull/1676)

1. Add information about <topic> system paramter
    * [Pull request #1671](https://github.com/gazebosim/gz-sim/pull/1671)

1. Adding tests for hydrodynamics
    * [Pull request #1617](https://github.com/gazebosim/gz-sim/pull/1617)

1. Fix Windows and Doxygen
    * [Pull request #1643](https://github.com/gazebosim/gz-sim/pull/1643)

1. Merge forward 3 to 6, 2022-08-16
    * [Pull request #1651](https://github.com/gazebosim/gz-sim/pull/1651)

1. Add support for specifying log record period
    * [Pull request #1636](https://github.com/gazebosim/gz-sim/pull/1636)

1. Common widget GzColor replacement
    * [Pull request #1530](https://github.com/gazebosim/gz-sim/pull/1530)

1. Replace plotIcon in ComponentInspector with GzPlotIcon
    * [Pull request #1638](https://github.com/gazebosim/gz-sim/pull/1638)

1. Component Inspector with common widget pose plotting
    * [Pull request #1607](https://github.com/gazebosim/gz-sim/pull/1607)

1. Change CODEOWNERS and maintainer to Michael
    * [Pull request #1644](https://github.com/gazebosim/gz-sim/pull/1644)

1. Replace pose in ViewAngle with GzPose
    * [Pull request #1641](https://github.com/gazebosim/gz-sim/pull/1641)

### Gazebo Sim 7.0.0 (2022-09-27)

1. Fix some warnings in visualize_lidar.sdf
    * [Pull request #1702](https://github.com/gazebosim/gz-sim/pull/1702)

1. Lock step video recording is broken, disabling
    * [Pull request #1707](https://github.com/gazebosim/gz-sim/pull/1707)

1. Add code quotes to TestFixture.hh
    * [Pull request #1723](https://github.com/gazebosim/gz-sim/pull/1723)

1. Update URL in tutorial for `python_interfaces`
    * [Pull request #1721](https://github.com/gazebosim/gz-sim/pull/1721)

1. Rename python library as gz.sim7
    * [Pull request #1716](https://github.com/gazebosim/gz-sim/pull/1716)

1. Fix documentation on visibility.sdf
    * [Pull request #1703](https://github.com/gazebosim/gz-sim/pull/1703)

1. Fix display of Pose3d and Vector3d
    * [Pull request #1680](https://github.com/gazebosim/gz-sim/pull/1680)

1. Use RTLD_NODELETE=true when loading libraries
    * [Pull request #1649](https://github.com/gazebosim/gz-sim/pull/1649)

1. Update headers for missing transitive includes
    * [Pull request #1566](https://github.com/gazebosim/gz-sim/pull/1566)

1. Add topic parameter to thrust plugin
    * [Pull request #1681](https://github.com/gazebosim/gz-sim/pull/1681)

1. Remove unused function
    * [Pull request #1678](https://github.com/gazebosim/gz-sim/pull/1678)

1. Fixed python build in gz-sim7
    * [Pull request #1667](https://github.com/gazebosim/gz-sim/pull/1667)

1. Fix Windows and Doxygen
    * [Pull request #1643](https://github.com/gazebosim/gz-sim/pull/1643)

1. Fix gz_TEST paths
    * [Pull request #1675](https://github.com/gazebosim/gz-sim/pull/1675)

1. Fix two tests
    * [Pull request #1674](https://github.com/gazebosim/gz-sim/pull/1674)

1. Add Metal support to Gazebo for macOS
    * [Pull request #1225](https://github.com/gazebosim/gz-sim/pull/1225)

1. Add information about <topic> system paramter
    * [Pull request #1671](https://github.com/gazebosim/gz-sim/pull/1671)

1. Adding tests for hydrodynamics
    * [Pull request #1617](https://github.com/gazebosim/gz-sim/pull/1617)

1. Fix Windows and Doxygen
    * [Pull request #1643](https://github.com/gazebosim/gz-sim/pull/1643)

1. Introduces new mesh formats to the drag&drop err
    * [Pull request #1653](https://github.com/gazebosim/gz-sim/pull/1653)

1. Add support for specifying log record period
    * [Pull request #1636](https://github.com/gazebosim/gz-sim/pull/1636)

1. Common widget GzColor replacement
    * [Pull request #1530](https://github.com/gazebosim/gz-sim/pull/1530)

1. Add option to disable building python bindings
    * [Pull request #1637](https://github.com/gazebosim/gz-sim/pull/1637)

1. Replace plotIcon in ComponentInspector with GzPlotIcon
    * [Pull request #1638](https://github.com/gazebosim/gz-sim/pull/1638)

1. Component Inspector with common widget pose plotting
    * [Pull request #1607](https://github.com/gazebosim/gz-sim/pull/1607)

1. 🕐 Tock: Remove Fortress deprecations
    * [Pull request #1605](https://github.com/gazebosim/gz-sim/pull/1605)

1. Change CODEOWNERS and maintainer to Michael
    * [Pull request #1644](https://github.com/gazebosim/gz-sim/pull/1644)

1. Replace pose in ViewAngle with GzPose
    * [Pull request #1641](https://github.com/gazebosim/gz-sim/pull/1641)

1. Update gz-sensors branch in example
    * [Pull request #1634](https://github.com/gazebosim/gz-sim/pull/1634)

1. Deprecations, ign -> gz
    * [Pull request #1631](https://github.com/gazebosim/gz-sim/pull/1631)

1. Migrate config and log directories
    * [Pull request #1629](https://github.com/gazebosim/gz-sim/pull/1629)

1. ign to gz
    * [Pull request #1630](https://github.com/gazebosim/gz-sim/pull/1630)

1. Just the ABI breaking parts of #1560
    * [Pull request #1624](https://github.com/gazebosim/gz-sim/pull/1624)

1. Supply spherical coords when loading DEMs
    * [Pull request #1556](https://github.com/gazebosim/gz-sim/pull/1556)

1. Bump actions dependencies to Ogre 2.3
    * [Pull request #1620](https://github.com/gazebosim/gz-sim/pull/1620)

1. Install gz packages instead of ignition
    * [Pull request #1614](https://github.com/gazebosim/gz-sim/pull/1614)

1. Use stepping field in message
    * [Pull request #1612](https://github.com/gazebosim/gz-sim/pull/1612)

1. Don't use 'EachNew' in ForceTorque PreUpdate function
    * [Pull request #1523](https://github.com/gazebosim/gz-sim/pull/1523)

1. Test case for simulation reset with detachable joints
    * [Pull request #1511](https://github.com/gazebosim/gz-sim/pull/1511)

1. Fix Python bindings
    * [Pull request #1606](https://github.com/gazebosim/gz-sim/pull/1606)

1. ign -> gz Provisional Finale: Source Migration : gz-sim
    * [Pull request #1591](https://github.com/gazebosim/gz-sim/pull/1591)

1. ign -> gz CMake, Python, Partial Source, and File Migrations : gz-sim
    * [Pull request #1589](https://github.com/gazebosim/gz-sim/pull/1589)

1. Tutorial for mesh distortion in Blender Python
    * [Pull request #1401](https://github.com/gazebosim/gz-sim/pull/1401)

1. Use new has connections function
    * [Pull request #1528](https://github.com/gazebosim/gz-sim/pull/1528)

1. Fix compilation of scene broadcaster test
    * [Pull request #1599](https://github.com/gazebosim/gz-sim/pull/1599)

1. Restore CXX_STANDARD 17
    * [Pull request #1586](https://github.com/gazebosim/gz-sim/pull/1586)

1. ign -> gz Shared Lib Migration : gz-sim
    * [Pull request #1535](https://github.com/gazebosim/gz-sim/pull/1535)

1. Garden: fix windows CI build
    * [Pull request #1578](https://github.com/gazebosim/gz-sim/pull/1578)

1. Implement system Reset interface for Sensors and SceneBroadcaster
    * [Pull request #1355](https://github.com/gazebosim/gz-sim/pull/1355)

1. ign -> gz Partial Docs Migration and Project Name Followups : gz-sim
    * [Pull request #1558](https://github.com/gazebosim/gz-sim/pull/1558)

1. Update GoogleTest to latest version
    * [Pull request #1559](https://github.com/gazebosim/gz-sim/pull/1559)

1. Rename CMake project to gz
    * [Pull request #1527](https://github.com/gazebosim/gz-sim/pull/1527)

1. Detect gz program instead of using CMake module to check for gz-tools
    * [Pull request #1557](https://github.com/gazebosim/gz-sim/pull/1557)

1. ign -> gz CLI Migration : gz-sim
    * [Pull request #1533](https://github.com/gazebosim/gz-sim/pull/1533)

1. Use new Joint APIs for Parent/Child name
    * [Pull request #1548](https://github.com/gazebosim/gz-sim/pull/1548)

1. Expose rendering teardown event
    * [Pull request #1539](https://github.com/gazebosim/gz-sim/pull/1539)

1. Add QML Debugging support
    * [Pull request #1503](https://github.com/gazebosim/gz-sim/pull/1503)

1. [ign -> gz] CMake functions
    * [Pull request #1542](https://github.com/gazebosim/gz-sim/pull/1542)

1. ign -> gz Macro Migration : gz-sim
    * [Pull request #1520](https://github.com/gazebosim/gz-sim/pull/1520)

1. Allow rendering to be forced externally
    * [Pull request #1475](https://github.com/gazebosim/gz-sim/pull/1475)

1. Apply shininess value to visuals
    * [Pull request #1483](https://github.com/gazebosim/gz-sim/pull/1483)

1. ign -> gz Environment Variable Migration
    * [Pull request #1518](https://github.com/gazebosim/gz-sim/pull/1518)

1. More missing math includes and math::clock fixes
    * [Pull request #1526](https://github.com/gazebosim/gz-sim/pull/1526)

1. Rename ignition to gz in #1519.
    * [Pull request #1519](https://github.com/gazebosim/gz-sim/pull/1519)

1. Use pose multiplication instead of subtraction
    * [Pull request #1521](https://github.com/gazebosim/gz-sim/pull/1521)

1. Add missing gz-math includes
    * [Pull request #1525](https://github.com/gazebosim/gz-sim/pull/1525)

1. [ign ➡️  gz] Logo, docs, tools
    * [Pull request #1517](https://github.com/gazebosim/gz-sim/pull/1517)

1. Remove ign-rendering SetTime hack
    * [Pull request #1514](https://github.com/gazebosim/gz-sim/pull/1514)

1. ign -> gz: namespaces, .gz directory
    * [Pull request #1496](https://github.com/gazebosim/gz-sim/pull/1496)

1. Update documentation in the linear battery plugin example.
    * [Pull request #1500](https://github.com/gazebosim/gz-sim/pull/1500)

1. Use gz/sim/test_config
    * [Pull request #1498](https://github.com/gazebosim/gz-sim/pull/1498)

1. Quality of life improvements for examples_build test
    * [Pull request #1493](https://github.com/gazebosim/gz-sim/pull/1493)

1. Update test log for gz components
    * [Pull request #1477](https://github.com/gazebosim/gz-sim/pull/1477)

1. Migrate CMake files
    * [Pull request #1477](https://github.com/gazebosim/gz-sim/pull/1477)

1. Migrate sources in src, test, examples, and include
    * [Pull request #1477](https://github.com/gazebosim/gz-sim/pull/1477)

1. Create redirection aliases
    * [Pull request #1477](https://github.com/gazebosim/gz-sim/pull/1477)

1. Move header files with git mv
    * [Pull request #1477](https://github.com/gazebosim/gz-sim/pull/1477)

1. Implement reset interface in the physics system
    * [Pull request #1327](https://github.com/gazebosim/gz-sim/pull/1327)

1. Use uint64_t with gazebo-entity user dataa
    * [Pull request #1451](https://github.com/gazebosim/gz-sim/pull/1451)

1. Depend on math7 and remove Bionic packages
    * [Pull request #1446](https://github.com/gazebosim/gz-sim/pull/1446)

1. Used Light ign-msgs is_light_off
    * [Pull request #1449](https://github.com/gazebosim/gz-sim/pull/1449)

1. Use message field visualize_visual
    * [Pull request #1453](https://github.com/gazebosim/gz-sim/pull/1453)

1. Tweaks to python docs
    * [Pull request #1448](https://github.com/gazebosim/gz-sim/pull/1448)

1. Use utils instead of ign-cmake utilities
    * [Pull request #1446](https://github.com/gazebosim/gz-sim/pull/1446)

    * [Pull request #1379](https://github.com/gazebosim/gz-sim/pull/1379)

1. Remove internal python bindings for sdformat
    * [Pull request #1447](https://github.com/gazebosim/gz-sim/pull/1447)

1. Bumps in garden : ign-utils2, ign-plugin2
    * [Pull request #1444](https://github.com/gazebosim/gz-sim/pull/1444)

1. Fix deprecation warnings for ModelPhotoShoot
    * [Pull request #1437](https://github.com/gazebosim/gz-sim/pull/1437)

1. Remove unused View::Clone method
    * [Pull request #1440](https://github.com/gazebosim/gz-sim/pull/1440)

1. replace deprecated common::SubMesh::MaterialIndex() with GetMaterialIndex()
    * [Pull request #1436](https://github.com/gazebosim/gz-sim/pull/1436)

1. Make WindEffects configurable on a location basis
    * [Pull request #1357](https://github.com/gazebosim/gz-sim/pull/1357)

1. Fix faulty assumption in INTEGRATION_log_system
    * [Pull request #1426](https://github.com/gazebosim/gz-sim/pull/1426)

1. Clean up various warnings caught by clang12
    * [Pull request #1421](https://github.com/gazebosim/gz-sim/pull/1421)

1. Fix visibility and add documentation
    * [Pull request #1407](https://github.com/gazebosim/gz-sim/pull/1407)

1. Preserve sign of thrust_coefficient
    * [Pull request #1402](https://github.com/gazebosim/gz-sim/pull/1402)

1. Support world reset
    * [Pull request #1249](https://github.com/gazebosim/gz-sim/pull/1249)

1. Added DEM support
    * [Pull request #1262](https://github.com/gazebosim/gz-sim/pull/1262)

1. Remove Bionic from future releases (Garden+)
    * [Pull request #1388](https://github.com/gazebosim/gz-sim/pull/1388)

1. Add support for wide angle camera in sensors system
    * [Pull request #1215](https://github.com/gazebosim/gz-sim/pull/1215)

1. Enable WorldPose component on TrajectoryFollower
    * [Pull request #1382](https://github.com/gazebosim/gz-sim/pull/1382)

1. Eliminates std::filesystem usage in utils.cc
    * [Pull request #1346](https://github.com/gazebosim/gz-sim/pull/1346)

1. Emitter migration
    * [Pull request #1287](https://github.com/gazebosim/gz-sim/pull/1287)

1. [Garden] Make tests run as fast as possible
    * [Pull request #1293](https://github.com/gazebosim/gz-sim/pull/1293)

1. Mark Component::Clone as const
    * [Pull request #1300](https://github.com/gazebosim/gz-sim/pull/1300)

1. Improve Sensor::Update call
    * [Pull request #1283](https://github.com/gazebosim/gz-sim/pull/1283)

1. Thruster plugin: accept angular velocity and provide feedback on topic
    * [Pull request #1269](https://github.com/gazebosim/gz-sim/pull/1269)

1. Re-enable triggered publisher tests
    * [Pull request #1271](https://github.com/gazebosim/gz-sim/pull/1271)

1. Bumps in garden: use ign-math7 and dependents
    * [Pull request #1264](https://github.com/gazebosim/gz-sim/pull/1264)

1. Update Docker instructions for Garden
    * [Pull request #1244](https://github.com/gazebosim/gz-sim/pull/1244)

1. Bumps in garden : `ci_matching_branch/bump_garden_ign-gazebo7`
    * [Pull request #1234](https://github.com/gazebosim/gz-sim/pull/1234)

1. Bumps in garden : ign-gazebo7
    * [Pull request #1183](https://github.com/gazebosim/gz-sim/pull/1183)

1. Clarify available Ignition Versions
    * [Pull request #1161](https://github.com/gazebosim/gz-sim/pull/1161)

1. Add error message for non-zip files in playback mode
    * [Pull request #1110](https://github.com/gazebosim/gz-sim/pull/1110)

1. Bump main to 7.0.0~pre1
    * [Pull request #1094](https://github.com/gazebosim/gz-sim/pull/1094)

1. update CODEOWNERS
    * [Pull request #1093](https://github.com/gazebosim/gz-sim/pull/1093)

## Gazebo Sim 6.x

### Gazebo Sim 6.12.0 (2022-08-30)

1. Add topic parameter to thrust plugin
    * [Pull request #1681](https://github.com/gazebosim/gz-sim/pull/1681)

1. Add information about `<topic>` system parameter
    * [Pull request #1671](https://github.com/gazebosim/gz-sim/pull/1671)

1. Adding tests for hydrodynamics
    * [Pull request #1617](https://github.com/gazebosim/gz-sim/pull/1617)

1. Fix Windows and Doxygen
    * [Pull request #1643](https://github.com/gazebosim/gz-sim/pull/1643)

### Gazebo Sim 6.13.0 (2022-11-04)

1. Fix two tests on Windows
    * [Pull request #1779](https://github.com/gazebosim/ign-gazebo/pull/1779)

1. 3 to 6 20221013
    * [Pull request #1762](https://github.com/gazebosim/ign-gazebo/pull/1762)

1. Some minor changes to hydrodynamic flags test
    * [Pull request #1772](https://github.com/gazebosim/ign-gazebo/pull/1772)

1. Fix thruster integration test
    * [Pull request #1767](https://github.com/gazebosim/ign-gazebo/pull/1767)

1. Fix scene_broadcaster_system test
    * [Pull request #1766](https://github.com/gazebosim/ign-gazebo/pull/1766)

1. Script and tutorial for generating procedural datasets with Blender
    * [Pull request #1412](https://github.com/gazebosim/ign-gazebo/pull/1412)

1. Enable use of ign gazebo -s on Windows (take two)
    * [Pull request #1764](https://github.com/gazebosim/ign-gazebo/pull/1764)

1. Removed unused speedlimit file
    * [Pull request #1761](https://github.com/gazebosim/ign-gazebo/pull/1761)

1. Fortress: Removed warnings
    * [Pull request #1754](https://github.com/gazebosim/ign-gazebo/pull/1754)

1. Enable/Disable individual hydrodynamic components.
    * [Pull request #1692](https://github.com/gazebosim/ign-gazebo/pull/1692)

1. Adding thrust coefficient calculation
    * [Pull request #1652](https://github.com/gazebosim/ign-gazebo/pull/1652)

1. Restore Add System GUI plugin
    * [Pull request #1685](https://github.com/gazebosim/ign-gazebo/pull/1685)

1. Return absolute path when finding a resource
    * [Pull request #1741](https://github.com/gazebosim/ign-gazebo/pull/1741)

1. Adds sky cubemap URI to the sky.proto's header
    * [Pull request #1739](https://github.com/gazebosim/ign-gazebo/pull/1739)

1. Update triggered_publisher.sdf
    * [Pull request #1737](https://github.com/gazebosim/ign-gazebo/pull/1737)

1. Add ResourceSpawner example file
    * [Pull request #1701](https://github.com/gazebosim/ign-gazebo/pull/1701)

1. Enable inherited model topic name.
    * [Pull request #1689](https://github.com/gazebosim/ign-gazebo/pull/1689)

1. Fix loading render engine plugins in GUI 
    * [Pull request #1694](https://github.com/gazebosim/ign-gazebo/pull/1694)

1. Add a service to trigger functionality
    * [Pull request #1611](https://github.com/gazebosim/ign-gazebo/pull/1611)

1. Fix installation instructions on Ubuntu 22.04
    * [Pull request #1686](https://github.com/gazebosim/ign-gazebo/pull/1686)

1. Fix reference link in ackermann steering
    * [Pull request #1683](https://github.com/gazebosim/ign-gazebo/pull/1683)

### Gazebo Sim 6.12.0 (2022-08-30)

1. Add topic parameter to thrust plugin
    * [Pull request #1681](https://github.com/gazebosim/gz-sim/pull/1681)

1. Add information about `<topic>` system parameter
    * [Pull request #1671](https://github.com/gazebosim/gz-sim/pull/1671)

1. Adding tests for hydrodynamics
    * [Pull request #1617](https://github.com/gazebosim/gz-sim/pull/1617)

1. Fix Windows and Doxygen
    * [Pull request #1643](https://github.com/gazebosim/gz-sim/pull/1643)

### Gazebo Sim 6.11.0 (2022-08-17)

1. Add support for specifying log record period
    * [Pull request #1636](https://github.com/gazebosim/gz-sim/pull/1636)

1. Common widget GzColor replacement
    * [Pull request #1530](https://github.com/gazebosim/gz-sim/pull/1530)

1. Replace plotIcon in ComponentInspector with GzPlotIcon
    * [Pull request #1638](https://github.com/gazebosim/gz-sim/pull/1638)

1. Component Inspector with common widget pose plotting
    * [Pull request #1607](https://github.com/gazebosim/gz-sim/pull/1607)

1. Change CODEOWNERS and maintainer to Michael
    * [Pull request #1644](https://github.com/gazebosim/gz-sim/pull/1644)

1. Replace pose in ViewAngle with GzPose
    * [Pull request #1641](https://github.com/gazebosim/gz-sim/pull/1641)

1. Add system to an entity through Component Inspector
    * [Pull request #1549](https://github.com/gazebosim/gz-sim/pull/1549)

1. Quick start dialog
    * [Pull request #1536](https://github.com/gazebosim/gz-sim/pull/1536)
    * [Pull request #1627](https://github.com/gazebosim/gz-sim/pull/1627)

1. Quiet libSDFormat console on --verbose 0
    * [Pull request #1621](https://github.com/gazebosim/gz-sim/pull/1621)

1. New Apply Link Wrench system
    * [Pull request #1593](https://github.com/gazebosim/gz-sim/pull/1593)

1. Add Tf publishing to AckermannSteering system
    * [Pull request #1576](https://github.com/gazebosim/gz-sim/pull/1576)

1. Fix component updates
    * [Pull request #1580](https://github.com/gazebosim/gz-sim/pull/1580)

1. Implement vector3 with common widget vector3
    * [Pull request #1569](https://github.com/gazebosim/gz-sim/pull/1569)

1. Fix to modelphotoshoot test
    * [Pull request #1570](https://github.com/gazebosim/gz-sim/pull/1570)

1. Update log playback gui config
    * [Pull request #1590](https://github.com/gazebosim/gz-sim/pull/1590)

1. Helper function to get an entity from an entity message
    * [Pull request #1595](https://github.com/gazebosim/gz-sim/pull/1595)

1. Fix compilation of scene broadcaster test
    * [Pull request #1599](https://github.com/gazebosim/gz-sim/pull/1599)

1. Ignition -> Gazebo
    * [Pull request #1596](https://github.com/gazebosim/gz-sim/pull/1596)

1. Add Model::CanonicalLink getter
    * [Pull request #1594](https://github.com/gazebosim/gz-sim/pull/1594)

1. Implement Pose3d with common widget pose
    * [Pull request #1571](https://github.com/gazebosim/gz-sim/pull/1571)

1. Fix UNIT_Server_TEST on Windows
    * [Pull request #1577](https://github.com/gazebosim/gz-sim/pull/1577)

1. Use pytest to generate junit xml files for python tests
    * [Pull request #1562](https://github.com/gazebosim/gz-sim/pull/1562)

1. Refactor: Utilizes function to load animations
    * [Pull request #1568](https://github.com/gazebosim/gz-sim/pull/1568)

1. Utilizes function to sequence trajectories
    * [Pull request #1565](https://github.com/gazebosim/gz-sim/pull/1565)

1. Disable MacOS flakies Citadel
    * [Pull request #1545](https://github.com/gazebosim/gz-sim/pull/1545)

### Gazebo Sim 6.10.0 (2022-06-24)

1. Expose the ability to stop a server from C++
    * [Pull request #1551](https://github.com/gazebosim/gz-sim/pull/1551)

1. Fix various Protobuf Windows warnings
    * [Pull request #1299](https://github.com/gazebosim/gz-sim/pull/1299)

1. New service for adding systems to an entity
    * [Pull request #1524](https://github.com/gazebosim/gz-sim/pull/1524)

1. Added particle emitters to scene broadcaster
    * [Pull request #1516](https://github.com/gazebosim/gz-sim/pull/1516)

1. Use more `sdf::Plugin` instead of `sdf::ElementPtr`
    * [Pull request #1352](https://github.com/gazebosim/gz-sim/pull/1352)

1. Depend on common 4.5.1
    * [Pull request #1547](https://github.com/gazebosim/gz-sim/pull/1547)

1. Update README links
    * [Pull request #1546](https://github.com/gazebosim/gz-sim/pull/1546)

1. Add bounding boxes into the label system plugin
    * [Pull request #1040](https://github.com/gazebosim/gz-sim/pull/1040)

1. Odometry publisher: also publish `Pose_V` (TF)
    * [Pull request #1534](https://github.com/gazebosim/gz-sim/pull/1534)

1. Fix clang warning from Thruster plugin
    * [Pull request #1540](https://github.com/gazebosim/gz-sim/pull/1540)

1. Fix locks in Visualize Lidar GUI plugin
    * [Pull request #1538](https://github.com/gazebosim/gz-sim/pull/1538)

1. Bash completion for flags
    * [Pull request #1504](https://github.com/gazebosim/gz-sim/pull/1504)

1. Fix sensors battery state test
    * [Pull request #1529](https://github.com/gazebosim/gz-sim/pull/1529)

1. Add new `GZ_GUI_RESOURCE_PATH` to help message
    * [Pull request #1470](https://github.com/gazebosim/gz-sim/pull/1470)

1. Fix regression with camera sensors not using the background color set in `<scene>`
    * [Pull request #1515](https://github.com/gazebosim/gz-sim/pull/1515)

1. Check RGBD camera sensor connection
    * [Pull request #1513](https://github.com/gazebosim/gz-sim/pull/1513)

1. Optimize sensor updates
    * [Pull request #1480](https://github.com/gazebosim/gz-sim/pull/1480)

1. System inspector GUI widget
    * [Pull request #1404](https://github.com/gazebosim/gz-sim/pull/1404)

1. Scene update resource finder
    * [Pull request #1508](https://github.com/gazebosim/gz-sim/pull/1508)

1. Updating hydrodynamics plugin description
    * [Pull request #1502](https://github.com/gazebosim/gz-sim/pull/1502)

1. Makes thruster stop when battery runs out.
    * [Pull request #1495](https://github.com/gazebosim/gz-sim/pull/1495)

1. Fix Documentation Header.
    * [Pull request #1501](https://github.com/gazebosim/gz-sim/pull/1501)

1. Adding rssi
    * [Pull request #1482](https://github.com/gazebosim/gz-sim/pull/1482)

1. Delete unused gazebo.hh.in
    * [Pull request #1490](https://github.com/gazebosim/gz-sim/pull/1490)

1. :books: Fixed broken URL link to gazebo documentation
    * [Pull request #1486](https://github.com/gazebosim/gz-sim/pull/1486)

1. View polyline collisions on the GUI
    * [Pull request #1481](https://github.com/gazebosim/gz-sim/pull/1481)

1. Extruded 2D polyline geometries
    * [Pull request #1456](https://github.com/gazebosim/gz-sim/pull/1456)

1. Fix fuel url
    * [Pull request #1479](https://github.com/gazebosim/gz-sim/pull/1479)

1. Camera trigger integration test
    * [Pull request #1384](https://github.com/gazebosim/gz-sim/pull/1384)

1. Extend Multicoptor Control system to include nested model inertial params
    * [Pull request #1450](https://github.com/gazebosim/gz-sim/pull/1450)

1. Remove dead ign.cc file
    * [Pull request #1474](https://github.com/gazebosim/gz-sim/pull/1474)

1. Test case to check if velocity limits are applied to joints
    * [Pull request #1445](https://github.com/gazebosim/gz-sim/pull/1445)

1. SceneBroadcaster: Use double for state publish frequency instead of int
    * [Pull request #1417](https://github.com/gazebosim/gz-sim/pull/1417)

1. Revert format change
    * [Pull request #1468](https://github.com/gazebosim/gz-sim/pull/1468)

1. Fix finding DART on macOS
    * [Pull request #1469](https://github.com/gazebosim/gz-sim/pull/1469)

1. Skip serializing nested model with `//pose/@relative_to` attribute
    * [Pull request #1454](https://github.com/gazebosim/gz-sim/pull/1454)

1. Fix running simulation with no world specified on the command line
    * [Pull request #1463](https://github.com/gazebosim/gz-sim/pull/1463)

1. Add repo specific issue templates
    * [Pull request #1461](https://github.com/gazebosim/gz-sim/pull/1461)

1. python: release GIL when running server
    * [Pull request #1458](https://github.com/gazebosim/gz-sim/pull/1458)

1. python: remove semicolons
    * [Pull request #1459](https://github.com/gazebosim/gz-sim/pull/1459)

1. Bump rendering dependency version
    * [Pull request #1455](https://github.com/gazebosim/gz-sim/pull/1455)

1. Improve contact sensor / visualization performance
    * [Pull request #1452](https://github.com/gazebosim/gz-sim/pull/1452)

1. Set simulation time to Rendering
    * [Pull request #1415](https://github.com/gazebosim/gz-sim/pull/1415)

### Gazebo Sim 6.9.0 (2022-04-14)

1. Add new `RFComms` system
    * [Pull request #1428](https://github.com/gazebosim/gz-sim/pull/1428)

1. Add comms infrastructure
    * [Pull request #1416](https://github.com/gazebosim/gz-sim/pull/1416)

1. Fix CMake version examples and bump plugin version
    * [Pull request #1442](https://github.com/gazebosim/gz-sim/pull/1442)

1. Make sure pose publisher creates valid pose topics
    * [Pull request #1433](https://github.com/gazebosim/gz-sim/pull/1433)

1. Add Ubuntu Jammy CI
    * [Pull request #1418](https://github.com/gazebosim/gz-sim/pull/1418)

1. Removed `screenToPlane` method and use `rendering::screenToPlane`
    * [Pull request #1432](https://github.com/gazebosim/gz-sim/pull/1432)

1. Supply world frame orientation and heading to IMU sensor (#1427)
    * [Pull request #1427](https://github.com/gazebosim/gz-sim/pull/1427)

1. Add desktop entry and SVG logo
    * [Pull request #1411](https://github.com/gazebosim/gz-sim/pull/1411)
    * [Pull request #1430](https://github.com/gazebosim/gz-sim/pull/1430)

1. Fix segfault at exit
    * [Pull request #1317](https://github.com/gazebosim/gz-sim/pull/1317)

1. Add Gaussian noise to Odometry Publisher
    * [Pull request #1393](https://github.com/gazebosim/gz-sim/pull/1393)

### Gazebo Sim 6.8.0 (2022-04-04)

1. ServerConfig accepts an sdf::Root DOM object
    * [Pull request #1333](https://github.com/gazebosim/gz-sim/pull/1333)

1. Disable sensors in sensors system when battery is drained
    * [Pull request #1385](https://github.com/gazebosim/gz-sim/pull/1385)

1. Referring to Fuel assets within a heightmap
    * [Pull request #1419](https://github.com/gazebosim/gz-sim/pull/1419)

1. Add the Model Photo Shoot system, port of Modelpropshop plugin from Gazebo classic
    * [Pull request #1331](https://github.com/gazebosim/gz-sim/pull/1331)

1. Distortion camera integration test
    * [Pull request #1374](https://github.com/gazebosim/gz-sim/pull/1374)

1. Add wheel slip user command
    * [Pull request #1241](https://github.com/gazebosim/gz-sim/pull/1241)

1. SceneBroadcaster: only send changed state information for change events
    * [Pull request #1392](https://github.com/gazebosim/gz-sim/pull/1392)

1. Fortress: Install Ogre 2.2, simplify docker
    * [Pull request #1395](https://github.com/gazebosim/gz-sim/pull/1395)

1. Disable tests that are expected to fail on Windows
    * [Pull request #1408](https://github.com/gazebosim/gz-sim/pull/1408)

1. Added user command to set multiple entities
    * [Pull request #1394](https://github.com/gazebosim/gz-sim/pull/1394)

1. Fix JointStatePublisher topic name for nested models
    * [Pull request #1405](https://github.com/gazebosim/gz-sim/pull/1405)

1. add initial_position param to joint controller system
    * [Pull request #1406](https://github.com/gazebosim/gz-sim/pull/1406)

1. Component inspector: refactor Pose3d C++ code into a separate class
    * [Pull request #1400](https://github.com/gazebosim/gz-sim/pull/1400)

1. Prevent hanging when world has only non-world plugins
    * [Pull request #1383](https://github.com/gazebosim/gz-sim/pull/1383)

1. Toggle Light visuals
    * [Pull request #1387](https://github.com/gazebosim/gz-sim/pull/1387)

1. Disable PeerTracker.PeerTrackerStale on macOS
    * [Pull request #1398](https://github.com/gazebosim/gz-sim/pull/1398)

1. Disable ModelCommandAPI_TEST.RgbdCameraSensor on macOS
    * [Pull request #1397](https://github.com/gazebosim/gz-sim/pull/1397)

1. Don't mark entities with a ComponentState::NoChange component as modified
    * [Pull request #1391](https://github.com/gazebosim/gz-sim/pull/1391)

1. Add gazebo Entity id to rendering sensor's user data
    * [Pull request #1381](https://github.com/gazebosim/gz-sim/pull/1381)

1. Allow to turn on/off lights
    * [Pull request #1343](https://github.com/gazebosim/gz-sim/pull/1343)

1. Added headless rendering tutorial
    * [Pull request #1386](https://github.com/gazebosim/gz-sim/pull/1386)

1. Add xyz and rpy offset to published odometry pose
    * [Pull request #1341](https://github.com/gazebosim/gz-sim/pull/1341)

1. Fix visualization python tutorial
    * [Pull request #1377](https://github.com/gazebosim/gz-sim/pull/1377)

1. Populate GUI plugins that are empty
    * [Pull request #1375](https://github.com/gazebosim/gz-sim/pull/1375)

### Gazebo Sim 6.7.0 (2022-02-24)

1. Added Python interfaces to some Gazebo Sim methods
    * [Pull request #1219](https://github.com/gazebosim/gz-sim/pull/1219)

1. Use pose multiplication instead of addition
    * [Pull request #1369](https://github.com/gazebosim/gz-sim/pull/1369)

1. Disables Failing Buoyancy Tests on Win32
    * [Pull request #1368](https://github.com/gazebosim/gz-sim/pull/1368)

1. Extend ShaderParam system to support loading different shader languages
    * [Pull request #1335](https://github.com/gazebosim/gz-sim/pull/1335)

1. Populate names of colliding entities in contact points message
    * [Pull request #1351](https://github.com/gazebosim/gz-sim/pull/1351)

1. Refactor System functionality into SystemManager
    * [Pull request #1340](https://github.com/gazebosim/gz-sim/pull/1340)

1. GzSceneManager: Prevent crash boom when inserted from menu
    * [Pull request #1371](https://github.com/gazebosim/gz-sim/pull/1371)

### Gazebo Sim 6.6.0 (2022-02-24)

1. Fix accessing empty JointPosition component in lift drag plugin
    * [Pull request #1366](https://github.com/gazebosim/gz-sim/pull/1366)

1. Add parameter to TrajectoryFollower stop rotation when bearing is reached
    * [Pull request #1349](https://github.com/gazebosim/gz-sim/pull/1349)

1. Support disabling pose publisher from publishing top level model pose
    * [Pull request #1342](https://github.com/gazebosim/gz-sim/pull/1342)

1. Added more sensor properties to scene/info topic
    * [Pull request #1344](https://github.com/gazebosim/gz-sim/pull/1344)

1. Adding ability to pause/resume the trajectory follower behavior.
    * [Pull request #1347](https://github.com/gazebosim/gz-sim/pull/1347)

1. Logs a warning if a mode is not clearly sepecified.
    * [Pull request #1307](https://github.com/gazebosim/gz-sim/pull/1307)

1. JointStatePublisher publish parent, child and axis data
    * [Pull request #1345](https://github.com/gazebosim/gz-sim/pull/1345)

1. Fixed light gui component inspector
    * [Pull request #1337](https://github.com/gazebosim/gz-sim/pull/1337)

1. Fix UNIT_SdfGenerator_TEST
    * [Pull request #1319](https://github.com/gazebosim/gz-sim/pull/1319)

1. Add elevator system
    * [Pull request #535](https://github.com/gazebosim/gz-sim/pull/535)

1. Removed unused variables in shapes plugin
    * [Pull request #1321](https://github.com/gazebosim/gz-sim/pull/1321)

### Gazebo Sim 6.5.0 (2022-02-15)

1. New trajectory follower system
    * [Pull request #1332](https://github.com/gazebosim/gz-sim/pull/1332)

1. Extend ShaderParam system to support textures
    * [Pull request #1310](https://github.com/gazebosim/gz-sim/pull/1310)

1. Adds a `Link::SetLinearVelocity()` method
    * [Pull request #1323](https://github.com/gazebosim/gz-sim/pull/1323)

1. Fix weird indentation in `Link.hh`
    * [Pull request #1324](https://github.com/gazebosim/gz-sim/pull/1324)

1. Limit thruster system's input thrust cmd
    * [Pull request #1318](https://github.com/gazebosim/gz-sim/pull/1318)

1. Load and run visual plugin (system) on GUI side
    * [Pull request #1275](https://github.com/gazebosim/gz-sim/pull/1275)

1. Log an error if JointPositionController cannot find the joint. (citadel retarget)
    * [Pull request #1314](https://github.com/gazebosim/gz-sim/pull/1314)

1. Update source install instructions
    * [Pull request #1311](https://github.com/gazebosim/gz-sim/pull/1311)

1. Document the `<topic>` option for JointPositionController.
    * [Pull request #1309](https://github.com/gazebosim/gz-sim/pull/1309)

1. Fix typo in EntityComponentManager
    * [Pull request #1304](https://github.com/gazebosim/gz-sim/pull/1304)

1. Buoyancy: fix center of volume's reference frame
    * [Pull request #1302](https://github.com/gazebosim/gz-sim/pull/1302)

1. Fix graded buoyancy problems
    * [Pull request #1297](https://github.com/gazebosim/gz-sim/pull/1297)

1. Add surface to buoyancy engine. (retarget fortress)
    * [Pull request #1298](https://github.com/gazebosim/gz-sim/pull/1298)

1. Remove EachNew calls from sensor PreUpdates
    * [Pull request #1281](https://github.com/gazebosim/gz-sim/pull/1281)

1. Prevent GzScene3D 💥 if another scene is already loaded
    * [Pull request #1294](https://github.com/gazebosim/gz-sim/pull/1294)

1. Fix various typos on API documentation
    * [Pull request #1291](https://github.com/gazebosim/gz-sim/pull/1291)

1. Optional orientation when spawning entity using spherical coordinates
    * [Pull request #1263](https://github.com/gazebosim/gz-sim/pull/1263)

1. Cleanup update call for non-rendering sensors
    * [Pull request #1282](https://github.com/gazebosim/gz-sim/pull/1282)

1. Documentation Error
    * [Pull request #1285](https://github.com/gazebosim/gz-sim/pull/1285)

1. Min and max parameters for velocity, acceleration, and jerk apply to linear and angular separately.
    * [Pull request #1229](https://github.com/gazebosim/gz-sim/pull/1229)

1. Add project() call to examples
    * [Pull request #1274](https://github.com/gazebosim/gz-sim/pull/1274)

1. Implement /server_control::stop
    * [Pull request #1240](https://github.com/gazebosim/gz-sim/pull/1240)

### Gazebo Sim 6.4.0 (2021-01-13)

1. Disable more tests on Windows
    * [Pull request #1286](https://github.com/gazebosim/gz-sim/pull/1286)

1. Adding angular acceleration to the Link class
    * [Pull request #1288](https://github.com/gazebosim/gz-sim/pull/1288)

1. Add world force
    * [Pull request #1279](https://github.com/gazebosim/gz-sim/pull/1279)

1. Add NavSat sensor (GPS)
    * [Pull request #1248](https://github.com/gazebosim/gz-sim/pull/1248)

1. Light Commands via topic
    * [Pull request #1222](https://github.com/gazebosim/gz-sim/pull/1222)

1. Support battery draining start via topics
    * [Pull request #1255](https://github.com/gazebosim/gz-sim/pull/1255)

1. Add visibility to ModelEditorAddEntity to fix Windows
    * [Pull request #1246](https://github.com/gazebosim/gz-sim/pull/1246)

1. Make tests run as fast as possible
    * [Pull request #1194](https://github.com/gazebosim/gz-sim/pull/1194)

1. Fix visualize lidar
    * [Pull request #1224](https://github.com/gazebosim/gz-sim/pull/1224)

1. Disable user commands light test on macOS
    * [Pull request #1204](https://github.com/gazebosim/gz-sim/pull/1204)

1. Skip failing Windows tests
    * [Pull request #1205](https://github.com/gazebosim/gz-sim/pull/1205)


### Gazebo Sim 6.3.0 (2021-12-10)

1. View entity frames from the GUI
    * [Pull request #1105](https://github.com/gazebosim/gz-sim/pull/1105)

1. Model editor
    * [Pull request #1231](https://github.com/gazebosim/gz-sim/pull/1231)

1. Send state message when components are removed
    * [Pull request #1235](https://github.com/gazebosim/gz-sim/pull/1235)

1. Docker fixes for Fortress
    * [Pull request #1238](https://github.com/gazebosim/gz-sim/pull/1238)

1. Added sensor plugin to be able to visualize camera in `plane_propeller_demo.sdf`
    * [Pull request #1226](https://github.com/gazebosim/gz-sim/pull/1226)

1. Update SdfGenerator to save link and sensor data to file
    * [Pull request #1201](https://github.com/gazebosim/gz-sim/pull/1201)

1. Fix buoyancy not being applied for one iteration
    * [Pull request #1211](https://github.com/gazebosim/gz-sim/pull/1211)

1. Increase maximum values in ViewAngle widget and increase its size
    * [Pull request #1221](https://github.com/gazebosim/gz-sim/pull/1221)
    * [Pull request #1239](https://github.com/gazebosim/gz-sim/pull/1239)

1. Fix the force-torque sensor update rate
    * [Pull request #1159](https://github.com/gazebosim/gz-sim/pull/1159)

### Gazebo Sim 6.2.0 (2021-11-16)

1. Configurable joint state publisher's topic
    * [Pull request #1076](https://github.com/gazebosim/gz-sim/pull/1076)

1. Thruster plugin: add tests and velocity control
    * [Pull request #1190](https://github.com/gazebosim/gz-sim/pull/1190)

1. Prevent creation of spurious `<plugin>` elements when saving worlds
    * [Pull request #1192](https://github.com/gazebosim/gz-sim/pull/1192)

1. Add `sdfString` to `ServerConfig`'s copy constructor.
    * [Pull request #1185](https://github.com/gazebosim/gz-sim/pull/1185)

1. Added support for tracked vehicles
    * [Pull request #869](https://github.com/gazebosim/gz-sim/pull/869)

1. Add components to dynamically set joint limits
    * [Pull request #847](https://github.com/gazebosim/gz-sim/pull/847)

1. Remove bounding box when entities are removed
    * [Pull request #1053](https://github.com/gazebosim/gz-sim/pull/1053)
    * [Pull request #1213](https://github.com/gazebosim/gz-sim/pull/1213)

1. Fix updating component from state
    * [Pull request #1181](https://github.com/gazebosim/gz-sim/pull/1181)

1.  Extend odom publisher to allow 3D
    * [Pull request #1180](https://github.com/gazebosim/gz-sim/pull/1180)

1. Support copy/paste
    * [Pull request #1013](https://github.com/gazebosim/gz-sim/pull/1013)

1. Tweaks install instructions
    * [Pull request #1078](https://github.com/gazebosim/gz-sim/pull/1078)

1. Publish 10 world stats msgs/sec instead of 5
    * [Pull request #1163](https://github.com/gazebosim/gz-sim/pull/1163)

1. Add functionality to add entities via the entity tree
    * [Pull request #1101](https://github.com/gazebosim/gz-sim/pull/1101)

1. Get updated GUI ECM info when a user presses 'play'
    * [Pull request #1109](https://github.com/gazebosim/gz-sim/pull/1109)

1. Create expanding type header to reduce code duplication
    * [Pull request #1169](https://github.com/gazebosim/gz-sim/pull/1169)

1. `minimal_scene.sdf` example: add `camera_clip` params
    * [Pull request #1166](https://github.com/gazebosim/gz-sim/pull/1166)

1. Sensor systems work if loaded after sensors
    * [Pull request #1104](https://github.com/gazebosim/gz-sim/pull/1104)

1. Support printing sensors using `gz model`
    * [Pull request #1157](https://github.com/gazebosim/gz-sim/pull/1157)

1. Set camera clipping plane distances from the GUI
    * [Pull request #1162](https://github.com/gazebosim/gz-sim/pull/1162)

1. Fix generation of systems library symlinks in build directory
    * [Pull request #1160](https://github.com/gazebosim/gz-sim/pull/1160)

1. Add a default value for `isHeadlessRendering`.
    * [Pull request #1151](https://github.com/gazebosim/gz-sim/pull/1151)

1. Component inspector

    1. Edit material colors
        * [Pull request #1123](https://github.com/gazebosim/gz-sim/pull/1123)
        * [Pull request #1186](https://github.com/gazebosim/gz-sim/pull/1186)

    1. Fix integers and floats
        * [Pull request #1143](https://github.com/gazebosim/gz-sim/pull/1143)

    1. Prevent a segfault when updating
        * [Pull request #1167](https://github.com/gazebosim/gz-sim/pull/1167)

    1. Use `uint64_t` for Entity IDs
        * [Pull request #1144](https://github.com/gazebosim/gz-sim/pull/1144)

1. Support setting the background color for sensors
    * [Pull request #1147](https://github.com/gazebosim/gz-sim/pull/1147)

1. Select top level entity not visual
    * [Pull request #1150](https://github.com/gazebosim/gz-sim/pull/1150)

1. Update create entity offset on GUI side
    * [Pull request #1145](https://github.com/gazebosim/gz-sim/pull/1145)

1. Update Select Entities GUI plugin to use Entity type
    * [Pull request #1146](https://github.com/gazebosim/gz-sim/pull/1146)

1. Notify other GUI plugins of added/removed entities via GUI events
    * [Pull request #1138](https://github.com/gazebosim/gz-sim/pull/1138)
    * [Pull request #1213](https://github.com/gazebosim/gz-sim/pull/1213)

### Gazebo Sim 6.1.0 (2021-10-25)

1. Updates to camera video record from subt
    * [Pull request #1117](https://github.com/gazebosim/gz-sim/pull/1117)

1. Use the actor tension parameter
    * [Pull request #1091](https://github.com/gazebosim/gz-sim/pull/1091)

1. Better protect this->dataPtr->initialized with renderMutex.
    * [Pull request #1119](https://github.com/gazebosim/gz-sim/pull/1119)

1. Use QTimer to update plugins in the Qt thread
    * [Pull request #1095](https://github.com/gazebosim/gz-sim/pull/1095)

1. Adjust pose decimals based on element width
    * [Pull request #1089](https://github.com/gazebosim/gz-sim/pull/1089)

1. JointPositionController: Improve misleading error message
    * [Pull request #1098](https://github.com/gazebosim/gz-sim/pull/1098)

1. Fixed IMU system plugin
    * [Pull request #1043](https://github.com/gazebosim/gz-sim/pull/1043)

1. Prevent crash and print error
    * [Pull request #1099](https://github.com/gazebosim/gz-sim/pull/1099)

1. Create GUI config folder before copying config
    * [Pull request #1092](https://github.com/gazebosim/gz-sim/pull/1092)

1. Add support for configuring point size in Visualize Lidar GUI plugin
    * [Pull request #1021](https://github.com/gazebosim/gz-sim/pull/1021)

1. Set a cloned joint's parent/child link names to the cloned parent/child link names
    * [Pull request #1075](https://github.com/gazebosim/gz-sim/pull/1075)

1. Performance: use std::unordered_map where possible in SceneManager
    * [Pull request #1083](https://github.com/gazebosim/gz-sim/pull/1083)

1. Fix transform controls
    * [Pull request #1081](https://github.com/gazebosim/gz-sim/pull/1081)

1. Fix View Angle's home button
    * [Pull request #1082](https://github.com/gazebosim/gz-sim/pull/1082)

1. Fix light control standalone example
    * [Pull request #1077](https://github.com/gazebosim/gz-sim/pull/1077)

1. Parse new param for enabling / disabling IMU orientation output
    * [Pull request #899](https://github.com/gazebosim/gz-sim/pull/899)

### Gazebo Sim 6.0.0 (2021-10-01)

1. Deprecated GzScene3D in favor of MinimalScene
    * [Pull request #1065](https://github.com/gazebosim/gz-sim/pull/1065)
    * [Pull request #1051](https://github.com/gazebosim/gz-sim/pull/1051)
    * [Pull request #1014](https://github.com/gazebosim/gz-sim/pull/1014)
    * [Pull request #1034](https://github.com/gazebosim/gz-sim/pull/1034)
    * [Pull request #900](https://github.com/gazebosim/gz-sim/pull/900)
    * [Pull request #988](https://github.com/gazebosim/gz-sim/pull/988)
    * [Pull request #1016](https://github.com/gazebosim/gz-sim/pull/1016)
    * [Pull request #983](https://github.com/gazebosim/gz-sim/pull/983)
    * [Pull request #854](https://github.com/gazebosim/gz-sim/pull/854)
    * [Pull request #813](https://github.com/gazebosim/gz-sim/pull/813)
    * [Pull request #905](https://github.com/gazebosim/gz-sim/pull/905)

1. Fix GuiRunner initial state and entity spawn timing issue
    * [Pull request #1073](https://github.com/gazebosim/gz-sim/pull/1073)

1. Buoyancy plugin upgrade
    * [Pull request #818](https://github.com/gazebosim/gz-sim/pull/818)
    * [Pull request #1067](https://github.com/gazebosim/gz-sim/pull/1067)
    * [Pull request #1064](https://github.com/gazebosim/gz-sim/pull/1064)

1. Fix non desired window opening alongside Gazebo GUI
    * [Pull request #1063](https://github.com/gazebosim/gz-sim/pull/1063)

1. Documentation
    * [Pull request #1074](https://github.com/gazebosim/gz-sim/pull/1074)
    * [Pull request #996](https://github.com/gazebosim/gz-sim/pull/996)

1. Update to latest SDFormat changes
    * [Pull request #1069](https://github.com/gazebosim/gz-sim/pull/1069)
    * [Pull request #1023](https://github.com/gazebosim/gz-sim/pull/1023)

1. Suppress missing canonical link error messages for static models
    * [Pull request #1068](https://github.com/gazebosim/gz-sim/pull/1068)

1. Heightmap fixes
    * [Pull request #1055](https://github.com/gazebosim/gz-sim/pull/1055)
    * [Pull request #1054](https://github.com/gazebosim/gz-sim/pull/1054)

1. Place config files in a versioned directory
    * [Pull request #1050](https://github.com/gazebosim/gz-sim/pull/1050)
    * [Pull request #1070](https://github.com/gazebosim/gz-sim/pull/1070)

1. Fix GUI crash when accessing bad rendering UserData
    * [Pull request #1052](https://github.com/gazebosim/gz-sim/pull/1052)

1. Fix performance issue with contact data and AABB updates
    * [Pull request #1048](https://github.com/gazebosim/gz-sim/pull/1048)

1. Enable new policy to fix protobuf compilation errors
    * [Pull request #1046](https://github.com/gazebosim/gz-sim/pull/1046)

1. Support locked entities, and headless video recording using sim time
    * [Pull request #862](https://github.com/gazebosim/gz-sim/pull/862)

1. Label Component & System, segmentation camera support
    * [Pull request #853](https://github.com/gazebosim/gz-sim/pull/853)
    * [Pull request #1047](https://github.com/gazebosim/gz-sim/pull/1047)

1. Joint Force-Torque Systems Plugin
    * [Pull request #977](https://github.com/gazebosim/gz-sim/pull/977)

1. Add support for cloning entities
    * [Pull request #959](https://github.com/gazebosim/gz-sim/pull/959)

1. 🌐 Spherical coordinates
    * [Pull request #1008](https://github.com/gazebosim/gz-sim/pull/1008)

1. Populate JointConstraintWrench from physics
    * [Pull request #989](https://github.com/gazebosim/gz-sim/pull/989)

1. Buoyancy engine
    * [Pull request #1009](https://github.com/gazebosim/gz-sim/pull/1009)

1. Infrastructure
    * [Pull request #1033](https://github.com/gazebosim/gz-sim/pull/1033)
    * [Pull request #1029](https://github.com/gazebosim/gz-sim/pull/1029)
    * [Pull request #991](https://github.com/gazebosim/gz-sim/pull/991)
    * [Pull request #809](https://github.com/gazebosim/gz-sim/pull/809)

1. Update on resize instead of pre-render / render
    * [Pull request #1028](https://github.com/gazebosim/gz-sim/pull/1028)

1. Add a flag to force headless rendering mode
    * [Pull request #701](https://github.com/gazebosim/gz-sim/pull/701)

1. Remove unused Gazebo GUI header
    * [Pull request #1026](https://github.com/gazebosim/gz-sim/pull/1026)

1. Adds velocity control to JointPositionController.
    * [Pull request #1003](https://github.com/gazebosim/gz-sim/pull/1003)

1. Collada world exporter now exporting lights
    * [Pull request #912](https://github.com/gazebosim/gz-sim/pull/912)

1. Workaround for setting visual cast shadows without material
    * [Pull request #1015](https://github.com/gazebosim/gz-sim/pull/1015)

1. Fix selection buffer crash on resize
    * [Pull request #969](https://github.com/gazebosim/gz-sim/pull/969)

1. Remove extra xml version line in pendulum_links example world
    * [Pull request #1002](https://github.com/gazebosim/gz-sim/pull/1002)

1. Enable sensor metrics on example worlds
    * [Pull request #982](https://github.com/gazebosim/gz-sim/pull/982)

1. Add ESC to unselect entities in select entities plugin
    * [Pull request #995](https://github.com/gazebosim/gz-sim/pull/995)

1. Visualize joints
    * [Pull request #961](https://github.com/gazebosim/gz-sim/pull/961)

1. Deprecate particle emitter, and use scatter ratio in new particle mes…
    * [Pull request #986](https://github.com/gazebosim/gz-sim/pull/986)

1. Removed unused variable in Shapes plugin
    * [Pull request #984](https://github.com/gazebosim/gz-sim/pull/984)

1. Use root.Model()
    * [Pull request #980](https://github.com/gazebosim/gz-sim/pull/980)

1. Add ModelSDF serializer
    * [Pull request #851](https://github.com/gazebosim/gz-sim/pull/851)

1. Entity tree: prevent creation of repeated entity items
    * [Pull request #974](https://github.com/gazebosim/gz-sim/pull/974)

1. Use statically-typed views for better performance
    * [Pull request #856](https://github.com/gazebosim/gz-sim/pull/856)
    * [Pull request #1001](https://github.com/gazebosim/gz-sim/pull/1001)

1. Upgrade gz-sensors and support custom sensors
    * [Pull request #617](https://github.com/gazebosim/gz-sim/pull/617)

1. Fix entity creation console msg
    * [Pull request #972](https://github.com/gazebosim/gz-sim/pull/972)

1. Fix crash in the follow_actor example
    * [Pull request #958](https://github.com/gazebosim/gz-sim/pull/958)

1. Removed pose topic from log system
    * [Pull request #839](https://github.com/gazebosim/gz-sim/pull/839)

1. Be more specific when looking for physics plugins
    * [Pull request #965](https://github.com/gazebosim/gz-sim/pull/965)

1. Complaint if Joint doesn't exists before adding joint controller
    * [Pull request #786](https://github.com/gazebosim/gz-sim/pull/786)

1. [DiffDrive] add enable/disable
    * [Pull request #772](https://github.com/gazebosim/gz-sim/pull/772)

1. Fix component inspector shutdown crash
    * [Pull request #724](https://github.com/gazebosim/gz-sim/pull/724)

1. Setting the intiial velocity for a model or joint
    * [Pull request #693](https://github.com/gazebosim/gz-sim/pull/693)

1. Examples and tutorial on using rendering API from plugins
    * [Pull request #596](https://github.com/gazebosim/gz-sim/pull/596)

1.  Add missing GZ_SIM_VISIBLE macros
    * [Pull request #563](https://github.com/gazebosim/gz-sim/pull/563)

1. Fix visibility macro names when used by a different component (Windows)
    * [Pull request #564](https://github.com/gazebosim/gz-sim/pull/564)

1. No install apt recommends and clear cache
    * [Pull request #423](https://github.com/gazebosim/gz-sim/pull/423)

1. Support adding systems that don't come from a plugin
    * [Pull request #936](https://github.com/gazebosim/gz-sim/pull/936)

1. Fix tests that use multiple root level models or lights
    * [Pull request #931](https://github.com/gazebosim/gz-sim/pull/931)

1. Make Gazebo Sim aware of SetCameraPassCountPerGpuFlush
    * [Pull request #921](https://github.com/gazebosim/gz-sim/pull/921)

1. Visualize center of mass
    * [Pull request #903](https://github.com/gazebosim/gz-sim/pull/903)

1. Transparent mode
    * [Pull request #878](https://github.com/gazebosim/gz-sim/pull/878)

1. Visualize inertia
    * [Pull request #861](https://github.com/gazebosim/gz-sim/pull/861)

1. Remove deprecations: tock 🕑
    * [Pull request #875](https://github.com/gazebosim/gz-sim/pull/875)

1. Removed and moved tape measure and grid config to gz-gui
    * [Pull request #870](https://github.com/gazebosim/gz-sim/pull/870)

1. Update wireframe visualization to support nested models
    * [Pull request #832](https://github.com/gazebosim/gz-sim/pull/832)

1. Multi-LRAUV Swimming Race Example
    * [Pull request #841](https://github.com/gazebosim/gz-sim/pull/841)

1. Add view control gui plugin and support orthographic view
    * [Pull request #815](https://github.com/gazebosim/gz-sim/pull/815)

1. Wireframe mode
    * [Pull request #816](https://github.com/gazebosim/gz-sim/pull/816)

1. Explain why detail::View symbols are visible
    * [Pull request #788](https://github.com/gazebosim/gz-sim/pull/788)

1. Bump dependencies in fortress
    * [Pull request #764](https://github.com/gazebosim/gz-sim/pull/764)

## Gazebo Sim 5.x

### Gazebo Sim 5.4.0 (2022-03-31)

1. Add the Model Photo Shoot system, port of Modelpropshop plugin from Gazebo classic
    * [Pull request #1331](https://github.com/gazebosim/gz-sim/pull/1331)

1. Add wheel slip user command
    * [Pull request #1241](https://github.com/gazebosim/gz-sim/pull/1241)

1. Added user command to set multiple entity poses
    * [Pull request #1394](https://github.com/gazebosim/gz-sim/pull/1394)

1. Component inspector: refactor Pose3d C++ code into a separate class
    * [Pull request #1400](https://github.com/gazebosim/gz-sim/pull/1400)

1. Toggle Light visuals
    * [Pull request #1387](https://github.com/gazebosim/gz-sim/pull/1387)

1. Allow to turn on/off lights
    * [Pull request #1343](https://github.com/gazebosim/gz-sim/pull/1343)

1. Added more sensor properties to scene/info topic
    * [Pull request #1344](https://github.com/gazebosim/gz-sim/pull/1344)

1. JointStatePublisher publish parent, child and axis data
    * [Pull request #1345](https://github.com/gazebosim/gz-sim/pull/1345)

1. Fixed light GUI component inspector
    * [Pull request #1337](https://github.com/gazebosim/gz-sim/pull/1337)

1. Fix `UNIT_SdfGenerator_TEST`
    * [Pull request #1319](https://github.com/gazebosim/gz-sim/pull/1319)

1. Add elevator system
    * [Pull request #535](https://github.com/gazebosim/gz-sim/pull/535)

1. Removed unused variables in shapes plugin
    * [Pull request #1321](https://github.com/gazebosim/gz-sim/pull/1321)

1. Log an error if JointPositionController cannot find the joint. (citadel retarget)
    * [Pull request #1314](https://github.com/gazebosim/gz-sim/pull/1314)

1. Buoyancy: fix center of volume's reference frame
    * [Pull request #1302](https://github.com/gazebosim/gz-sim/pull/1302)

1. Remove EachNew calls from sensor PreUpdates
    * [Pull request #1281](https://github.com/gazebosim/gz-sim/pull/1281)

1. Prevent GzScene3D 💥 if another scene is already loaded
    * [Pull request #1294](https://github.com/gazebosim/gz-sim/pull/1294)

1. Cleanup update call for non-rendering sensors
    * [Pull request #1282](https://github.com/gazebosim/gz-sim/pull/1282)

1. Documentation Error
    * [Pull request #1285](https://github.com/gazebosim/gz-sim/pull/1285)

1. Min and max parameters for velocity, acceleration, and jerk apply to linear and angular separately.
    * [Pull request #1229](https://github.com/gazebosim/gz-sim/pull/1229)

1. Add project() call to examples
    * [Pull request #1274](https://github.com/gazebosim/gz-sim/pull/1274)

1. Implement `/server_control::stop`
    * [Pull request #1240](https://github.com/gazebosim/gz-sim/pull/1240)

1. 👩‍🌾 Make depth camera tests more robust (#897)
    * [Pull request #897) (#1257](https://github.com/gazebosim/gz-sim/pull/897) (#1257)

1. Support battery draining start via topics
    * [Pull request #1255](https://github.com/gazebosim/gz-sim/pull/1255)

1. Make tests run as fast as possible
    * [Pull request #1194](https://github.com/gazebosim/gz-sim/pull/1194)
    * [Pull request #1250](https://github.com/gazebosim/gz-sim/pull/1250)

1. Fix visualize lidar
    * [Pull request #1224](https://github.com/gazebosim/gz-sim/pull/1224)

1. Skip failing Windows tests
    * [Pull request #1205](https://github.com/gazebosim/gz-sim/pull/1205)
    * [Pull request #1204](https://github.com/gazebosim/gz-sim/pull/1204)
    * [Pull request #1259](https://github.com/gazebosim/gz-sim/pull/1259)
    * [Pull request #1408](https://github.com/gazebosim/gz-sim/pull/1408)

1. Configurable joint state publisher's topic
    * [Pull request #1076](https://github.com/gazebosim/gz-sim/pull/1076)

1. Thruster plugin: add tests and velocity control
    * [Pull request #1190](https://github.com/gazebosim/gz-sim/pull/1190)

1. Limit thruster system's input thrust cmd
    * [Pull request #1318](https://github.com/gazebosim/gz-sim/pull/1318)

### Gazebo Sim 5.3.0 (2021-11-12)

1. Prevent creation of spurious <plugin> elements when saving worlds
    * [Pull request #1192](https://github.com/gazebosim/gz-sim/pull/1192)

1. Added support for tracked vehicles
    * [Pull request #869](https://github.com/gazebosim/gz-sim/pull/869)

1. Add components to dynamically set joint limits
    * [Pull request #847](https://github.com/gazebosim/gz-sim/pull/847)

1. Fix updating component from state
    * [Pull request #1181](https://github.com/gazebosim/gz-sim/pull/1181)

1.  Extend odom publisher to allow 3D
    * [Pull request #1180](https://github.com/gazebosim/gz-sim/pull/1180)

1. Fix updating a component's data via SerializedState msg
    * [Pull request #1131](https://github.com/gazebosim/gz-sim/pull/1131)

1. Sensor systems work if loaded after sensors
    * [Pull request #1104](https://github.com/gazebosim/gz-sim/pull/1104)

1. Fix generation of systems library symlinks in build directory
    * [Pull request #1160](https://github.com/gazebosim/gz-sim/pull/1160)

1. Edit material colors in component inspector
    * [Pull request #1123](https://github.com/gazebosim/gz-sim/pull/1123)

1. Support setting the background color for sensors
    * [Pull request #1147](https://github.com/gazebosim/gz-sim/pull/1147)

1. Use `uint64_t` for ComponentInspector Entity IDs
    * [Pull request #1144](https://github.com/gazebosim/gz-sim/pull/1144)

1. Fix integers and floats on component inspector
    * [Pull request #1143](https://github.com/gazebosim/gz-sim/pull/1143)

### Gazebo Sim 5.2.0 (2021-10-22)

1. Fix performance level test flakiness
    * [Pull request #1129](https://github.com/gazebosim/gz-sim/pull/1129)

1. Updates to camera video record from subt
    * [Pull request #1117](https://github.com/gazebosim/gz-sim/pull/1117)

1. Better protect this->dataPtr->initialized with renderMutex.
    * [Pull request #1119](https://github.com/gazebosim/gz-sim/pull/1119)

1. Use QTimer to update plugins in the Qt thread
    * [Pull request #1095](https://github.com/gazebosim/gz-sim/pull/1095)

1. Adjust pose decimals based on element width
    * [Pull request #1089](https://github.com/gazebosim/gz-sim/pull/1089)

1. JointPositionController: Improve misleading error message
    * [Pull request #1098](https://github.com/gazebosim/gz-sim/pull/1098)

1. Fixed IMU system plugin
    * [Pull request #1043](https://github.com/gazebosim/gz-sim/pull/1043)

1. Cache top level and static to speed up physics system (Backport #656)
    * [Pull request #993](https://github.com/gazebosim/gz-sim/pull/993)

1. Prevent crash and print error
    * [Pull request #1099](https://github.com/gazebosim/gz-sim/pull/1099)

1. Performance: use std::unordered_map where possible in SceneManager
    * [Pull request #1083](https://github.com/gazebosim/gz-sim/pull/1083)

1. Fix light control standalone example
    * [Pull request #1077](https://github.com/gazebosim/gz-sim/pull/1077)

1. Parse new param for enabling / disabling IMU orientation output
    * [Pull request #899](https://github.com/gazebosim/gz-sim/pull/899)

1. Enable new policy to fix protobuf compilation errors
    * [Pull request #1059](https://github.com/gazebosim/gz-sim/pull/1059)

1. Fix performance issue with contact data and AABB updates
    * [Pull request #1048](https://github.com/gazebosim/gz-sim/pull/1048)

1. Support locked entities, and headless video recording using sim time
    * [Pull request #862](https://github.com/gazebosim/gz-sim/pull/862)

1. Update gz-sim4 changelog
    * [Pull request #1031](https://github.com/gazebosim/gz-sim/pull/1031)

1. bump version and update changelog
    * [Pull request #1029](https://github.com/gazebosim/gz-sim/pull/1029)

1. Remove unused Gazebo GUI header
    * [Pull request #1026](https://github.com/gazebosim/gz-sim/pull/1026)

1. Collada world exporter now exporting lights
    * [Pull request #912](https://github.com/gazebosim/gz-sim/pull/912)

1. Fixed GUI's ComponentInspector light parameter
    * [Pull request #1018](https://github.com/gazebosim/gz-sim/pull/1018)

1. Workaround for setting visual cast shadows without material
    * [Pull request #1015](https://github.com/gazebosim/gz-sim/pull/1015)

1. Fix selection buffer crash on resize
    * [Pull request #969](https://github.com/gazebosim/gz-sim/pull/969)

1. Update DART deps to local
    * [Pull request #1005](https://github.com/gazebosim/gz-sim/pull/1005)

1. Remove extra xml version line in pendulum_links example world
    * [Pull request #1002](https://github.com/gazebosim/gz-sim/pull/1002)

1. Enable sensor metrics on example worlds
    * [Pull request #982](https://github.com/gazebosim/gz-sim/pull/982)

1. Make thermal sensor test more robust
    * [Pull request #994](https://github.com/gazebosim/gz-sim/pull/994)

1. Improved doxygen
    * [Pull request #996](https://github.com/gazebosim/gz-sim/pull/996)

1. Remove bitbucket-pipelines.yml
    * [Pull request #991](https://github.com/gazebosim/gz-sim/pull/991)

1. Removed unused variable in Shapes plugin
    * [Pull request #984](https://github.com/gazebosim/gz-sim/pull/984)

1. Entity tree: prevent creation of repeated entity items
    * [Pull request #974](https://github.com/gazebosim/gz-sim/pull/974)

1. Updates when forward-porting to v4
    * [Pull request #973](https://github.com/gazebosim/gz-sim/pull/973)

1. Don't use $HOME on most tests (InternalFixture)
    * [Pull request #971](https://github.com/gazebosim/gz-sim/pull/971)

1. Fix entity creation console msg
    * [Pull request #972](https://github.com/gazebosim/gz-sim/pull/972)

1. Fix crash in the follow_actor example
    * [Pull request #958](https://github.com/gazebosim/gz-sim/pull/958)

1. Be more specific when looking for physics plugins
    * [Pull request #965](https://github.com/gazebosim/gz-sim/pull/965)

1. Drag and drop meshes into scene
    * [Pull request #939](https://github.com/gazebosim/gz-sim/pull/939)

1. Allow referencing links in nested models in LiftDrag
    * [Pull request #955](https://github.com/gazebosim/gz-sim/pull/955)

1. Complaint if Joint doesn't exists before adding joint controller
    * [Pull request #786](https://github.com/gazebosim/gz-sim/pull/786)

1. Set protobuf_MODULE_COMPATIBLE before any find_package call
    * [Pull request #957](https://github.com/gazebosim/gz-sim/pull/957)

1. DiffDrive add enable/disable
    * [Pull request #772](https://github.com/gazebosim/gz-sim/pull/772)

1. Fix component inspector shutdown crash
    * [Pull request #724](https://github.com/gazebosim/gz-sim/pull/724)

1. Add UserCommands Plugin.
    * [Pull request #719](https://github.com/gazebosim/gz-sim/pull/719)

1. Expose a test fixture helper class
    * [Pull request #926](https://github.com/gazebosim/gz-sim/pull/926)

1. Fix logic to disable server default plugins loading
    * [Pull request #953](https://github.com/gazebosim/gz-sim/pull/953)

1. Porting Dome to Edifice: Windows, deprecations
    * [Pull request #948](https://github.com/gazebosim/gz-sim/pull/948)

1. removed unneeded plugin update
    * [Pull request #944](https://github.com/gazebosim/gz-sim/pull/944)

1. Functions to enable velocity and acceleration checks on Link
    * [Pull request #935](https://github.com/gazebosim/gz-sim/pull/935)

1. Support adding systems that don't come from a plugin
    * [Pull request #936](https://github.com/gazebosim/gz-sim/pull/936)

1. 3D plot GUI plugin
    * [Pull request #917](https://github.com/gazebosim/gz-sim/pull/917)

1. 4 to 5
    * [Pull request #938](https://github.com/gazebosim/gz-sim/pull/938)

1. Fix joint controller without joint vel data
    * [Pull request #937](https://github.com/gazebosim/gz-sim/pull/937)

1. 3 to 4
    * [Pull request #933](https://github.com/gazebosim/gz-sim/pull/933)

1. Model info CLI `gz model`
    * [Pull request #893](https://github.com/gazebosim/gz-sim/pull/893)

1. Support Bullet on Edifice
    * [Pull request #919](https://github.com/gazebosim/gz-sim/pull/919)

1. Don't create components for entities that don't exist
    * [Pull request #927](https://github.com/gazebosim/gz-sim/pull/927)

1. Fix blender sdf export script and remove .material file from collada light export test
    * [Pull request #923](https://github.com/gazebosim/gz-sim/pull/923)

1. Heightmap physics (with DART)
    * [Pull request #661](https://github.com/gazebosim/gz-sim/pull/661)

1. Adds Mesh Tutorial
    * [Pull request #915](https://github.com/gazebosim/gz-sim/pull/915)

1. 4 to 5
    * [Pull request #918](https://github.com/gazebosim/gz-sim/pull/918)

1. Fix updating GUI plugin on load
    * [Pull request #904](https://github.com/gazebosim/gz-sim/pull/904)

1. 3 to 4
    * [Pull request #916](https://github.com/gazebosim/gz-sim/pull/916)

1. Physics system: update link poses if the canonical link pose has been updated
    * [Pull request #876](https://github.com/gazebosim/gz-sim/pull/876)

1. Add blender sdf export tutorial
    * [Pull request #895](https://github.com/gazebosim/gz-sim/pull/895)

1. Banana for Scale
    * [Pull request #734](https://github.com/gazebosim/gz-sim/pull/734)

1. Fix textures not exporting after loading a world that uses obj models
    * [Pull request #874](https://github.com/gazebosim/gz-sim/pull/874)

1. Fix documentation for the Sensor component
    * [Pull request #898](https://github.com/gazebosim/gz-sim/pull/898)

1. Make depth camera tests more robust
    * [Pull request #897](https://github.com/gazebosim/gz-sim/pull/897)

1. Use UINT64_MAX for kComponentTpyeIDInvalid instead of relying on underflow
    * [Pull request #889](https://github.com/gazebosim/gz-sim/pull/889)

1. Fix mouse view control target position
    * [Pull request #879](https://github.com/gazebosim/gz-sim/pull/879)

### Gazebo Sim 5.1.0 (2021-06-29)

1. Depend on SDF 11.2.1, rendering 5.1 and GUI 5.1. Fix Windows.
    * [Pull request #877](https://github.com/gazebosim/gz-sim/pull/877)

1. Set gui camera pose
    * [Pull request #863](https://github.com/gazebosim/gz-sim/pull/863)

1. Refactor RenderUtil::Update with helper functions
    * [Pull request #858](https://github.com/gazebosim/gz-sim/pull/858)

1. Enables confirmation dialog when closing Gazebo.
    * [Pull request #850](https://github.com/gazebosim/gz-sim/pull/850)

1. Using math::SpeedLimiter on the diff_drive controller.
    * [Pull request #833](https://github.com/gazebosim/gz-sim/pull/833)

1. New example: get an ECM snapshot from an external program
    * [Pull request #859](https://github.com/gazebosim/gz-sim/pull/859)

1. Fix WindEffects Plugin bug, not configuring new links
    * [Pull request #844](https://github.com/gazebosim/gz-sim/pull/844)

1. Set collision detector and solver from SDF
    * [Pull request #684](https://github.com/gazebosim/gz-sim/pull/684)

1. Add Particle Emitter tutorial
    * [Pull request #860](https://github.com/gazebosim/gz-sim/pull/860)

1. Fix potentially flaky integration component test case
    * [Pull request #848](https://github.com/gazebosim/gz-sim/pull/848)

1. Added follow camera offset service
    * [Pull request #855](https://github.com/gazebosim/gz-sim/pull/855)

1. Remove unneeded camera follow offset checks
    * [Pull request #857](https://github.com/gazebosim/gz-sim/pull/857)

1. Using math::SpeedLimiter on the ackermann_steering controller.
    * [Pull request #837](https://github.com/gazebosim/gz-sim/pull/837)

1. Cleanup and alphabetize plugin headers
    * [Pull request #838](https://github.com/gazebosim/gz-sim/pull/838)

1. Fix race condition when rendering the UI
    * [Pull request #774](https://github.com/gazebosim/gz-sim/pull/774)

1. Removed duplicated code with rendering::sceneFromFirstRenderEngine
    * [Pull request #819](https://github.com/gazebosim/gz-sim/pull/819)

1. Remove unused headers in video_recoder plugin
    * [Pull request #834](https://github.com/gazebosim/gz-sim/pull/834)

1. Use moveToHelper from gz-rendering
    * [Pull request #825](https://github.com/gazebosim/gz-sim/pull/825)

1. Make halt motion act like a brake
    * [Pull request #830](https://github.com/gazebosim/gz-sim/pull/830)

1. Update collision visualization to support nested models
    * [Pull request #823](https://github.com/gazebosim/gz-sim/pull/823)

1. Adds support for ocean currents
    * [Pull request #800](https://github.com/gazebosim/gz-sim/pull/800)

1. Add conversion for particle scatter ratio field
    * [Pull request #791](https://github.com/gazebosim/gz-sim/pull/791)

1. Adding HaltMotion to physics plugin
    * [Pull request #728](https://github.com/gazebosim/gz-sim/pull/728)

1. ColladaExporter, export submesh selected
    * [Pull request #802](https://github.com/gazebosim/gz-sim/pull/802)

1. Remove tools/code_check and update codecov
    * [Pull request #814](https://github.com/gazebosim/gz-sim/pull/814)

1. Trigger delay
    * [Pull request #817](https://github.com/gazebosim/gz-sim/pull/817)

1. Map canonical links to their models
    * [Pull request #736](https://github.com/gazebosim/gz-sim/pull/736)

1. Fix included nested model expansion in SDF generation
    * [Pull request #768](https://github.com/gazebosim/gz-sim/pull/768)

1. Util: Use public API from libsdformat for detecting non-file source
    * [Pull request #794](https://github.com/gazebosim/gz-sim/pull/794)

1. Contacts visualization
    * [Pull request #234](https://github.com/gazebosim/gz-sim/pull/234)

1. Bump to gz-msgs 7.1 / sdformat 11.1, Windows fixes
    * [Pull request #758](https://github.com/gazebosim/gz-sim/pull/758)

1. Add functionalities for optical tactile plugin
    * [Pull request #431](https://github.com/gazebosim/gz-sim/pull/431)

1. Fix documentation for EntityComponentManager::EachNew
    * [Pull request #795](https://github.com/gazebosim/gz-sim/pull/795)

1. Bump gz-physics version to 3.2
    * [Pull request #792](https://github.com/gazebosim/gz-sim/pull/792)

1. Prevent crash on Plotting plugin with mutex
    * [Pull request #747](https://github.com/gazebosim/gz-sim/pull/747)

1. 👩‍🌾 Fix Windows build and some warnings
    * [Pull request #782](https://github.com/gazebosim/gz-sim/pull/782)

1. Fix ColladaExporter submesh index bug
    * [Pull request #763](https://github.com/gazebosim/gz-sim/pull/763)

1. Fix macOS build: components::Name in benchmark
    * [Pull request #784](https://github.com/gazebosim/gz-sim/pull/784)

1. Feature/hydrodynamics
    * [Pull request #749](https://github.com/gazebosim/gz-sim/pull/749)

1. Don't store duplicate ComponentTypeId in ECM
    * [Pull request #751](https://github.com/gazebosim/gz-sim/pull/751)

1. [TPE] Support setting individual link velocity
    * [Pull request #427](https://github.com/gazebosim/gz-sim/pull/427)

1. 👩‍🌾 Enable Focal CI
    * [Pull request #646](https://github.com/gazebosim/gz-sim/pull/646)

1. Patch particle emitter2 service
    * [Pull request #777](https://github.com/gazebosim/gz-sim/pull/777)

1. Add odometry publisher system
    * [Pull request #547](https://github.com/gazebosim/gz-sim/pull/547)

1. [DiffDrive] add enable/disable
    * [Pull request #772](https://github.com/gazebosim/gz-sim/pull/772)

1. Update benchmark comparison instructions
    * [Pull request #766](https://github.com/gazebosim/gz-sim/pull/766)

1. Fix 'invalid animation update data' msg for actors
    * [Pull request #754](https://github.com/gazebosim/gz-sim/pull/754)

1. Fixed particle emitter forward playback
    * [Pull request #745](https://github.com/gazebosim/gz-sim/pull/745)

1. ECM's ChangedState gets message with modified components
    * [Pull request #742](https://github.com/gazebosim/gz-sim/pull/742)

1. Fixed collision visual bounding boxes
    * [Pull request #746](https://github.com/gazebosim/gz-sim/pull/746)

1. Fix compute_rtfs arguments
    * [Pull request #737](https://github.com/gazebosim/gz-sim/pull/737)

1. Validate step size and RTF parameters
    * [Pull request #740](https://github.com/gazebosim/gz-sim/pull/740)

1. Fix component inspector shutdown crash
    * [Pull request #724](https://github.com/gazebosim/gz-sim/pull/724)

1. Use Protobuf_IMPORT_DIRS instead of PROTOBUF_IMPORT_DIRS for compatibility with Protobuf CMake config
    * [Pull request #715](https://github.com/gazebosim/gz-sim/pull/715)

1. Do not pass -Wno-unused-parameter to MSVC compiler
    * [Pull request #716](https://github.com/gazebosim/gz-sim/pull/716)

1. Iterate through changed links only in UpdateSim
    * [Pull request #678](https://github.com/gazebosim/gz-sim/pull/678)

1. Update PlaybackScrubber description
    * [Pull request #733](https://github.com/gazebosim/gz-sim/pull/733)

1. Support configuring particle scatter ratio in particle emitter system
    * [Pull request #674](https://github.com/gazebosim/gz-sim/pull/674)

1. Fix diffuse and ambient values for ackermann example
    * [Pull request #707](https://github.com/gazebosim/gz-sim/pull/707)

1. Scenebroadcaster sensors
    * [Pull request #698](https://github.com/gazebosim/gz-sim/pull/698)

1. Add test for thermal object temperatures below 0 kelvin
    * [Pull request #621](https://github.com/gazebosim/gz-sim/pull/621)

1. [BULLET] Making GetContactsFromLastStepFeature optional in Collision Features
    * [Pull request #690](https://github.com/gazebosim/gz-sim/pull/690)

1. Make it so joint state publisher is quieter
    * [Pull request #696](https://github.com/gazebosim/gz-sim/pull/696)

### Gazebo Sim 5.0.0 (2021-03-30)

1. Added Ellipsoid and Capsule geometries
    * [Pull request #581](https://github.com/gazebosim/gz-sim/pull/581)

1. Support individual canonical links for nested models
    * [Pull request #685](https://github.com/gazebosim/gz-sim/pull/685)

1. Mecanum wheels demo
    * [Pull request #683](https://github.com/gazebosim/gz-sim/pull/683)

1. Fixed collision visual bounding boxes
    * [Pull request #702](https://github.com/gazebosim/gz-sim/pull/702)

1. Fixed material colors for ackermann sdfs
    * [Pull request #703](https://github.com/gazebosim/gz-sim/pull/703)

1. Setting the intiial velocity for a model or joint
    * [Pull request #693](https://github.com/gazebosim/gz-sim/pull/693)

1. Remove static for maps from Factory.hh
    * [Pull request #635](https://github.com/gazebosim/gz-sim/pull/635)

1. Depend on cli component of ignition-utils1
    * [Pull request #671](https://github.com/gazebosim/gz-sim/pull/671)

1. Support SDFormat 1.8 Composition
    * [Pull request #542](https://github.com/gazebosim/gz-sim/pull/542)

1. Deprecate TmpIface: it's leftover from prototyping
    * [Pull request #654](https://github.com/gazebosim/gz-sim/pull/654)

1. Bump in edifice: gz-common4
    * [Pull request #577](https://github.com/gazebosim/gz-sim/pull/577)

1. Plugin to spawn lights
    * [Pull request #587](https://github.com/gazebosim/gz-sim/pull/587)

1. Added light intensity
    * [Pull request #612](https://github.com/gazebosim/gz-sim/pull/612)
    * [Pull request #670](https://github.com/gazebosim/gz-sim/pull/670)

1. Examples and tutorial on using rendering API from plugins
    * [Pull request #596](https://github.com/gazebosim/gz-sim/pull/596)

1. Prepare GuiRunner to be made private
    * [Pull request #567](https://github.com/gazebosim/gz-sim/pull/567)

1. Deprecate some sim::gui events in favor of gz-gui events
    * [Pull request #595](https://github.com/gazebosim/gz-sim/pull/595)

1. Heightmap (rendering only)
    * [Pull request #487](https://github.com/gazebosim/gz-sim/pull/487)

1. Add image suffix to thermal camera topic name
    * [Pull request #606](https://github.com/gazebosim/gz-sim/pull/606)

1. Fix build with latest sdformat11 branch
    * [Pull request #607](https://github.com/gazebosim/gz-sim/pull/607)

1. Added run to time feature
    * [Pull request #478](https://github.com/gazebosim/gz-sim/pull/478)

1. Depend on ignition-utils1
    * [Pull request #591](https://github.com/gazebosim/gz-sim/pull/591)

1. Use double sided field in material msg
    * [Pull request #599](https://github.com/gazebosim/gz-sim/pull/599)

1. Add lightmap demo
    * [Pull request #471](https://github.com/gazebosim/gz-sim/pull/471)

1. Added renderOrder to convert functions
    * [Pull request #514](https://github.com/gazebosim/gz-sim/pull/514)

1. Compilation fixes for Windows
    * [Pull request #501](https://github.com/gazebosim/gz-sim/pull/501)
    * [Pull request #585](https://github.com/gazebosim/gz-sim/pull/585)
    * [Pull request #565](https://github.com/gazebosim/gz-sim/pull/565)
    * [Pull request #616](https://github.com/gazebosim/gz-sim/pull/616)
    * [Pull request #622](https://github.com/gazebosim/gz-sim/pull/622)

1. Documentation fixes
    * [Pull request #727](https://github.com/gazebosim/gz-sim/pull/727)
    * [Pull request #710](https://github.com/gazebosim/gz-sim/pull/710)

1. Replace deprecated function FreeGroup::CanonicalLink with FreeGroup::RootLink
    * [Pull request #723](https://github.com/gazebosim/gz-sim/pull/723)

1. Respect spotlight direction
    * [Pull request #718](https://github.com/gazebosim/gz-sim/pull/718)

1. Add UserCommands plugin to fuel.sdf
    * [Pull request #719](https://github.com/gazebosim/gz-sim/pull/719)

1. Change SelectedEntities to return a const ref
    * [Pull request #571](https://github.com/gazebosim/gz-sim/pull/571)

1. Use common::setenv for portability to Windows
    * [Pull request #561](https://github.com/gazebosim/gz-sim/pull/561)

1.  Add missing GZ_SIM_VISIBLE macros
    * [Pull request #563](https://github.com/gazebosim/gz-sim/pull/563)

1. Fix deprecation warnings
    * [Pull request #572](https://github.com/gazebosim/gz-sim/pull/572)

1. Fix visibility macro names when used by a different component (Windows)
    * [Pull request #564](https://github.com/gazebosim/gz-sim/pull/564)

1. Bump edifice sdformat11 and gz-physics4
    * [Pull request #549](https://github.com/gazebosim/gz-sim/pull/549)

1. Use ComponentState::PeriodicChange in UpdateState to avoid forcing full scene update
    * [Pull request #486](https://github.com/gazebosim/gz-sim/pull/486)

1. Bump in edifice: gz-msgs7
    * [Pull request #546](https://github.com/gazebosim/gz-sim/pull/546)

1. Add support for sky
    * [Pull request #445](https://github.com/gazebosim/gz-sim/pull/445)

1. Infrastructure
    * [Pull request #423](https://github.com/gazebosim/gz-sim/pull/423)

1. Bump in edifice: gz-rendering5
    * [Pull request #430](https://github.com/gazebosim/gz-sim/pull/430)

1. Add 25percent darker view angle icons
    * [Pull request #426](https://github.com/gazebosim/gz-sim/pull/426)

## Gazebo Sim 4.x

### Gazebo Sim 4.14.0 (2021-12-20)

1. Support battery draining start via topics
    * [Pull request #1255](https://github.com/gazebosim/gz-sim/pull/1255)

1. Make tests run as fast as possible
    * [Pull request #1194](https://github.com/gazebosim/gz-sim/pull/1194)
    * [Pull request #1250](https://github.com/gazebosim/gz-sim/pull/1250)

1. Fix visualize lidar
    * [Pull request #1224](https://github.com/gazebosim/gz-sim/pull/1224)

1. Disable user commands light test on macOS
    * [Pull request #1204](https://github.com/gazebosim/gz-sim/pull/1204)

### Gazebo Sim 4.13.0 (2021-11-15)

1. Prevent creation of spurious `<plugin>` elements when saving worlds
    * [Pull request #1192](https://github.com/gazebosim/gz-sim/pull/1192)

1. Add support for tracked vehicles
    * [Pull request #869](https://github.com/gazebosim/gz-sim/pull/869)

1. Add components to dynamically set joint limits
    * [Pull request #847](https://github.com/gazebosim/gz-sim/pull/847)

1. Fix updating component from state
    * [Pull request #1181](https://github.com/gazebosim/gz-sim/pull/1181)

1. Fix updating a component's data via SerializedState msg
    * [Pull request #1149](https://github.com/gazebosim/gz-sim/pull/1149)

1. Sensor systems work if loaded after sensors
    * [Pull request #1104](https://github.com/gazebosim/gz-sim/pull/1104)

1. Fix generation of systems library symlinks in build directory
    * [Pull request #1160](https://github.com/gazebosim/gz-sim/pull/1160)

1. Edit material colors in component inspector
    * [Pull request #1123](https://github.com/gazebosim/gz-sim/pull/1123)

1. Support setting the background color for sensors
    * [Pull request #1147](https://github.com/gazebosim/gz-sim/pull/1147)

1. Use uint64_t for ComponentInspector Entity IDs
    * [Pull request #1144](https://github.com/gazebosim/gz-sim/pull/1144)

1. Fix integers and floats on component inspector
    * [Pull request #1143](https://github.com/gazebosim/gz-sim/pull/1143)

### Gazebo Sim 4.12.0 (2021-10-22)

1. Fix performance issue with contact data and AABB updates.
    * [Pull Request 1048](https://github.com/gazebosim/gz-sim/pull/1048)

1. Enable new CMake policy to fix protobuf compilation
    * [Pull Request 1059](https://github.com/gazebosim/gz-sim/pull/1059)

1. Parse new param for enabling / disabling IMU orientation output.
    * [Pull Request 899](https://github.com/gazebosim/gz-sim/pull/899)

1. Fix light control standalone example.
    * [Pull Request 1077](https://github.com/gazebosim/gz-sim/pull/1077)

1. Performance: use std::unordered_map where possible in SceneManager.
    * [Pull Request 1083](https://github.com/gazebosim/gz-sim/pull/1083)

1. Prevent crash when using <specular> workflow PBR material.
    * [Pull Request 1099](https://github.com/gazebosim/gz-sim/pull/1099)

1. JointPositionController: Improve misleading error message.
    * [Pull Request 1098](https://github.com/gazebosim/gz-sim/pull/1098)

1. Adjust pose decimals based on element width.
    * [Pull Request 1089](https://github.com/gazebosim/gz-sim/pull/1089)

1. Better protect this->dataPtr->initialized with renderMutex.
    * [Pull Request 1119](https://github.com/gazebosim/gz-sim/pull/1089)

1. Updates to camera video record from subt.
    * [Pull Request 1117](https://github.com/gazebosim/gz-sim/pull/1117)

1. Fix performance level test flakiness.
    * [Pull Request 1129](https://github.com/gazebosim/gz-sim/pull/1129)

### Gazebo Sim 4.11.0 (2021-09-23)

1. Support locked entities, and headless video recording using sim time.
    * [Pull Request 862](https://github.com/gazebosim/gz-sim/pull/862)

### Gazebo Sim 4.10.0 (2021-09-15)

1. Fixed GUI's ComponentInspector light parameter
    * [Pull Request 1018](https://github.com/gazebosim/gz-sim/pull/1018)

1. Fix msg in entity_creation example
    * [Pull Request 972](https://github.com/gazebosim/gz-sim/pull/972)

1. Fix selection buffer crash on resize
    * [Pull Request 969](https://github.com/gazebosim/gz-sim/pull/969)

1. Fix crash in the follow_actor example
    * [Pull Request 958](https://github.com/gazebosim/gz-sim/pull/958)

1. Fix joint controller with empty joint velocity data
    * [Pull Request 937](https://github.com/gazebosim/gz-sim/pull/937)

1. Scale mode - Part2
    * [Pull Request 881](https://github.com/gazebosim/gz-sim/pull/881)

1. Physics system: update link poses if the canonical link pose has been updated
    * [Pull Request 876](https://github.com/gazebosim/gz-sim/pull/876)

1. Add Particle Emitter tutorial
    * [Pull Request 860](https://github.com/gazebosim/gz-sim/pull/860)

1. Refactor RenderUtil::Update with helper functions
    * [Pull Request 858](https://github.com/gazebosim/gz-sim/pull/858)

1. Remove unneeded camera follow offset checks
    * [Pull Request 857](https://github.com/gazebosim/gz-sim/pull/857)

1. Added service to set camera's follow offset
    * [Pull Request 855](https://github.com/gazebosim/gz-sim/pull/855)

1. Using math::SpeedLimiter on the ackermann_steering controller.
    * [Pull Request 837](https://github.com/gazebosim/gz-sim/pull/837)

1. All changes merged forward from gz-sim3
    * [Pull Request 866](https://github.com/gazebosim/gz-sim/pull/866)
    * [Pull Request 916](https://github.com/gazebosim/gz-sim/pull/916)
    * [Pull Request 933](https://github.com/gazebosim/gz-sim/pull/933)
    * [Pull Request 946](https://github.com/gazebosim/gz-sim/pull/946)
    * [Pull Request 973](https://github.com/gazebosim/gz-sim/pull/973)
    * [Pull Request 1017](https://github.com/gazebosim/gz-sim/pull/1017)

### Gazebo Sim 4.9.1 (2021-05-24)

1. Make halt motion act like a brake.
    * [Pull Request 830](https://github.com/gazebosim/gz-sim/pull/830)

### Gazebo Sim 4.9.0 (2021-05-20)

1. Enable Focal CI.
    * [Pull Request 646](https://github.com/gazebosim/gz-sim/pull/646)

1. [TPE] Support setting individual link velocity.
    * [Pull Request 427](https://github.com/gazebosim/gz-sim/pull/427)

1. Don't store duplicate ComponentTypeId in ECM.
    * [Pull Request 751](https://github.com/gazebosim/gz-sim/pull/751)

1. Fix macOS build: components::Name in benchmark.
    * [Pull Request 784](https://github.com/gazebosim/gz-sim/pull/784)

1. Fix documentation for EntityComponentManager::EachNew.
    * [Pull Request 795](https://github.com/gazebosim/gz-sim/pull/795)

1. Add functionalities for optical tactile plugin.
    * [Pull Request 431](https://github.com/gazebosim/gz-sim/pull/431)

1. Visualize ContactSensorData.
    * [Pull Request 234](https://github.com/gazebosim/gz-sim/pull/234)

1. Backport PR #763.
    * [Pull Request 804](https://github.com/gazebosim/gz-sim/pull/804)

1. Backport PR #536.
    * [Pull Request 812](https://github.com/gazebosim/gz-sim/pull/812)

1. Add an optional delay to the TriggeredPublisher system.
    * [Pull Request 817](https://github.com/gazebosim/gz-sim/pull/817)

1. Remove tools/code_check and update codecov.
    * [Pull Request 814](https://github.com/gazebosim/gz-sim/pull/814)

1. add conversion for particle scatter ratio field.
    * [Pull Request 791](https://github.com/gazebosim/gz-sim/pull/791)

### Gazebo Sim 4.8.0 (2021-04-22)

1. Add odometry publisher system.
    * [Pull Request 547](https://github.com/gazebosim/gz-sim/pull/547)

1. Patch particle emitter2 service.
    * [Pull Request 777](https://github.com/gazebosim/gz-sim/pull/777)

### Gazebo Sim 4.7.0 (2021-04-09)

1. Particle emitter based on SDF.
    * [Pull Request 730](https://github.com/gazebosim/gz-sim/pull/730)

1. Fix log playback for particle emitters.
    * [Pull Request 745](https://github.com/gazebosim/gz-sim/pull/745)

1. ECM's ChangedState gets message with modified components.
    * [Pull Request 742](https://github.com/gazebosim/gz-sim/pull/742)

1. Fixed collision visual bounding boxes.
    * [Pull Request 746](https://github.com/gazebosim/gz-sim/pull/746)

1. Fix compute_rtfs arguments.
    * [Pull Request 737](https://github.com/gazebosim/gz-sim/pull/737)

1. Validate step size and RTF parameters.
    * [Pull Request 740](https://github.com/gazebosim/gz-sim/pull/740)

1. Use Protobuf_IMPORT_DIRS instead of PROTOBUF_IMPORT_DIRS for
   compatibility with Protobuf CMake config.
    * [Pull Request 715](https://github.com/gazebosim/gz-sim/pull/715)

1. Do not pass -Wno-unused-parameter to MSVC compiler.
    * [Pull Request 716](https://github.com/gazebosim/gz-sim/pull/716)

1. Support configuring particle scatter ratio in particle emitter system.
    * [Pull Request 674](https://github.com/gazebosim/gz-sim/pull/674)

1. Fix diffuse and ambient values for ackermann example.
    * [Pull Request 707](https://github.com/gazebosim/gz-sim/pull/707)

1. Scenebroadcaster sensors.
    * [Pull Request 698](https://github.com/gazebosim/gz-sim/pull/698)

1. Add thermal camera test for object temperature below 0.
    * [Pull Request 621](https://github.com/gazebosim/gz-sim/pull/621)

1. [BULLET] Making GetContactsFromLastStepFeature optional in Collision Features
    * [Pull Request 690](https://github.com/gazebosim/gz-sim/pull/690)

1. Fix joint controller GUI test.
    * [Pull Request 697](https://github.com/gazebosim/gz-sim/pull/697)

1. Quiet warnings from Joint State Publisher.
    * [Pull Request 696](https://github.com/gazebosim/gz-sim/pull/696)

1. Ackermann Steering Plugin.
    * [Pull Request 618](https://github.com/gazebosim/gz-sim/pull/618)

1. Remove bounding box when model is deleted
    * [Pull Request 675](https://github.com/gazebosim/gz-sim/pull/675)

1. Cache link poses to improve performance.
    * [Pull Request 669](https://github.com/gazebosim/gz-sim/pull/669)

1. Check empty world name in Scene3d.
    * [Pull Request 662](https://github.com/gazebosim/gz-sim/pull/662)

1. All changes up to 3.8.0.

### Gazebo Sim 4.6.0 (2021-03-01)

1. Use a custom data structure to manage entity feature maps.
    * [Pull Request 586](https://github.com/gazebosim/gz-sim/pull/586)

1. Limit scene broadcast publications when paused.
    * [Pull Request 497](https://github.com/gazebosim/gz-sim/pull/497)

1. Report performer count in PerformerDetector plugin.
    * [Pull Request 652](https://github.com/gazebosim/gz-sim/pull/652)

1. Cache top level and static to speed up physics system.
    * [Pull Request 656](https://github.com/gazebosim/gz-sim/pull/656)

1. Support particle emitter modification using partial message.
    * [Pull Request 651](https://github.com/gazebosim/gz-sim/pull/651)

1. Set LD_LIBRARY_PATH on Actions CI.
    * [Pull Request 650](https://github.com/gazebosim/gz-sim/pull/650)

1. Fix flaky SceneBroadcaster test.
    * [Pull Request 641](https://github.com/gazebosim/gz-sim/pull/641)

1. Add a convenience function for getting possibly non-existing components.
    * [Pull Request 629](https://github.com/gazebosim/gz-sim/pull/629)

1. Add msg to show the computed temperature range computed from temperature
   gradient.
    * [Pull Request 643](https://github.com/gazebosim/gz-sim/pull/643)

1. Add TF/Pose_V pub in DiffDrive.
    * [Pull Request 548](https://github.com/gazebosim/gz-sim/pull/548)

1. Relax flaky performance test.
    * [Pull Request 640](https://github.com/gazebosim/gz-sim/pull/640)

1. Improve velocity control test.
    * [Pull Request 642](https://github.com/gazebosim/gz-sim/pull/642)

1. Validity check for user defined topics in JointPositionController.
    * [Pull Request 639](https://github.com/gazebosim/gz-sim/pull/639)

1. Add laser_retro support.
    * [Pull Request 603](https://github.com/gazebosim/gz-sim/pull/603)

1. Fix pose of plane visual with non-default normal vector.
    * [Pull Request 574](https://github.com/gazebosim/gz-sim/pull/574)

### Gazebo Sim 4.5.0 (2020-02-17)

1. Added particle system.
    * [Pull Request 516](https://github.com/gazebosim/gz-sim/pull/516)

1. Add Light Usercommand and include Light parameters in the componentInspector
    * [Pull Request 482](https://github.com/gazebosim/gz-sim/pull/482)

1. Added link to HW-accelerated video recording.
    * [Pull Request 627](https://github.com/gazebosim/gz-sim/pull/627)

1. Fix EntityComponentManager race condition.
    * [Pull Request 601](https://github.com/gazebosim/gz-sim/pull/601)

1. Add SDF topic validity check.
    * [Pull Request 632](https://github.com/gazebosim/gz-sim/pull/632)

1. Add JointTrajectoryController system plugin.
    * [Pull Request 473](https://github.com/gazebosim/gz-sim/pull/473)

### Gazebo Sim 4.4.0 (2020-02-10)

1. Added issue and PR templates
    * [Pull Request 613](https://github.com/gazebosim/gz-sim/pull/613)

1. Fix segfault in SetRemovedComponentsMsgs method
    * [Pull Request 495](https://github.com/gazebosim/gz-sim/pull/495)

1. Make topics configurable for joint controllers
    * [Pull Request 584](https://github.com/gazebosim/gz-sim/pull/584)

1. Add about dialog
    * [Pull Request 609](https://github.com/gazebosim/gz-sim/pull/609)

1. Add thermal sensor system for configuring thermal camera properties
    * [Pull Request 614](https://github.com/gazebosim/gz-sim/pull/614)

### Gazebo Sim 4.3.0 (2020-02-02)

1. Non-blocking paths request.
    * [Pull Request 555](https://github.com/gazebosim/gz-sim/pull/555)

1. Parallelize State call in ECM.
    * [Pull Request 451](https://github.com/gazebosim/gz-sim/pull/451)

1. Allow to create light with the create service.
    * [Pull Request 513](https://github.com/gazebosim/gz-sim/pull/513)

1. Added size to ground_plane in examples.
    * [Pull Request 573](https://github.com/gazebosim/gz-sim/pull/573)

1. Fix finding PBR materials.
    * [Pull Request 575](https://github.com/gazebosim/gz-sim/pull/575)

1. Publish all periodic change components in Scene Broadcaster.
    * [Pull Request 544](https://github.com/gazebosim/gz-sim/pull/544)

1. Backport state update changes from pull request [#486](https://github.com/gazebosim/gz-sim/pull/486).
    * [Pull Request 583](https://github.com/gazebosim/gz-sim/pull/583)

1. Fix code_check errors.
    * [Pull Request 582](https://github.com/gazebosim/gz-sim/pull/582)

1. Visualize collisions.
    * [Pull Request 531](https://github.com/gazebosim/gz-sim/pull/531)

1. Remove playback <path> SDF param in Dome.
    * [Pull Request 570](https://github.com/gazebosim/gz-sim/pull/570)

1. Tutorial on migrating SDF files from Gazebo classic.
    * [Pull Request 400](https://github.com/gazebosim/gz-sim/pull/400)

1. World Exporter.
    * [Pull Request 474](https://github.com/gazebosim/gz-sim/pull/474)

1. Model Creation tutorial using services.
    * [Pull Request 530](https://github.com/gazebosim/gz-sim/pull/530)

1. Fix topLevelModel Method.
    * [Pull Request 600](https://github.com/gazebosim/gz-sim/pull/600)

1. Add heat signature option to thermal system.
    * [Pull Request 498](https://github.com/gazebosim/gz-sim/pull/498)

1. Add service and GUI to configure physics parameters (step size and RTF).
    * [Pull Request 536](https://github.com/gazebosim/gz-sim/pull/536)

1. Refactor UNIT_Server_TEST.
    * [Pull Request 594](https://github.com/gazebosim/gz-sim/pull/594)

1. Use Gazebo GUI render event.
    * [Pull Request 598](https://github.com/gazebosim/gz-sim/pull/598)

### Gazebo Sim 4.2.0 (2020-01-13)

1. Automatically load a subset of world plugins.
    * [Pull Request 537](https://github.com/gazebosim/gz-sim/pull/537)

1. Fix to handle multiple logical cameras.
    * [Pull Request 539](https://github.com/gazebosim/gz-sim/pull/539)

1. Improve gz tool support on macOS.
    * [Pull Request 477](https://github.com/gazebosim/gz-sim/pull/477)

1. Add support for topic statistics on breadcrumb deployments.
    * [Pull Request 532](https://github.com/gazebosim/gz-sim/pull/532)

1. Fix slot in Plotting plugin.
    * [Pull Request 490](https://github.com/gazebosim/gz-sim/pull/490)

1. Fix shadow artifacts by disabling double sided rendering.
    * [Pull Request 446](https://github.com/gazebosim/gz-sim/pull/446)

1. Kinetic energy monitor plugin.
    * [Pull Request 492](https://github.com/gazebosim/gz-sim/pull/492)

1. Change nullptr to a int ptr for qt 5.15.2.
    * [Pull Request 527](https://github.com/gazebosim/gz-sim/pull/527)

1. Generate valid topics everywhere (support names with spaces).
    * [Pull Request 522](https://github.com/gazebosim/gz-sim/pull/522)

1. All changes up to version 3.7.0.

### Gazebo Sim 4.1.0 (2020-12-11)

1. Update Dockerfiles to use focal images
    * [pull request 388](https://github.com/gazebosim/gz-sim/pull/388)

1. Updated source build instructions for gz-sim4
    * [pull request 404](https://github.com/gazebosim/gz-sim/pull/404)

1. Add tests for the AnimationTime component
    * [pull request 433](https://github.com/gazebosim/gz-sim/pull/433)

1. Fix pose msg conversion when msg is missing orientation
    * [pull request 450](https://github.com/gazebosim/gz-sim/pull/450)
    * [pull request 459](https://github.com/gazebosim/gz-sim/pull/459)

1. Resolved updated codecheck issues
    * [pull request 443](https://github.com/gazebosim/gz-sim/pull/443)
    * [pull request 457](https://github.com/gazebosim/gz-sim/pull/457)
    * [pull request 459](https://github.com/gazebosim/gz-sim/pull/459)

1. Use new backpack version in tests
    * [pull request 455](https://github.com/gazebosim/gz-sim/pull/455)
    * [pull request 457](https://github.com/gazebosim/gz-sim/pull/457)
    * [pull request 459](https://github.com/gazebosim/gz-sim/pull/459)

1. Fix segfault in the Breadcrumb system when associated model is unloaded
    * [pull request 454](https://github.com/gazebosim/gz-sim/pull/454)
    * [pull request 457](https://github.com/gazebosim/gz-sim/pull/457)
    * [pull request 459](https://github.com/gazebosim/gz-sim/pull/459)

1. Added user commands to example thermal camera world
    * [pull request 442](https://github.com/gazebosim/gz-sim/pull/442)
    * [pull request 459](https://github.com/gazebosim/gz-sim/pull/459)

1. Helper function to set component data
    * [pull request 436](https://github.com/gazebosim/gz-sim/pull/436)
    * [pull request 469](https://github.com/gazebosim/gz-sim/pull/469)

1. Remove unneeded if statement
    * [pull request 432](https://github.com/gazebosim/gz-sim/pull/432)
    * [pull request 469](https://github.com/gazebosim/gz-sim/pull/469)

1. Fix flaky RecordAndPlayback test in INTEGRATION_log_system
    * [pull request 463](https://github.com/gazebosim/gz-sim/pull/463)
    * [pull request 469](https://github.com/gazebosim/gz-sim/pull/469)

1. Make PeerTracker test more robust
    * [pull request 452](https://github.com/gazebosim/gz-sim/pull/452)
    * [pull request 469](https://github.com/gazebosim/gz-sim/pull/469)

1. Use a [std::promise](https://en.cppreference.com/w/cpp/thread/promise)/[std::future](https://en.cppreference.com/w/cpp/thread/future) mechanism to avoid waiting in a looop until all `stepAck` messages are received
    * [pull request 470](https://github.com/gazebosim/gz-sim/pull/470)

1. Optical Tactile Sensor Plugin
    * [pull request 229](https://github.com/gazebosim/gz-sim/pull/229)

1. All changes up to and including those in version 3.5.0 and version 2.25.0

### Gazebo Sim 4.0.0 (2020-09-30)

1. Names with spaces: add string serializer
    * [pull request 244](https://github.com/gazebosim/gz-sim/pull/244)

1. Filter mesh collision based on `collide_bitmask` property
    * [pull request 160](https://github.com/gazebosim/gz-sim/pull/160)

1. Add force focus when mouse enters render window
    * [pull request 97](https://github.com/gazebosim/gz-sim/pull/97)

1. Fixed docblock showGrid
    * [pull request 152](https://github.com/gazebosim/gz-sim/pull/152)

1. More actor components and follow plugin
    * [pull request 157](https://github.com/gazebosim/gz-sim/pull/157)

1. Filter the record menu and write the format to the file according to which button the user pushed (mp4 or ogv)
    * [pull request 153](https://github.com/gazebosim/gz-sim/pull/153)

1. Fix scene manager losing header file
    * [pull request 211](https://github.com/gazebosim/gz-sim/pull/211)

1. Fixed left menu events
    * [pull request 218](https://github.com/gazebosim/gz-sim/pull/218)

1. Fix yaw units typo in Component Inspector plugin
    * [pull request 238](https://github.com/gazebosim/gz-sim/pull/238)

1. Enable alpha based transparency on PBR materials by default
    * [pull request 249](https://github.com/gazebosim/gz-sim/pull/249)

1. Qt auto scale factor for HiDPI displays
    * [pull request 291](https://github.com/gazebosim/gz-sim/pull/291)

1. Sync components removal
    * [pull request 272](https://github.com/gazebosim/gz-sim/pull/272)

1. Add error handling for JointAxis::SetXyz and remove use of use_parent_model_frame
    * [pull request 288](https://github.com/gazebosim/gz-sim/pull/288)

1. Make some tests more robust
    * [pull request 314](https://github.com/gazebosim/gz-sim/pull/314)

1. Fix Qt5 warnings for using anchors
    * [pull request 363](https://github.com/gazebosim/gz-sim/pull/363)

1. Plotting Components Plugin
    * [pull request 270](https://github.com/gazebosim/gz-sim/pull/270)

1. Visualize Lidar Plugin
    * [pull request 301](https://github.com/gazebosim/gz-sim/pull/301)
    * [pull request 391](https://github.com/gazebosim/gz-sim/pull/391)

1. Replaced common::Time for std::chrono
    * [pull request 309](https://github.com/gazebosim/gz-sim/pull/309)

1. Tutorial, examples and documentation updates
    * [pull request 380](https://github.com/gazebosim/gz-sim/pull/380)
    * [pull request 386](https://github.com/gazebosim/gz-sim/pull/386)
    * [pull request 387](https://github.com/gazebosim/gz-sim/pull/387)
    * [pull request 390](https://github.com/gazebosim/gz-sim/pull/390)

1. Migration from BitBucket to GitHub
    * [pull request 73](https://github.com/gazebosim/gz-sim/pull/73)
    * [pull request 68](https://github.com/gazebosim/gz-sim/pull/68)
    * [pull request 67](https://github.com/gazebosim/gz-sim/pull/67)
    * [pull request 130](https://github.com/gazebosim/gz-sim/pull/130)

1. Use interpolate\_x sdf parameter for actor animations
    * [BitBucket pull request 536](https://osrf-migration.github.io/ignition-gh-pages/#!/ignitionrobotics/ign-gazebo/pull-requests/536)

1. Actor skeleton animation (auto update mode)
    * [BitBucket pull request 579](https://osrf-migration.github.io/ignition-gh-pages/#!/ignitionrobotics/ign-gazebo/pull-requests/579)

1. Added support for removing sensors at runtime
    * [BitBucket pull request 558](https://osrf-migration.github.io/ignition-gh-pages/#!/ignitionrobotics/ign-gazebo/pull-requests/558)

1. Add support for visual visibility flags and camera visibility mask
    * [BitBucket pull request 559](https://osrf-migration.github.io/ignition-gh-pages/#!/ignitionrobotics/ign-gazebo/pull-requests/559)

1. Support <actor><pose> and <actor><plugin>
    * [BitBucket pull request 542](https://osrf-migration.github.io/ignition-gh-pages/#!/ignitionrobotics/ign-gazebo/pull-requests/542)

1. Depend on gz-rendering4, gz-gui4, gz-sensors4
    * [BitBucket pull request 540](https://osrf-migration.github.io/ignition-gh-pages/#!/ignitionrobotics/ign-gazebo/pull-requests/540)

1. Axis-Aligned Bounding Boxes
    * [BitBucket pull request 565](https://osrf-migration.github.io/ignition-gh-pages/#!/ignitionrobotics/ign-gazebo/pull-requests/565)

1. Add window focus upon mouse entering the render window
    * [Github pull request 97](https://github.com/gazebosim/gz-sim/pull/97)

## Gazebo Sim 3.x

<<<<<<< HEAD
### Gazebo Sim 3.X.X (20XX-XX-XX)
=======
## Gazebo Sim 3.x

### Gazebo Sim 3.14.0 (2022-08-17)

1. Change `CODEOWNERS` and maintainer to Michael
    * [Pull request #1644](https://github.com/gazebosim/gz-sim/pull/1644)

1. Replace pose in `ViewAngle` with `GzPose`
    * [Pull request #1641](https://github.com/gazebosim/gz-sim/pull/1641)

1. Fix loading worlds from CLI
    * [Pull request #1627](https://github.com/gazebosim/gz-sim/pull/1627)

1. Quick start dialog
    * [Pull request #1536](https://github.com/gazebosim/gz-sim/pull/1536)

1. Quiet `libSDFormat` console on --verbose 0
    * [Pull request #1621](https://github.com/gazebosim/gz-sim/pull/1621)

1. Add Ackermann Steering system (backport from Fortress)
    * [Pull request #1613](https://github.com/gazebosim/gz-sim/pull/1613)

1. New Apply Link Wrench system
    * [Pull request #1593](https://github.com/gazebosim/gz-sim/pull/1593)

1. Implement Component Inspector `Vector3` with common widget `Vector3`
    * [Pull request #1569](https://github.com/gazebosim/gz-sim/pull/1569)

1. Helper function to get an entity from an entity message
    * [Pull request #1595](https://github.com/gazebosim/gz-sim/pull/1595)

1. Ignition -> Gazebo
    * [Pull request #1596](https://github.com/gazebosim/gz-sim/pull/1596)

1. Add Model::CanonicalLink getter
    * [Pull request #1594](https://github.com/gazebosim/gz-sim/pull/1594)

1. Implement Pose3d with common widget pose
    * [Pull request #1571](https://github.com/gazebosim/gz-sim/pull/1571)

1. Test fixes and updates
    * [Pull request #1545](https://github.com/gazebosim/gz-sim/pull/1545)
    * [Pull request #1531](https://github.com/gazebosim/gz-sim/pull/1531)
    * [Pull request #1599](https://github.com/gazebosim/gz-sim/pull/1599)

1. Bash completion for flags
    * [Pull request #1504](https://github.com/gazebosim/gz-sim/pull/1504)

1. Add new `GZ_GUI_RESOURCE_PATH` to help message
    * [Pull request #1470](https://github.com/gazebosim/gz-sim/pull/1470)
>>>>>>> 216d5a51

### Gazebo Sim 3.13.0 (2022-06-01)

1. Extruded 2D polyline geometries
    * [Pull request #1456](https://github.com/gazebosim/gz-sim/pull/1456)

1. Add elevator system
    * [Pull request #535](https://github.com/gazebosim/gz-sim/pull/535)

1. Add desktop entry and svg logo
    * [Pull request #1411](https://github.com/gazebosim/gz-sim/pull/1411)
    * [Pull request #1430](https://github.com/gazebosim/gz-sim/pull/1430)

1. Delete unused `gazebo.hh.in`
    * [Pull request #1490](https://github.com/gazebosim/gz-sim/pull/1490)

1. Add repo specific issue templates
    * [Pull request #1461](https://github.com/gazebosim/gz-sim/pull/1461)

1. Added user command to set multiple entities' poses
    * [Pull request #1394](https://github.com/gazebosim/gz-sim/pull/1394)

1. Component inspector: refactor Pose3d C++ code into a separate class
    * [Pull request #1400](https://github.com/gazebosim/gz-sim/pull/1400)

1. Added more sensor properties to `scene/info` topic
    * [Pull request #1344](https://github.com/gazebosim/gz-sim/pull/1344)

1. `JointStatePublisher` publish parent, child and axis data
    * [Pull request #1345](https://github.com/gazebosim/gz-sim/pull/1345)

1. Removed unused variables in shapes plugin
    * [Pull request #1321](https://github.com/gazebosim/gz-sim/pull/1321)

1. Log an error if `JointPositionController` cannot find the joint. (citadel retarget)
    * [Pull request #1314](https://github.com/gazebosim/gz-sim/pull/1314)

1. `Buoyancy`: fix center of volume's reference frame
    * [Pull request #1302](https://github.com/gazebosim/gz-sim/pull/1302)

1. Remove `EachNew` calls from sensor PreUpdates
    * [Pull request #1281](https://github.com/gazebosim/gz-sim/pull/1281)

1. Prevent `GzScene3D` 💥 if another scene is already loaded
    * [Pull request #1294](https://github.com/gazebosim/gz-sim/pull/1294)

1. Add `project()` call to examples
    * [Pull request #1274](https://github.com/gazebosim/gz-sim/pull/1274)

1. Implement `/server_control::stop`
    * [Pull request #1240](https://github.com/gazebosim/gz-sim/pull/1240)

1. 👩‍🌾 Make depth camera tests more robust
    * [Pull request1257](https://github.com/gazebosim/gz-sim/pull/1257)

1. Make tests run as fast as possible
    * [Pull request #1194](https://github.com/gazebosim/gz-sim/pull/1194)

### Gazebo Sim 3.12.0 (2021-11-11)

1. Prevent creation of spurious `<plugin>` elements when saving worlds
    * [Pull request #1192](https://github.com/gazebosim/gz-sim/pull/1192)

1. Added support for tracked vehicles
    * [Pull request #869](https://github.com/gazebosim/gz-sim/pull/869)

1. Add components to dynamically set joint limits
    * [Pull request #847](https://github.com/gazebosim/gz-sim/pull/847)

1. Fix updating a component's data via SerializedState msg
    * [Pull request #1149](https://github.com/gazebosim/gz-sim/pull/1149)

1. Sensor systems work if loaded after sensors
    * [Pull request #1104](https://github.com/gazebosim/gz-sim/pull/1104)

1. Fix generation of systems library symlinks in build directory
    * [Pull request #1160](https://github.com/gazebosim/gz-sim/pull/1160)

<<<<<<< HEAD
1. Backport sim::Util::validTopic() from gz-sim4.
=======
1. Backport gazebo::Util::validTopic() from ign-gazebo4.
>>>>>>> 216d5a51
    * [Pull request #1153](https://github.com/gazebosim/gz-sim/pull/1153)

1. Support setting the background color for sensors
    * [Pull request #1147](https://github.com/gazebosim/gz-sim/pull/1147)

1. Use uint64_t for ComponentInspector Entity IDs
    * [Pull request #1144](https://github.com/gazebosim/gz-sim/pull/1144)

1. Fix integers and floats on component inspector
    * [Pull request #1143](https://github.com/gazebosim/gz-sim/pull/1143)

### Gazebo Sim 3.11.0 (2021-10-21)

1. Updates to camera video record from subt.
    * [Pull request #1117](https://github.com/gazebosim/gz-sim/pull/1117)
1. Fix performance level test flakiness.
    * [Pull request #1129](https://github.com/gazebosim/gz-sim/pull/1129)

### Gazebo Sim 3.10.0 (2021-10-15)

1. Performance: use std::unordered_map where possible in SceneManager
    * [Pull request #1083](https://github.com/gazebosim/gz-sim/pull/1083)

1. Enable new CMake policy to fix protobuf compilation
    * [Pull request #1059](https://github.com/gazebosim/gz-sim/pull/1059)

1. Fix setting cast_shadows for visuals without material
    * [Pull request #1015](https://github.com/gazebosim/gz-sim/pull/1015)

1. Remove duplicate XML tag in pendulum_links example world
    * [Pull request #1002](https://github.com/gazebosim/gz-sim/pull/1002)

1. Enable sensor metrics on example worlds
    * [Pull request #982](https://github.com/gazebosim/gz-sim/pull/982)

1. Improved doxygen
    * [Pull request #996](https://github.com/gazebosim/gz-sim/pull/996)

1. JointPositionController: Improve misleading error message
    * [Pull request #1098](https://github.com/gazebosim/gz-sim/pull/1098)

1. Adjust pose decimals based on element width
    * [Pull request #1089](https://github.com/gazebosim/gz-sim/pull/1089)

1. Fixed IMU system plugin
    * [Pull request #1043](https://github.com/gazebosim/gz-sim/pull/1043)

1. Use QTimer to update plugins in the Qt thread
    * [Pull request #1095](https://github.com/gazebosim/gz-sim/pull/1095)

### Gazebo Sim 3.9.0 (2021-08-16)

1. Entity tree: prevent creation of repeated entity items
    * [Pull request #974](https://github.com/gazebosim/gz-sim/pull/974)

1. Don't use $HOME on most tests (InternalFixture)
    * [Pull request #971](https://github.com/gazebosim/gz-sim/pull/971)

1. Be more specific when looking for physics plugins
    * [Pull request #965](https://github.com/gazebosim/gz-sim/pull/965)

1. Drag and drop meshes into scene
    * [Pull request #939](https://github.com/gazebosim/gz-sim/pull/939)

1. Set protobuf_MODULE_COMPATIBLE before any find_package call
    * [Pull request #957](https://github.com/gazebosim/gz-sim/pull/957)

1. [DiffDrive] add enable/disable
    * [Pull request #772](https://github.com/gazebosim/gz-sim/pull/772)

1. Fix component inspector shutdown crash
    * [Pull request #724](https://github.com/gazebosim/gz-sim/pull/724)

1. Add UserCommands Plugin.
    * [Pull request #719](https://github.com/gazebosim/gz-sim/pull/719)

1. Setting the intiial velocity for a model or joint
    * [Pull request #693](https://github.com/gazebosim/gz-sim/pull/693)

1. Examples and tutorial on using rendering API from plugins
    * [Pull request #596](https://github.com/gazebosim/gz-sim/pull/596)

<<<<<<< HEAD
1.  Add missing GZ_SIM_VISIBLE macros
=======
1.  Add missing IGNITION_GAZEBO_VISIBLE macros
>>>>>>> 216d5a51
    * [Pull request #563](https://github.com/gazebosim/gz-sim/pull/563)

1. Fix visibility macro names when used by a different component (Windows)
    * [Pull request #564](https://github.com/gazebosim/gz-sim/pull/564)

1. No install apt recommends and clear cache
    * [Pull request #423](https://github.com/gazebosim/gz-sim/pull/423)

1. Add 25percent darker view angle icons
    * [Pull request #426](https://github.com/gazebosim/gz-sim/pull/426)

1. Expose a test fixture helper class
    * [Pull request #926](https://github.com/gazebosim/gz-sim/pull/926)

1. Fix logic to disable server default plugins loading
    * [Pull request #953](https://github.com/gazebosim/gz-sim/pull/953)

1. removed unneeded plugin update
    * [Pull request #944](https://github.com/gazebosim/gz-sim/pull/944)

1. Functions to enable velocity and acceleration checks on Link
    * [Pull request #935](https://github.com/gazebosim/gz-sim/pull/935)

1. Support adding systems that don't come from a plugin
    * [Pull request #936](https://github.com/gazebosim/gz-sim/pull/936)

1. 3D plot GUI plugin
    * [Pull request #917](https://github.com/gazebosim/gz-sim/pull/917)

1. Add a convenience function for getting possibly non-existing components.
    * [Pull request #629](https://github.com/gazebosim/gz-sim/pull/629)

1. Fix topLevelModel method
    * [Pull request #600](https://github.com/gazebosim/gz-sim/pull/600)

1. World exporter
    * [Pull request #474](https://github.com/gazebosim/gz-sim/pull/474)

1. Fix finding PBR materials
    * [Pull request #575](https://github.com/gazebosim/gz-sim/pull/575)

1. Handle multiple logical cameras
    * [Pull request #539](https://github.com/gazebosim/gz-sim/pull/539)

1. Make some tests more robust
    * [Pull request #314](https://github.com/gazebosim/gz-sim/pull/314)

1. Fix codecheck
    * [Pull request #887](https://github.com/gazebosim/gz-sim/pull/887)

1. Hello world plugin added
    * [Pull request #699](https://github.com/gazebosim/gz-sim/pull/699)

<<<<<<< HEAD
1. Model info CLI `gz model`
=======
1. Model info CLI `ign model`
>>>>>>> 216d5a51
    * [Pull request #893](https://github.com/gazebosim/gz-sim/pull/893)

1. Don't create components for entities that don't exist
    * [Pull request #927](https://github.com/gazebosim/gz-sim/pull/927)

1. Adds Mesh Tutorial
    * [Pull request #915](https://github.com/gazebosim/gz-sim/pull/915)

1. Fix updating GUI plugin on load
    * [Pull request #904](https://github.com/gazebosim/gz-sim/pull/904)

1. Fix documentation for the Sensor component
    * [Pull request #898](https://github.com/gazebosim/gz-sim/pull/898)

1. Use UINT64_MAX for kComponentTpyeIDInvalid instead of relying on underflow
    * [Pull request #889](https://github.com/gazebosim/gz-sim/pull/889)

1. Fix mouse view control target position
    * [Pull request #879](https://github.com/gazebosim/gz-sim/pull/879)

1. Set GUI camera pose
    * [Pull request #863](https://github.com/gazebosim/gz-sim/pull/863)

1. Enables confirmation dialog when closing Gazebo.
    * [Pull request #850](https://github.com/gazebosim/gz-sim/pull/850)

<<<<<<< HEAD
1. Depend on gz-rendering 3.5
=======
1. Depend on ign-rendering 3.5
>>>>>>> 216d5a51
    * [Pull request #867](https://github.com/gazebosim/gz-sim/pull/867)

1. Using math::SpeedLimiter on the diff_drive controller.
    * [Pull request #833](https://github.com/gazebosim/gz-sim/pull/833)

1. New example: get an ECM snapshot from an external program
    * [Pull request #859](https://github.com/gazebosim/gz-sim/pull/859)

1. Fix WindEffects Plugin bug, not configuring new links
    * [Pull request #844](https://github.com/gazebosim/gz-sim/pull/844)

1. Fix potentially flaky integration component test case
    * [Pull request #848](https://github.com/gazebosim/gz-sim/pull/848)

1. Cleanup and alphabetize plugin headers
    * [Pull request #838](https://github.com/gazebosim/gz-sim/pull/838)

1. Removed duplicated code with rendering::sceneFromFirstRenderEngine
    * [Pull request #819](https://github.com/gazebosim/gz-sim/pull/819)

1. Remove unused headers in video_recoder plugin
    * [Pull request #834](https://github.com/gazebosim/gz-sim/pull/834)

<<<<<<< HEAD
1. Use moveToHelper from gz-rendering
=======
1. Use moveToHelper from ign-rendering
>>>>>>> 216d5a51
    * [Pull request #825](https://github.com/gazebosim/gz-sim/pull/825)

1. Remove tools/code_check and update codecov
    * [Pull request #814](https://github.com/gazebosim/gz-sim/pull/814)

1. Add service and GUI to configure physics parameters
    * [Pull request #536](https://github.com/gazebosim/gz-sim/pull/536)
    * [Pull request #812](https://github.com/gazebosim/gz-sim/pull/812)

1. Fix documentation for EntityComponentManager::EachNew
    * [Pull request #795](https://github.com/gazebosim/gz-sim/pull/795)

1. Fix macOS build: components::Name in benchmark
    * [Pull request #784](https://github.com/gazebosim/gz-sim/pull/784)

1. Don't store duplicate ComponentTypeId in ECM
    * [Pull request #751](https://github.com/gazebosim/gz-sim/pull/751)

1. [TPE] Support setting individual link velocity
    * [Pull request #427](https://github.com/gazebosim/gz-sim/pull/427)

1. 👩‍🌾 Enable Focal CI
    * [Pull request #646](https://github.com/gazebosim/gz-sim/pull/646)

1. Update benchmark comparison instructions
    * [Pull request #766](https://github.com/gazebosim/gz-sim/pull/766)

1. Use Protobuf_IMPORT_DIRS instead of PROTOBUF_IMPORT_DIRS for compatibility with Protobuf CMake config
    * [Pull request #715](https://github.com/gazebosim/gz-sim/pull/715)

1. Do not pass -Wno-unused-parameter to MSVC compiler
    * [Pull request #716](https://github.com/gazebosim/gz-sim/pull/716)

1. Scenebroadcaster sensors
    * [Pull request #698](https://github.com/gazebosim/gz-sim/pull/698)

1. Make it so joint state publisher is quieter
    * [Pull request #696](https://github.com/gazebosim/gz-sim/pull/696)

### Gazebo Sim 3.8.0 (2021-03-17)

1. Add joint position controller GUI, also enable tests for GUI plugins
    * [Pull request #534](https://github.com/gazebosim/gz-sim/pull/534)

1. Remove visibility from headers that are not installed
    * [Pull request #665](https://github.com/gazebosim/gz-sim/pull/665)

1. Added screenshot to toolbar
    * [Pull request #588](https://github.com/gazebosim/gz-sim/pull/588)

<<<<<<< HEAD
1. Improve gz tool support on macOS
=======
1. Improve ign tool support on macOS
>>>>>>> 216d5a51
    * [Pull request #477](https://github.com/gazebosim/gz-sim/pull/477)

1. change nullptr to a int ptr for qt 5.15.2 bug
    * [Pull request #527](https://github.com/gazebosim/gz-sim/pull/527)

1. Kinetic energy monitor plugin
    * [Pull request #492](https://github.com/gazebosim/gz-sim/pull/492)

1. Use a std::promise/std::future to avoid busy waiting the step ack messages in NetworkManagerPrimary
    * [Pull request #470](https://github.com/gazebosim/gz-sim/pull/470)

1. clarified performer example
    * [Pull request #390](https://github.com/gazebosim/gz-sim/pull/390)

1. Add tutorial tweaks
    * [Pull request #380](https://github.com/gazebosim/gz-sim/pull/380)

1. Fix Qt5 warnings for using anchors
    * [Pull request #363](https://github.com/gazebosim/gz-sim/pull/363)

1. Update codeowners
    * [Pull request #305](https://github.com/gazebosim/gz-sim/pull/305)

1. Qt auto scale factor for HiDPI displays
    * [Pull request #291](https://github.com/gazebosim/gz-sim/pull/291)

1. Fix yaw units
    * [Pull request #238](https://github.com/gazebosim/gz-sim/pull/238)

1. Fixed docblock showGrid
    * [Pull request #152](https://github.com/gazebosim/gz-sim/pull/152)

1. Fix entity tree for large worlds
    * [Pull request #673](https://github.com/gazebosim/gz-sim/pull/673)

1. Master branch updates
    * [Pull request #672](https://github.com/gazebosim/gz-sim/pull/672)

1. Backport #561: Use common::setenv
    * [Pull request #666](https://github.com/gazebosim/gz-sim/pull/666)

1. Use a custom data structure to manage entity feature maps
    * [Pull request #586](https://github.com/gazebosim/gz-sim/pull/586)

1. Limit scene broadcast publications when paused
    * [Pull request #497](https://github.com/gazebosim/gz-sim/pull/497)

1. Fix flaky SceneBoradcaster test
    * [Pull request #641](https://github.com/gazebosim/gz-sim/pull/641)

1. Add TF/Pose_V publisher in DiffDrive
    * [Pull request #548](https://github.com/gazebosim/gz-sim/pull/548)

1. 👩‍🌾 Relax performance test
    * [Pull request #640](https://github.com/gazebosim/gz-sim/pull/640)

1. 👩‍🌾 Improve velocity control test
    * [Pull request #642](https://github.com/gazebosim/gz-sim/pull/642)

1. Add `laser_retro` support
    * [Pull request #603](https://github.com/gazebosim/gz-sim/pull/603)

1. Fix pose of plane visual with non-default normal vector
    * [Pull request #574](https://github.com/gazebosim/gz-sim/pull/574)

1. Add About dialog
    * [Pull request #609](https://github.com/gazebosim/gz-sim/pull/609)

1. Make topics configurable for joint controllers
    * [Pull request #584](https://github.com/gazebosim/gz-sim/pull/584)

<<<<<<< HEAD
1. Also use Gazebo GUI render event
=======
1. Also use Ignition GUI render event
>>>>>>> 216d5a51
    * [Pull request #598](https://github.com/gazebosim/gz-sim/pull/598)

1. Tutorial on migrating SDF files from Gazebo classic
    * [Pull request #400](https://github.com/gazebosim/gz-sim/pull/400)

1. Visualize collisions
    * [Pull request #531](https://github.com/gazebosim/gz-sim/pull/531)

1. Backport state update changes from pull request #486
    * [Pull request #583](https://github.com/gazebosim/gz-sim/pull/583)

1. Publish all periodic change components in Scene Broadcaster
    * [Pull request #544](https://github.com/gazebosim/gz-sim/pull/544)

1. added size to `ground_plane` in examples
    * [Pull request #573](https://github.com/gazebosim/gz-sim/pull/573)

1. Parallelize State call in ECM
    * [Pull request #451](https://github.com/gazebosim/gz-sim/pull/451)

1. Non-blocking paths request
    * [Pull request #555](https://github.com/gazebosim/gz-sim/pull/555)

### Gazebo Sim 3.7.0 (2021-01-13)

1. Fix examples in migration plugins tutorial.
    * [Pull Request 543](https://github.com/gazebosim/gz-sim/pull/543)

1. Added missing namespace in `detail/EntityComponentManager.hh`.
    * [Pull Request 541](https://github.com/gazebosim/gz-sim/pull/541)

1. Automatically load a subset of world plugins.
    * [Pull Request 281](https://github.com/gazebosim/gz-sim/pull/281)

1. Update gtest to 1.10.0 for Windows compilation.
    * [Pull Request 506](https://github.com/gazebosim/gz-sim/pull/506)

1. Updates to ardupilot migration tutorial.
    * [Pull Request 525](https://github.com/gazebosim/gz-sim/pull/525)

1. Don't make docs on macOS.
    * [Pull Request 528](https://github.com/gazebosim/gz-sim/pull/528)

### Gazebo Sim 3.6.0 (2020-12-30)

1. Fix pose msg conversion when msg is missing orientation
    * [Pull Request 450](https://github.com/gazebosim/gz-sim/pull/450)

1. Address code checker warnings
    * [Pull Request 443](https://github.com/gazebosim/gz-sim/pull/443)
    * [Pull Request 491](https://github.com/gazebosim/gz-sim/pull/491)
    * [Pull Request 499](https://github.com/gazebosim/gz-sim/pull/499)
    * [Pull Request 502](https://github.com/gazebosim/gz-sim/pull/502)

1. Test fixes
    * [Pull Request 455](https://github.com/gazebosim/gz-sim/pull/455)
    * [Pull Request 463](https://github.com/gazebosim/gz-sim/pull/463)
    * [Pull Request 452](https://github.com/gazebosim/gz-sim/pull/452)
    * [Pull Request 480](https://github.com/gazebosim/gz-sim/pull/480)

1. Documentation updates
    * [Pull Request 472](https://github.com/gazebosim/gz-sim/pull/472)

1. Fix segfault in the Breadcrumb system when associated model is unloaded
    * [Pull Request 454](https://github.com/gazebosim/gz-sim/pull/454)

1. Added user commands to example thermal camera world
    * [Pull Request 442](https://github.com/gazebosim/gz-sim/pull/442)

1. Helper function to set component data
    * [Pull Request 436](https://github.com/gazebosim/gz-sim/pull/436)

1. Remove unneeded if statement in EntityComponentManager
    * [Pull Request 432](https://github.com/gazebosim/gz-sim/pull/432)

1. Clarify how time is represented in each phase of a System step
    * [Pull Request 467](https://github.com/gazebosim/gz-sim/pull/467)

1. Switch to async state service request
    * [Pull Request 461](https://github.com/gazebosim/gz-sim/pull/461)

1. Update key event handling
    * [Pull Request 466](https://github.com/gazebosim/gz-sim/pull/466)

1. Tape Measure Plugin
    * [Pull Request 456](https://github.com/gazebosim/gz-sim/pull/456)

1. Move deselect and preview termination to render thread
    * [Pull Request 493](https://github.com/gazebosim/gz-sim/pull/493)

1. Logical audio sensor plugin
    * [Pull Request 401](https://github.com/gazebosim/gz-sim/pull/401)

1. add frame_id and child_frame_id attribute support for DiffDrive
    * [Pull Request 361](https://github.com/gazebosim/gz-sim/pull/361)

1. Add ability to record video based on sim time
    * [Pull Request 414](https://github.com/gazebosim/gz-sim/pull/414)

1. Add lockstep mode to video recording
    * [Pull Request 419](https://github.com/gazebosim/gz-sim/pull/419)

1. Disable right click menu when using measuring tool
    * [Pull Request 458](https://github.com/gazebosim/gz-sim/pull/458)

### Gazebo Sim 3.5.0 (2020-11-03)

1. Updated source build instructions
    * [Pull Request 403](https://github.com/gazebosim/gz-sim/pull/403)

1. More world APIs, helper function ComponentData
    * [Pull Request 378](https://github.com/gazebosim/gz-sim/pull/378)

1. Improve fork experience
    * [Pull Request 411](https://github.com/gazebosim/gz-sim/pull/411)

1. Fix a crash in the grid config plugin, set grid material
    * [Pull Request 412](https://github.com/gazebosim/gz-sim/pull/412)

1. Document deprecation of log playback `<path>` SDF param
    * [Pull Request 424](https://github.com/gazebosim/gz-sim/pull/424)
    * [Pull Request 425](https://github.com/gazebosim/gz-sim/pull/425)

1. Enable mouse highlighting selection on resource spawner
    * [Pull Request 402](https://github.com/gazebosim/gz-sim/pull/402)

1. Add support for custom render engines
    * [Pull Request 373](https://github.com/gazebosim/gz-sim/pull/373)

1. Component Vector -> Map ECM Optimization
    * [Pull Request 416](https://github.com/gazebosim/gz-sim/pull/416)

### Gazebo Sim 3.4.0 (2020-10-14)

1. Fix gui sendEvent memory leaks
    * [Pull Request 365](https://github.com/gazebosim/gz-sim/pull/365)

1. Support nested models
    * [Pull Request 258](https://github.com/gazebosim/gz-sim/pull/258)

1. Generalize actor count and pose in actor population erb SDF
    * [Pull Request 336](https://github.com/gazebosim/gz-sim/pull/336)

1. Add more link APIs, with tutorial
    * [Pull Request 375](https://github.com/gazebosim/gz-sim/pull/375)

1. Add screenshots to GUI config tutorial
    * [Pull Request 406](https://github.com/gazebosim/gz-sim/pull/406)

1. Fix adding performers to entity tree
    * [Pull Request 374](https://github.com/gazebosim/gz-sim/pull/374)

1. Remove sidebar and put world control in bottom left for joint controller examples
    * [Pull Request 384](https://github.com/gazebosim/gz-sim/pull/384)

1. Allow executing a blocking single Server run in both paused and unpaused states
    * [Pull Request 297](https://github.com/gazebosim/gz-sim/pull/297)

1. Add camera video recorder system
    * [Pull Request 316](https://github.com/gazebosim/gz-sim/pull/316)

1. Decrease time step for quadcopter world
    * [Pull Request 372](https://github.com/gazebosim/gz-sim/pull/372)

1. Add support for moving the GUI camera to a pose
    * [Pull Request 352](https://github.com/gazebosim/gz-sim/pull/352)

1. Remove `lib`+`.so` from plugin's name
    * [Pull Request 279](https://github.com/gazebosim/gz-sim/pull/279)
    * [Pull Request 335](https://github.com/gazebosim/gz-sim/pull/335)

1. EntityComponentManager::EachRemoved documentation fix.
    * [Pull Request 348](https://github.com/gazebosim/gz-sim/pull/348)

1. Add more model APIs.
    * [Pull Request 349](https://github.com/gazebosim/gz-sim/pull/349)

1. Update dimensions of the grid config.
    * [Pull Request 383](https://github.com/gazebosim/gz-sim/pull/383)

1. Fix top-left toolbar layout so magnet shows.
    * [Pull Request 381](https://github.com/gazebosim/gz-sim/pull/381)

1. Add instructions to bitmask world.
    * [Pull Request 377](https://github.com/gazebosim/gz-sim/pull/377)

1. Add search and sort for resource spawner.
    * [Pull Request 359](https://github.com/gazebosim/gz-sim/pull/359)

<<<<<<< HEAD
1. Fix source build instructions for gz-sim3.
=======
1. Fix source build instructions for ign-gazebo3.
>>>>>>> 216d5a51
    * [Pull Request 395](https://github.com/gazebosim/gz-sim/pull/395)

1. Added playback scrubber GUI
    * [Pull Request 299](https://github.com/gazebosim/gz-sim/pull/299)
    * [Pull Request 362](https://github.com/gazebosim/gz-sim/pull/362)

1. Added wheel slip system plugin.
    * [Pull Request 134](https://github.com/gazebosim/gz-sim/pull/134)
    * [Pull Request 357](https://github.com/gazebosim/gz-sim/pull/357)
    * [Pull Request 362](https://github.com/gazebosim/gz-sim/pull/362)

1. Enhanced log playback performance.
    * [Pull Request 351](https://github.com/gazebosim/gz-sim/pull/351)
    * [Pull Request 362](https://github.com/gazebosim/gz-sim/pull/362)

<<<<<<< HEAD
1. Tests & Warnings: Qt 5.14, breadcrumbs, Gui, gz_TEST
=======
1. Tests & Warnings: Qt 5.14, breadcrumbs, Gui, ign_TEST
>>>>>>> 216d5a51
    * [Pull Request 327](https://github.com/gazebosim/gz-sim/pull/327)

1. Added support for specifying topics to record.
    * [Pull Request 315](https://github.com/gazebosim/gz-sim/pull/315)

1. Make sure OpenGL core profile context is used by GzScene3D.
    * [Pull Request 339](https://github.com/gazebosim/gz-sim/pull/339)

1. Support relative paths for PBR materials
    * [Pull Request 328](https://github.com/gazebosim/gz-sim/pull/328)
    * [Pull Request 362](https://github.com/gazebosim/gz-sim/pull/362)

1. Add file extension automatically for record plugin.
    * [Pull Request 303](https://github.com/gazebosim/gz-sim/pull/303)
    * [Pull Request 362](https://github.com/gazebosim/gz-sim/pull/362)

1. Support spawning during log playback.
    * [Pull Request 346](https://github.com/gazebosim/gz-sim/pull/346)
<<<<<<< HEAD
=======

1. Added wheel slip system plugin.
    * [Pull Request 134](https://github.com/gazebosim/gz-sim/pull/134)
    * [Pull Request 357](https://github.com/gazebosim/gz-sim/pull/357)
>>>>>>> 216d5a51

1. Add Render Engine Cmd Line option
    * [Pull Request 331](https://github.com/gazebosim/gz-sim/pull/331)

### Gazebo Sim 3.3.0 (2020-08-31)

1. Added marker array service.
    * [pull request 302](https://github.com/gazebosim/gz-sim/pull/302)

1. Introduced a new parameter in the scene3D plugin to launch in fullscreen.
    * [pull request 254](https://github.com/gazebosim/gz-sim/pull/254)

1. Fix issue #285 by adding checks for a marker's parent.
    * [pull request 290](https://github.com/gazebosim/gz-sim/pull/290)

1. Fix non-specified material error.
    * [pull request 292](https://github.com/gazebosim/gz-sim/pull/292)

1. Added simulation world with large number of entities.
    * [pull request 283](https://github.com/gazebosim/gz-sim/pull/283)

1. Fixed parsing of the touch plugin' enabled flag.
    * [pull request 275](https://github.com/gazebosim/gz-sim/pull/275)

1. Added buoyancy system plugin.
    * [pull request 252](https://github.com/gazebosim/gz-sim/pull/252)

1. Implemented shift + drag = rotate in the GUI.
    * [pull request 247](https://github.com/gazebosim/gz-sim/pull/247)

1. Backport collision bitmask changes
    * [pull request 223](https://github.com/gazebosim/gz-sim/pull/223)

1. Added velocity command to TPE.
    * [pull request 169](https://github.com/gazebosim/gz-sim/pull/169)

1. This version includes all features in Gazebo Sim 2.23.0

### Gazebo Sim 3.2.0 (2020-05-20)

<<<<<<< HEAD
1. Merge gz-sim2 to gz-sim3
=======
1. Merge ign-gazebo2 to ign-gazebo3
>>>>>>> 216d5a51
    * [pull request 149](https://github.com/gazebosim/gz-sim/pull/149)

### Gazebo Sim 3.1.0 (2020-05-19)

1. Port support for computing model bounding box in physics system
    * [pull request 127](https://github.com/gazebosim/gz-sim/pull/127)

1.  Add DetachableJoint: A system that initially attaches two models via a fixed joint and allows for the models to get detached during simulation via a topic.
    * [BitBucket pull request 440](https://osrf-migration.github.io/ignition-gh-pages/#!/ignitionrobotics/ign-gazebo/pull-requests/440)

1. Update physics state even when paused (not stepping)
    * [BitBucket pull request 556](https://osrf-migration.github.io/ignition-gh-pages/#!/ignitionrobotics/ign-gazebo/pull-requests/556)

1. Fix entity tree context menu position
    * [BitBucket pull request 567](https://osrf-migration.github.io/ignition-gh-pages/#!/ignitionrobotics/ign-gazebo/pull-requests/567)

1. Fix moving static model with link offset
    * [BitBucket pull request 566](https://osrf-migration.github.io/ignition-gh-pages/#!/ignitionrobotics/ign-gazebo/pull-requests/566)

1. Added Link::AddWorldWrench function that adds a wrench to a link.
    * [BitBucket pull request 509](https://osrf-migration.github.io/ignition-gh-pages/#!/ignitionrobotics/ign-gazebo/pull-requests/509)

1. Fix duplicate marker services and crash due to unset marker field
    * [BitBucket pull request 561](https://osrf-migration.github.io/ignition-gh-pages/#!/ignitionrobotics/ign-gazebo/pull-requests/561)

1. Support <uri>s from Fuel
    * [BitBucket pull request 532](https://osrf-migration.github.io/ignition-gh-pages/#!/ignitionrobotics/ign-gazebo/pull-requests/532)

1. Add support for thermal camera
    * [BitBucket pull request 512](https://osrf-migration.github.io/ignition-gh-pages/#!/ignitionrobotics/ign-gazebo/pull-requests/512)
    * [BitBucket pull request 513](https://osrf-migration.github.io/ignition-gh-pages/#!/ignitionrobotics/ign-gazebo/pull-requests/513)
    * [BitBucket pull request 514](https://osrf-migration.github.io/ignition-gh-pages/#!/ignitionrobotics/ign-gazebo/pull-requests/514)

1. Add window focus upon mouse entering the render window
    * [Github pull request 96](https://github.com/gazebosim/gz-sim/pull/96)

### Gazebo Sim 3.0.0 (2019-12-10)

1. Add example world for collide bitmask feature
    * [BitBucket pull request 525](https://osrf-migration.github.io/ignition-gh-pages/#!/ignitionrobotics/ign-gazebo/pull-requests/525)

1. Remove <emissive> sdf element from visuals that do not emit light in the example worlds
    * [BitBucket pull request 478](https://osrf-migration.github.io/ignition-gh-pages/#!/ignitionrobotics/ign-gazebo/pull-requests/478)
    * [BitBucket pull request 480](https://osrf-migration.github.io/ignition-gh-pages/#!/ignitionrobotics/ign-gazebo/pull-requests/480)

1. Support for sdformat frame semantics
    * [BitBucket pull request 456](https://osrf-migration.github.io/ignition-gh-pages/#!/ignitionrobotics/ign-gazebo/pull-requests/456)

1. Support for relative path URIs for actors
    * [BitBucket pull request 444](https://osrf-migration.github.io/ignition-gh-pages/#!/ignitionrobotics/ign-gazebo/pull-requests/444)

1. Add rechargeable battery model
    * [BitBucket pull request 457](https://osrf-migration.github.io/ignition-gh-pages/#!/ignitionrobotics/ign-gazebo/pull-requests/457)

1. Add Marker Manager
    * [BitBucket pull request 442](https://osrf-migration.github.io/ignition-gh-pages/#!/ignitionrobotics/ign-gazebo/pull-requests/442)

1. Parse material emissive map, bump to msgs5 and transport8
    * [BitBucket pull request 447](https://osrf-migration.github.io/ignition-gh-pages/#!/ignitionrobotics/ign-gazebo/pull-requests/447)

1. Move function definitions to their correct locations in EntityComponentManager
    * [BitBucket pull request 380](https://osrf-migration.github.io/ignition-gh-pages/#!/ignitionrobotics/ign-gazebo/pull-requests/380)

1. Depend on gz-rendering3, gz-gui3, gz-sensors3
    * [BitBucket pull request 411](https://osrf-migration.github.io/ignition-gh-pages/#!/ignitionrobotics/ign-gazebo/pull-requests/411)

1. Rendering and Animating Actors
    * [BitBucket pull request 414](https://osrf-migration.github.io/ignition-gh-pages/#!/ignitionrobotics/ign-gazebo/pull-requests/414)


## Gazebo Sim 2.x

### Gazebo Sim 2.25.0 (2020-09-17)

1. Added wheel slip system plugin.
    * [Pull Request 134](https://github.com/gazebosim/gz-sim/pull/134)
    * [Pull Request 357](https://github.com/gazebosim/gz-sim/pull/357)

1. Enhanced log playback performance.
    * [Pull Request 351](https://github.com/gazebosim/gz-sim/pull/351)

<<<<<<< HEAD
1. Tests & Warnings: Qt 5.14, breadcrumbs, Gui, gz_TEST
=======
1. Tests & Warnings: Qt 5.14, breadcrumbs, Gui, ign_TEST
>>>>>>> 216d5a51
    * [Pull Request 327](https://github.com/gazebosim/gz-sim/pull/327)

1. Added support for specifying topics to record.
    * [Pull Request 315](https://github.com/gazebosim/gz-sim/pull/315)

1. Make sure OpenGL core profile context is used by GzScene3D.
    * [Pull Request 339](https://github.com/gazebosim/gz-sim/pull/339)

1. Support relative paths for PBR materials
    * [Pull Request 328](https://github.com/gazebosim/gz-sim/pull/328)

1. Add file extension automatically for record plugin.
    * [Pull Request 303](https://github.com/gazebosim/gz-sim/pull/303)

1. Support spawning during log playback.
    * [Pull Request 346](https://github.com/gazebosim/gz-sim/pull/346)

### Gazebo Sim 2.24.0 (2020-09-03)

1. Resource env var, with transport interface.
    * [Pull Request 172](https://github.com/gazebosim/gz-sim/pull/172)

1. Save http URIs (fix tests)
    * [Pull Request 271](https://github.com/gazebosim/gz-sim/pull/271)

1. Insert Local Models.
    * [Pull Request 173](https://github.com/gazebosim/gz-sim/pull/173)

1. Modernize actions CI.
    * [Pull Request 269](https://github.com/gazebosim/gz-sim/pull/269)

1. Sensor topics available through components and GUI.
    * [Pull Request 266](https://github.com/gazebosim/gz-sim/pull/266)

1. Customizable layouts - fully functional.
    * [Pull Request 278](https://github.com/gazebosim/gz-sim/pull/278)

1. Add Fuel World Support.
    * [Pull Request 274](https://github.com/gazebosim/gz-sim/pull/274)

1. Insert Fuel Models.
    * [Pull Request 263](https://github.com/gazebosim/gz-sim/pull/263)

1. Disable rendering tests on macOS that are known to fail.
    * [Pull Request 209](https://github.com/gazebosim/gz-sim/pull/209)

1. Fix tests on Blueprint.
    * [Pull Request 295](https://github.com/gazebosim/gz-sim/pull/295)

1. Publish remaining breadcrumb deployments.
    * [Pull Request 308](https://github.com/gazebosim/gz-sim/pull/308)

### Gazebo Sim 2.23.0 (2020-07-28)

1. Deactivate PerformerDetector if its parent model gets removed.
    * [Pull Request 260](https://github.com/gazebosim/gz-sim/pull/260)

1. Backport support for <uri>s from Fuel #255
    * [Pull Request 255](https://github.com/gazebosim/gz-sim/pull/255)

### Gazebo Sim 2.22.0 (2020-07-22)

1. Allow zero or more key/value pairs to be added to detection header information.
    * [Pull Request 257](https://github.com/gazebosim/gz-sim/pull/257)

### Gazebo Sim 2.21.0 (2020-07-16)

1. Added support for controlling which joints are published by the
   JointStatePublisher.
    * [Pull Request 222](https://github.com/gazebosim/gz-sim/pull/222)

1. Added an additional pose offset for the performer detector plugin.
    * [Pull Request 236](https://github.com/gazebosim/gz-sim/pull/236)

1. Fixed battery issues and updated tutorial.
    * [Pull Request 230](https://github.com/gazebosim/gz-sim/pull/230)

### Gazebo Sim 2.20.1 (2020-06-18)

1. Properly add new models into the scenegraph. With this fix, when a model is spawned it will be added into the graph and resulting calls to the `scene/info` service will return a correct `msgs::Scene`.
    * [Pull Request 212](https://github.com/gazebosim/gz-sim/pull/212)

### Gazebo Sim 2.20.0 (2020-06-09)

1. Updated battery model to stop battery drain when there is no joint
   velocity/force command, and added a recharging trigger.
    * [Pull Request 183](https://github.com/gazebosim/gz-sim/pull/183)

1. Fix segfault in the Breadcrumbs system
    * [Pull Request 180](https://github.com/gazebosim/gz-sim/pull/180)

1. Added an `<odom_topic>` element to the DiffDrive system so that a custom odometry topic can be used.
    * [Pull Request 179](https://github.com/gazebosim/gz-sim/pull/179)

### Gazebo Sim 2.19.0 (2020-06-02)

1. Use updated model names for spawned models when generating SDFormat
    * [Pull Request 166](https://github.com/gazebosim/gz-sim/pull/166)

1. Allow joint force commands (JointForceCmd) to dscharge a battery.
    * [Pull Request 165](https://github.com/gazebosim/gz-sim/pull/165)

1. Allow renaming breadcrumb models if there is a name conflict
    * [Pull Request 155](https://github.com/gazebosim/gz-sim/pull/155)

1. Add TriggeredPublisher system
    * [Pull Request 139](https://github.com/gazebosim/gz-sim/pull/139)

1. Add PerformerDetector, a system for detecting when performers enter a specified region
    * [Pull Request 125](https://github.com/gazebosim/gz-sim/pull/125)

### Gazebo Sim 2.18.0 (2020-05-20)

<<<<<<< HEAD
1. Added a `/world/<world_name>/create_multiple` service that parallels the current `/world/<world_name>/create` service. The `create_multiple` service can handle an `gz::msgs::EntityFactory_V` message that may contain one or more entities to spawn.
=======
1. Added a `/world/<world_name>/create_multiple` service that parallels the current `/world/<world_name>/create` service. The `create_multiple` service can handle an `ignition::msgs::EntityFactory_V` message that may contain one or more entities to spawn.
>>>>>>> 216d5a51
    * [Pull Request 146](https://github.com/gazebosim/gz-sim/pull/146)

1. DetachableJoint system: Add option to suppress warning about missing child model
    * [Pull Request 132](https://github.com/gazebosim/gz-sim/pull/132)

### Gazebo Sim 2.17.0 (2020-05-13)

1. Allow battery plugin to work with joint force systems.
    * [Pull Request 120](https://github.com/gazebosim/gz-sim/pull/120)

1. Make breadcrumb static after specified time
    * [Pull Request 90](https://github.com/gazebosim/gz-sim/pull/90)

1. Disable breadcrumbs if the `max_deployments` == 0.
    * [Pull Request 88](https://github.com/gazebosim/gz-sim/pull/88)

1. Add static pose publisher and support pose\_v msg type in pose publisher system
    * [Pull Request 65](https://github.com/gazebosim/gz-sim/pull/65)

1. Refactor Gui.hh so that the Gazebo GUI can be ran from other packages
    * [Pull Request 79](https://github.com/gazebosim/gz-sim/pull/79)

1. Add ability to save worlds to SDFormat
    * [BitBucket pull request 545](https://osrf-migration.github.io/ignition-gh-pages/#!/ignitionrobotics/ign-gazebo/pull-requests/545)

1. Add window focus upon mouse entering the render window
    * [Github pull request 95](https://github.com/gazebosim/gz-sim/pull/95)

### Gazebo Sim 2.16.0 (2020-03-24)

1. Add support for computing model bounding box in physics system
    * [BitBucket pull request 546](https://osrf-migration.github.io/ignition-gh-pages/#!/ignitionrobotics/ign-gazebo/pull-requests/546)

1. Add DetachableJoint: A system that initially attaches two models via a fixed joint and allows for the models to get detached during simulation via a topic.
    * [BitBucket pull request 440](https://osrf-migration.github.io/ignition-gh-pages/#!/ignitionrobotics/ign-gazebo/pull-requests/440)

1. Update physics state even when paused (not stepping)
    * [BitBucket pull request 556](https://osrf-migration.github.io/ignition-gh-pages/#!/ignitionrobotics/ign-gazebo/pull-requests/556)

1. Fix entity tree context menu position
    * [BitBucket pull request 567](https://osrf-migration.github.io/ignition-gh-pages/#!/ignitionrobotics/ign-gazebo/pull-requests/567)

1. Fix moving static model with link offset
    * [BitBucket pull request 566](https://osrf-migration.github.io/ignition-gh-pages/#!/ignitionrobotics/ign-gazebo/pull-requests/566)

1. Add support for setting visual transparency through SDF
    * [BitBucket pull request 547](https://osrf-migration.github.io/ignition-gh-pages/#!/ignitionrobotics/ign-gazebo/pull-requests/547)

1. Add `JointPositionReset` and `JointVelocityReset` components to reset the joint state.
    * [BitBucket pull request 437](https://osrf-migration.github.io/ignition-gh-pages/#!/ignitionrobotics/ign-gazebo/pull-requests/437)

1. Logging meshes and materials
    * [BitBucket pull request 367](https://osrf-migration.github.io/ignition-gh-pages/#!/ignitionrobotics/ign-gazebo/pull-requests/367)

1. List plugin env vars
    * [BitBucket pull request 560](https://osrf-migration.github.io/ignition-gh-pages/#!/ignitionrobotics/ign-gazebo/pull-requests/560)

1. Fix protobuf / clang warnings
    * [BitBucket pull request 555](https://osrf-migration.github.io/ignition-gh-pages/#!/ignitionrobotics/ign-gazebo/pull-requests/555)

1. Component inspector
    * [BitBucket pull request 528](https://osrf-migration.github.io/ignition-gh-pages/#!/ignitionrobotics/ign-gazebo/pull-requests/528)

1. Log compress
    * [BitBucket pull request 500](https://osrf-migration.github.io/ignition-gh-pages/#!/ignitionrobotics/ign-gazebo/pull-requests/500)

1. Set process titles
    * [BitBucket pull request 530](https://osrf-migration.github.io/ignition-gh-pages/#!/ignitionrobotics/ign-gazebo/pull-requests/530)

1. Add custom user snapping
    * [BitBucket pull request 493](https://osrf-migration.github.io/ignition-gh-pages/#!/ignitionrobotics/ign-gazebo/pull-requests/493)

1. Add GUI to configure grid
    * [BitBucket pull request 507](https://osrf-migration.github.io/ignition-gh-pages/#!/ignitionrobotics/ign-gazebo/pull-requests/507)

1. Add multiple entity selection to view angle
    * [BitBucket pull request 531](https://osrf-migration.github.io/ignition-gh-pages/#!/ignitionrobotics/ign-gazebo/pull-requests/531)

1. Highlight selected entities
    * [BitBucket pull request 515](https://osrf-migration.github.io/ignition-gh-pages/#!/ignitionrobotics/ign-gazebo/pull-requests/515)

1. Log record overwrite
    * [BitBucket pull request 497](https://osrf-migration.github.io/ignition-gh-pages/#!/ignitionrobotics/ign-gazebo/pull-requests/497)

1. Add copyright to QML files
    * [BitBucket pull request 527](https://osrf-migration.github.io/ignition-gh-pages/#!/ignitionrobotics/ign-gazebo/pull-requests/527)

1. Fix shift translation bug
    * [BitBucket pull request 529](https://osrf-migration.github.io/ignition-gh-pages/#!/ignitionrobotics/ign-gazebo/pull-requests/529)

### Gazebo Sim 2.15.0 (2020-02-07)

1. Fix seeking back in time in log playback
    * [BitBucket pull request 523](https://osrf-migration.github.io/ignition-gh-pages/#!/ignitionrobotics/ign-gazebo/pull-requests/523)

1. Fix the deprecated gz-sim command line
    * [BitBucket pull request 499](https://osrf-migration.github.io/ignition-gh-pages/#!/ignitionrobotics/ign-gazebo/pull-requests/499)

1. Always use the latest render texture in scene3d
    * [BitBucket pull request 518](https://osrf-migration.github.io/ignition-gh-pages/#!/ignitionrobotics/ign-gazebo/pull-requests/518)

1. Remove redundent messages when levels get unloaded
    * [BitBucket pull request 522](https://osrf-migration.github.io/ignition-gh-pages/#!/ignitionrobotics/ign-gazebo/pull-requests/522)

1. View angle plugin
    * [BitBucket pull request 516](https://osrf-migration.github.io/ignition-gh-pages/#!/ignitionrobotics/ign-gazebo/pull-requests/516)

1. Support breadcrumb performers
    * [BitBucket pull request 484](https://osrf-migration.github.io/ignition-gh-pages/#!/ignitionrobotics/ign-gazebo/pull-requests/484)

1. Drag and drop Fuel object into mouse position
    * [BitBucket pull request 511](https://osrf-migration.github.io/ignition-gh-pages/#!/ignitionrobotics/ign-gazebo/pull-requests/511)

1. Add hotkey keybindings
    * [BitBucket pull request 486](https://osrf-migration.github.io/ignition-gh-pages/#!/ignitionrobotics/ign-gazebo/pull-requests/486)

### Gazebo Sim 2.14.0 (2020-01-10)

1. Use Actuator component to communicate between MulticopterVelocityControl and MulticopterMotorModel systems
    * [BitBucket pull request 498](https://osrf-migration.github.io/ignition-gh-pages/#!/ignitionrobotics/ign-gazebo/pull-requests/498)

1.  Backport fix to insert multiple lights with same name
    * [BitBucket pull request 502](https://osrf-migration.github.io/ignition-gh-pages/#!/ignitionrobotics/ign-gazebo/pull-requests/502)

1.  Get all component types attached to an entity
    * [BitBucket pull request 494](https://osrf-migration.github.io/ignition-gh-pages/#!/ignitionrobotics/ign-gazebo/pull-requests/494)

1.  Fix tooltips on entity tree
    * [BitBucket pull request 496](https://osrf-migration.github.io/ignition-gh-pages/#!/ignitionrobotics/ign-gazebo/pull-requests/496)

### Gazebo Sim 2.13.0 (2019-12-17)

1. Add Multicopter velocity controller
    * [BitBucket pull request 487](https://osrf-migration.github.io/ignition-gh-pages/#!/ignitionrobotics/ign-gazebo/pull-requests/487)

1. Fix crash when removing an entity being followed
    * [BitBucket pull request 465](https://osrf-migration.github.io/ignition-gh-pages/#!/ignitionrobotics/ign-gazebo/pull-requests/465)

1. Add option to right click and remove nodes
    * [BitBucket pull request 458](https://osrf-migration.github.io/ignition-gh-pages/#!/ignitionrobotics/ign-gazebo/pull-requests/458)

1. Fix jumpy log playback
    * [BitBucket pull request 488](https://osrf-migration.github.io/ignition-gh-pages/#!/ignitionrobotics/ign-gazebo/pull-requests/488)

1. Remove Scene3d Text anchors
    * [BitBucket pull request 467](https://osrf-migration.github.io/ignition-gh-pages/#!/ignitionrobotics/ign-gazebo/pull-requests/467)

1. Show grid using SDF file
    * [BitBucket pull request 461](https://osrf-migration.github.io/ignition-gh-pages/#!/ignitionrobotics/ign-gazebo/pull-requests/461)

### Gazebo Sim 2.12.0 (2019-11-25)

1. Parse visual cast shadows and add CastShadows component
    * [BitBucket pull request 453](https://osrf-migration.github.io/ignition-gh-pages/#!/ignitionrobotics/ign-gazebo/pull-requests/453)

1. Update SceneBroadcaster to publish state msg for world with only static models
    * [BitBucket pull request 450](https://osrf-migration.github.io/ignition-gh-pages/#!/ignitionrobotics/ign-gazebo/pull-requests/450)

1. Add log video recorder
    * [BitBucket pull request 441](https://osrf-migration.github.io/ignition-gh-pages/#!/ignitionrobotics/ign-gazebo/pull-requests/441)

1. Rechargeable battery model
    * [BitBucket pull request 455](https://osrf-migration.github.io/ignition-gh-pages/#!/ignitionrobotics/ign-gazebo/pull-requests/455)

1. Add Breadcrumbs system
    * [BitBucket pull request 459](https://osrf-migration.github.io/ignition-gh-pages/#!/ignitionrobotics/ign-gazebo/pull-requests/459)

1. Drag models from Fuel
    * [BitBucket pull request 454](https://osrf-migration.github.io/ignition-gh-pages/#!/ignitionrobotics/ign-gazebo/pull-requests/454)

1. Improvements to GUI configuration
    * [BitBucket pull request 451](https://osrf-migration.github.io/ignition-gh-pages/#!/ignitionrobotics/ign-gazebo/pull-requests/451)

1. Prevent crash when attempting to load more than one render engine per process
    * [BitBucket pull request 463](https://osrf-migration.github.io/ignition-gh-pages/#!/ignitionrobotics/ign-gazebo/pull-requests/463)

### Gazebo Sim 2.11.0 (2019-10-23)

1.  Handle Relative URIs
    * [BitBucket pull request 433](https://osrf-migration.github.io/ignition-gh-pages/#!/ignitionrobotics/ign-gazebo/pull-requests/433)

1.  Avoid using invalid/unsupported joints
    * [BitBucket pull request 438](https://osrf-migration.github.io/ignition-gh-pages/#!/ignitionrobotics/ign-gazebo/pull-requests/438)

1.  Add mutex to protect views from potential concurrent access
    * [BitBucket pull request 435](https://osrf-migration.github.io/ignition-gh-pages/#!/ignitionrobotics/ign-gazebo/pull-requests/435)

1.  Add `Link::WorldKineticEnergy` for computing total kinetic energy of a link with respect to the world frame.
    * [BitBucket pull request 434](https://osrf-migration.github.io/ignition-gh-pages/#!/ignitionrobotics/ign-gazebo/pull-requests/434)

1.  Improve steering behavior of example tracked vehicle
    * [BitBucket pull request 432](https://osrf-migration.github.io/ignition-gh-pages/#!/ignitionrobotics/ign-gazebo/pull-requests/432)

1.  Rewind / reset and seek
    * [BitBucket pull request 429](https://osrf-migration.github.io/ignition-gh-pages/#!/ignitionrobotics/ign-gazebo/pull-requests/429)

1.  Add Follow mode to GUI
    * [BitBucket pull request 430](https://osrf-migration.github.io/ignition-gh-pages/#!/ignitionrobotics/ign-gazebo/pull-requests/430)
    * [BitBucket pull request 436](https://osrf-migration.github.io/ignition-gh-pages/#!/ignitionrobotics/ign-gazebo/pull-requests/436)

### Gazebo Sim 2.10.0 (2019-09-08)

1.  Custom odom frequency in sim time
    * [BitBucket pull request 427](https://osrf-migration.github.io/ignition-gh-pages/#!/ignitionrobotics/ign-gazebo/pull-requests/427)

1.  Add Move To gui plugin
    * [BitBucket pull request 426](https://osrf-migration.github.io/ignition-gh-pages/#!/ignitionrobotics/ign-gazebo/pull-requests/426)

### Gazebo Sim 2.9.0

1.  Use the JointSetVelocityCommand feature to set joint velocities
    * [BitBucket pull request 424](https://osrf-migration.github.io/ignition-gh-pages/#!/ignitionrobotics/ign-gazebo/pull-requests/424)

### Gazebo Sim 2.8.0 (2019-08-23)

1. Add video recorder gui plugin
    * [BitBucket pull request 422](https://osrf-migration.github.io/ignition-gh-pages/#!/ignitionrobotics/ign-gazebo/pull-requests/422)

1. Vertical rays for lidar demo
    * [BitBucket pull request 419](https://osrf-migration.github.io/ignition-gh-pages/#!/ignitionrobotics/ign-gazebo/pull-requests/419)

1. Print world path when using cli
    * [BitBucket pull request 420](https://osrf-migration.github.io/ignition-gh-pages/#!/ignitionrobotics/ign-gazebo/pull-requests/420)

### Gazebo Sim 2.7.1

1. Fix order of adding and removing rendering entities, and clean up mesh
   materials in the SceneManager.
    * [BitBucket pull request 415](https://osrf-migration.github.io/ignition-gh-pages/#!/ignitionrobotics/ign-gazebo/pull-requests/415)
    * [BitBucket pull request 416](https://osrf-migration.github.io/ignition-gh-pages/#!/ignitionrobotics/ign-gazebo/pull-requests/416)

### Gazebo Sim 2.7.0

1. Move creation of default log path to ServerConfig. This lets both console logs and state logs to be stored in the same directory.  The console messages are always logged.  Allow state log files to be overwritten.
    * [BitBucket pull request 413](https://osrf-migration.github.io/ignition-gh-pages/#!/ignitionrobotics/ign-gazebo/pull-requests/413)

1. Baseline for stereo cameras
    * [BitBucket pull request 406](https://osrf-migration.github.io/ignition-gh-pages/#!/ignitionrobotics/ign-gazebo/pull-requests/406)

1. Fix log playback with levels. This drops support for logs created before v2.0.0.
    * [BitBucket pull request 407](https://osrf-migration.github.io/ignition-gh-pages/#!/ignitionrobotics/ign-gazebo/pull-requests/407)

1. Add worker threads for System PostUpdate phase
    * [BitBucket pull request 387](https://osrf-migration.github.io/ignition-gh-pages/#!/ignitionrobotics/ign-gazebo/pull-requests/387)

1. Added a test runner for executing an SDF and recording simulation rates.
   See the `test/performance/READEM.md` file for more info.
    * [BitBucket pull request 389](https://osrf-migration.github.io/ignition-gh-pages/#!/ignitionrobotics/ign-gazebo/pull-requests/389)

### Gazebo Sim 2.6.1 (2019-07-26)

1. Clear stepMsg before populating it
    * [BitBucket pull request 398](https://osrf-migration.github.io/ignition-gh-pages/#!/ignitionrobotics/ign-gazebo/pull-requests/398)

### Gazebo Sim 2.6.0 (2019-07-24)

1.  Improve performance of Pose Publisher
    * [BitBucket pull request 392](https://osrf-migration.github.io/ignition-gh-pages/#!/ignitionrobotics/ign-gazebo/pull-requests/392)

1. Fix distributed sim
    * [BitBucket pull request 385](https://osrf-migration.github.io/ignition-gh-pages/#!/ignitionrobotics/ign-gazebo/pull-requests/385)

### Gazebo Sim 2.5.0 (2019-07-19)

1. The LinearBatteryPlugin system publishes battery state
    * [BitBucket pull request 388](https://osrf-migration.github.io/ignition-gh-pages/#!/ignitionrobotics/ign-gazebo/pull-requests/388)

### Gazebo Sim 2.4.0 (2019-07-17)

1. Bundle scene updates in sensor system
    * [BitBucket pull request 386](https://osrf-migration.github.io/ignition-gh-pages/#!/ignitionrobotics/ign-gazebo/pull-requests/386)

### Gazebo Sim 2.3.0 (2019-07-13)

1. Improve physics system peformance by skipping static model updates.
   Components state information has been incorporated, which is used to
   indicate if a component change is periodic (such as through a physics
   update) or a one-time change (such as through a user command).
    * [BitBucket pull request 384](https://osrf-migration.github.io/ignition-gh-pages/#!/ignitionrobotics/ign-gazebo/pull-requests/384)

1. Add sdf parameter to battery to start draining only when robot has started moving
    * [BitBucket pull request 370](https://osrf-migration.github.io/ignition-gh-pages/#!/ignitionrobotics/ign-gazebo/pull-requests/370)

1. Improve SceneBroadcaster peformance by 1) Limit message generation if
   subscribers to pose topics are not present, 2) Set world stats message
   instead of copying the message, 3) Suppress scenegraph updates when there
   are no new entities, 4) Make better use of const functions, 5) Prevent
   creation of msgs::SerializedStep every PostUpdate, 6) Only serialized and
   transmit components that have changed.
    * [BitBucket pull request 371](https://osrf-migration.github.io/ignition-gh-pages/#!/ignitionrobotics/ign-gazebo/pull-requests/371)
    * [BitBucket pull request 372](https://osrf-migration.github.io/ignition-gh-pages/#!/ignitionrobotics/ign-gazebo/pull-requests/372)
    * [BitBucket pull request 373](https://osrf-migration.github.io/ignition-gh-pages/#!/ignitionrobotics/ign-gazebo/pull-requests/373)
    * [BitBucket pull request 374](https://osrf-migration.github.io/ignition-gh-pages/#!/ignitionrobotics/ign-gazebo/pull-requests/374)
    * [BitBucket pull request 375](https://osrf-migration.github.io/ignition-gh-pages/#!/ignitionrobotics/ign-gazebo/pull-requests/375)
    * [BitBucket pull request 376](https://osrf-migration.github.io/ignition-gh-pages/#!/ignitionrobotics/ign-gazebo/pull-requests/376)

### Gazebo Sim 2.2.0

1. The DiffDrive system publishes odometry information.
    * [BitBucket pull request 368](https://osrf-migration.github.io/ignition-gh-pages/#!/ignitionrobotics/ign-gazebo/pull-requests/368)

1. Allow attaching plugins to sensors from a server config.
    * [BitBucket pull request 366](https://osrf-migration.github.io/ignition-gh-pages/#!/ignitionrobotics/ign-gazebo/pull-requests/366)

1. Remove world name from frame_ids
    * [BitBucket pull request 364](https://osrf-migration.github.io/ignition-gh-pages/#!/ignitionrobotics/ign-gazebo/pull-requests/364)

1. Fix deadlock when spawning robots
    * [BitBucket pull request 365](https://osrf-migration.github.io/ignition-gh-pages/#!/ignitionrobotics/ign-gazebo/pull-requests/365)

1. Set default topics for rendering sensors
    * [BitBucket pull request 363](https://osrf-migration.github.io/ignition-gh-pages/#!/ignitionrobotics/ign-gazebo/pull-requests/363)

1. Support custom random seed from the command line.
    * [BitBucket pull request 362](https://osrf-migration.github.io/ignition-gh-pages/#!/ignitionrobotics/ign-gazebo/pull-requests/362)

### Gazebo Sim 2.1.0

1. RenderUtil fix bad merge: check for existing entities in GzScene3D on initialization.
    * [BitBucket pull request 360](https://osrf-migration.github.io/ignition-gh-pages/#!/ignitionrobotics/ign-gazebo/pull-requests/360)

1. Allow sensors to load plugins.
    * [BitBucket pull request 356](https://osrf-migration.github.io/ignition-gh-pages/#!/ignitionrobotics/ign-gazebo/pull-requests/356)
    * [BitBucket pull request 366](https://osrf-migration.github.io/ignition-gh-pages/#!/ignitionrobotics/ign-gazebo/pull-requests/366)

1. Parse and load submesh geometry in visuals.
    * [BitBucket pull request 353](https://osrf-migration.github.io/ignition-gh-pages/#!/ignitionrobotics/ign-gazebo/pull-requests/353)

1. Allow setting the update frequency of pose publisher.
    * [BitBucket pull request 352](https://osrf-migration.github.io/ignition-gh-pages/#!/ignitionrobotics/ign-gazebo/pull-requests/352)

1. Added RGBD camera sensor.
    * [BitBucket pull request 351](https://osrf-migration.github.io/ignition-gh-pages/#!/ignitionrobotics/ign-gazebo/pull-requests/351)

1. Fix Docker scripts.
    * [BitBucket pull request 347](https://osrf-migration.github.io/ignition-gh-pages/#!/ignitionrobotics/ign-gazebo/pull-requests/347)

1. Support log playback from a different path
    * [BitBucket pull request 355](https://osrf-migration.github.io/ignition-gh-pages/#!/ignitionrobotics/ign-gazebo/pull-requests/355)

### Gazebo Sim 2.0.0

1. RenderUtil: check for existing entities in GzScene3D on initialization.
    * [BitBucket pull request 350](https://osrf-migration.github.io/ignition-gh-pages/#!/ignitionrobotics/ign-gazebo/pull-requests/350)

1. SceneBroadcaster: only send pose state periodically.
    * [BitBucket pull request 345](https://osrf-migration.github.io/ignition-gh-pages/#!/ignitionrobotics/ign-gazebo/pull-requests/345)

1. PeerTracker: increase distributed simulation peer tracking timeout.
    * [BitBucket pull request 344](https://osrf-migration.github.io/ignition-gh-pages/#!/ignitionrobotics/ign-gazebo/pull-requests/344)

1. MultiCopterMotorModel: add mutex to protect motor velocity command.
    * [BitBucket pull request 341](https://osrf-migration.github.io/ignition-gh-pages/#!/ignitionrobotics/ign-gazebo/pull-requests/341)

1. Tweaks to example worlds
    * [BitBucket pull request 342](https://osrf-migration.github.io/ignition-gh-pages/#!/ignitionrobotics/ign-gazebo/pull-requests/342)

1. DiffDrive system: add topic as system parameter.
    * [BitBucket pull request 343](https://osrf-migration.github.io/ignition-gh-pages/#!/ignitionrobotics/ign-gazebo/pull-requests/343)

1. Log entity creation and deletion
    * [BitBucket pull request 337](https://osrf-migration.github.io/ignition-gh-pages/#!/ignitionrobotics/ign-gazebo/pull-requests/337)

1. Multicopter motor model
    * [BitBucket pull request 322](https://osrf-migration.github.io/ignition-gh-pages/#!/ignitionrobotics/ign-gazebo/pull-requests/322)

1. Fix removing selected entity
    * [BitBucket pull request 339](https://osrf-migration.github.io/ignition-gh-pages/#!/ignitionrobotics/ign-gazebo/pull-requests/339)

1. Collision serialization
    * [BitBucket pull request 326](https://osrf-migration.github.io/ignition-gh-pages/#!/ignitionrobotics/ign-gazebo/pull-requests/326)

1. Add support for moving and rotating models
    * [BitBucket pull request 316](https://osrf-migration.github.io/ignition-gh-pages/#!/ignitionrobotics/ign-gazebo/pull-requests/316)

1. Pose commands
    * [BitBucket pull request 334](https://osrf-migration.github.io/ignition-gh-pages/#!/ignitionrobotics/ign-gazebo/pull-requests/334)

1. Level performers can be added at runtime using a service call. See the
   levels tutorial for more information.
    * [BitBucket pull request 264](https://osrf-migration.github.io/ignition-gh-pages/#!/ignitionrobotics/ign-gazebo/pull-requests/264)

1. Update worlds to GzScene3D
    * [BitBucket pull request 333](https://osrf-migration.github.io/ignition-gh-pages/#!/ignitionrobotics/ign-gazebo/pull-requests/333)

1. Reduce logging file size
    * [BitBucket pull request 332](https://osrf-migration.github.io/ignition-gh-pages/#!/ignitionrobotics/ign-gazebo/pull-requests/332)

1. Update PosePublisher system to publish sensor poses and to use scoped names for frame ids
    * [BitBucket pull request 331](https://osrf-migration.github.io/ignition-gh-pages/#!/ignitionrobotics/ign-gazebo/pull-requests/331)

1. Fix gui plugin linking issue
    * [BitBucket pull request 327](https://osrf-migration.github.io/ignition-gh-pages/#!/ignitionrobotics/ign-gazebo/pull-requests/327)
    * [BitBucket pull request 330](https://osrf-migration.github.io/ignition-gh-pages/#!/ignitionrobotics/ign-gazebo/pull-requests/330)

1. Toolbar colors
    * [BitBucket pull request 329](https://osrf-migration.github.io/ignition-gh-pages/#!/ignitionrobotics/ign-gazebo/pull-requests/329)

1. Rename Scene3D gui plugin to GzScene3D
    * [BitBucket pull request 328](https://osrf-migration.github.io/ignition-gh-pages/#!/ignitionrobotics/ign-gazebo/pull-requests/328)

1. Fix distributed sim documentation
    * [BitBucket pull request 318](https://osrf-migration.github.io/ignition-gh-pages/#!/ignitionrobotics/ign-gazebo/pull-requests/318)

1. Port Scene3D gui plugin from gz-gui. Renamed to GzScene3D.
    * [BitBucket pull request 315](https://osrf-migration.github.io/ignition-gh-pages/#!/ignitionrobotics/ign-gazebo/pull-requests/315)

1. Entity tree UI
    * [BitBucket pull request 285](https://osrf-migration.github.io/ignition-gh-pages/#!/ignitionrobotics/ign-gazebo/pull-requests/285)

1. Add rendering component
    * [BitBucket pull request 306](https://osrf-migration.github.io/ignition-gh-pages/#!/ignitionrobotics/ign-gazebo/pull-requests/306)

1. Update Camera and DepthCamera components to use sdf::Sensor object instead of an sdf::ElementPtr.
    * [BitBucket pull request 299](https://osrf-migration.github.io/ignition-gh-pages/#!/ignitionrobotics/ign-gazebo/pull-requests/299)

1. Added system for gz::sensors::AirPressureSensor.
    * [BitBucket pull request 300](https://osrf-migration.github.io/ignition-gh-pages/#!/ignitionrobotics/ign-gazebo/pull-requests/300)

1. Support conversion and serialization of Imu components. IMU sensors are
   loaded from an SDF DOM object.
    * [BitBucket pull request 302](https://osrf-migration.github.io/ignition-gh-pages/#!/ignitionrobotics/ign-gazebo/pull-requests/302)

1. Throttle sensors update rate
    * [BitBucket pull request 323](https://osrf-migration.github.io/ignition-gh-pages/#!/ignitionrobotics/ign-gazebo/pull-requests/323)

1. Fix changing themes
    * [BitBucket pull request 321](https://osrf-migration.github.io/ignition-gh-pages/#!/ignitionrobotics/ign-gazebo/pull-requests/321)

1. Battery tweaks
    * [BitBucket pull request 314](https://osrf-migration.github.io/ignition-gh-pages/#!/ignitionrobotics/ign-gazebo/pull-requests/314)

1. Support conversion and serialization of PBR parameters in a material component
    * [BitBucket pull request 304](https://osrf-migration.github.io/ignition-gh-pages/#!/ignitionrobotics/ign-gazebo/pull-requests/304)

1. Joint state pub
    * [BitBucket pull request 260](https://osrf-migration.github.io/ignition-gh-pages/#!/ignitionrobotics/ign-gazebo/pull-requests/260)

1. Update Altimeter component to use sdf::Sensor object instead of an
   sdf::ElementPtr.
    * [BitBucket pull request 286](https://osrf-migration.github.io/ignition-gh-pages/#!/ignitionrobotics/ign-gazebo/pull-requests/286)

1. Update docker nightly dependencies
    * [BitBucket pull request 310](https://osrf-migration.github.io/ignition-gh-pages/#!/ignitionrobotics/ign-gazebo/pull-requests/310)

1. Gz tool
    * [BitBucket pull request 296](https://osrf-migration.github.io/ignition-gh-pages/#!/ignitionrobotics/ign-gazebo/pull-requests/296)
    * [BitBucket pull request 336](https://osrf-migration.github.io/ignition-gh-pages/#!/ignitionrobotics/ign-gazebo/pull-requests/336)

1. State broadcast
    * [BitBucket pull request 307](https://osrf-migration.github.io/ignition-gh-pages/#!/ignitionrobotics/ign-gazebo/pull-requests/307)

1. Use world statistics message on network
    * [BitBucket pull request 305](https://osrf-migration.github.io/ignition-gh-pages/#!/ignitionrobotics/ign-gazebo/pull-requests/305)

1. Update Magnetometer component to use sdf::Sensor object instead of an sdf::ElementPtr.
    * [BitBucket pull request 272](https://osrf-migration.github.io/ignition-gh-pages/#!/ignitionrobotics/ign-gazebo/pull-requests/272)

1. Fix Scene3D loading empty world
    * [BitBucket pull request 308](https://osrf-migration.github.io/ignition-gh-pages/#!/ignitionrobotics/ign-gazebo/pull-requests/308)

1. Support conversion and serialization of scene and light components
    * [BitBucket pull request 297](https://osrf-migration.github.io/ignition-gh-pages/#!/ignitionrobotics/ign-gazebo/pull-requests/297)

1. Operators instead of De/Serialize
    * [BitBucket pull request 293](https://osrf-migration.github.io/ignition-gh-pages/#!/ignitionrobotics/ign-gazebo/pull-requests/293)

1. Remove PIMPL from Component
    * [BitBucket pull request 267](https://osrf-migration.github.io/ignition-gh-pages/#!/ignitionrobotics/ign-gazebo/pull-requests/267)

1. Delay scene broadcaster transport setup
    * [BitBucket pull request 292](https://osrf-migration.github.io/ignition-gh-pages/#!/ignitionrobotics/ign-gazebo/pull-requests/292)

1. Report link poses from secondaries during distributed simulation, using a cache
    * [BitBucket pull request 276](https://osrf-migration.github.io/ignition-gh-pages/#!/ignitionrobotics/ign-gazebo/pull-requests/276)
    * [BitBucket pull request 265](https://osrf-migration.github.io/ignition-gh-pages/#!/ignitionrobotics/ign-gazebo/pull-requests/265)

1. Restore log playback
    * [BitBucket pull request 288](https://osrf-migration.github.io/ignition-gh-pages/#!/ignitionrobotics/ign-gazebo/pull-requests/288)

1. ECM changed state
    * [BitBucket pull request 287](https://osrf-migration.github.io/ignition-gh-pages/#!/ignitionrobotics/ign-gazebo/pull-requests/287)

1. Joint serialization
    * [BitBucket pull request 281](https://osrf-migration.github.io/ignition-gh-pages/#!/ignitionrobotics/ign-gazebo/pull-requests/281)

1. Use scene ambient and background color information in sensor
   configuration.
    * [BitBucket pull request 268](https://osrf-migration.github.io/ignition-gh-pages/#!/ignitionrobotics/ign-gazebo/pull-requests/268)

1. Performance benchmarking
    * [BitBucket pull request 220](https://osrf-migration.github.io/ignition-gh-pages/#!/ignitionrobotics/ign-gazebo/pull-requests/220)
    * [BitBucket pull request 253](https://osrf-migration.github.io/ignition-gh-pages/#!/ignitionrobotics/ign-gazebo/pull-requests/253)
    * [BitBucket pull request 258](https://osrf-migration.github.io/ignition-gh-pages/#!/ignitionrobotics/ign-gazebo/pull-requests/258)
    * [BitBucket pull request 283](https://osrf-migration.github.io/ignition-gh-pages/#!/ignitionrobotics/ign-gazebo/pull-requests/283)
    * [BitBucket pull request 312](https://osrf-migration.github.io/ignition-gh-pages/#!/ignitionrobotics/ign-gazebo/pull-requests/312)

1. Remove emissive component from visual materials
    * [BitBucket pull request 271](https://osrf-migration.github.io/ignition-gh-pages/#!/ignitionrobotics/ign-gazebo/pull-requests/271)

1. Serialization for more components
    * [BitBucket pull request 255](https://osrf-migration.github.io/ignition-gh-pages/#!/ignitionrobotics/ign-gazebo/pull-requests/255)

1. Added an SDF message to the start of log files.
    * [BitBucket pull request 257](https://osrf-migration.github.io/ignition-gh-pages/#!/ignitionrobotics/ign-gazebo/pull-requests/257)

1. Unify network and sync managers
    * [BitBucket pull request 261](https://osrf-migration.github.io/ignition-gh-pages/#!/ignitionrobotics/ign-gazebo/pull-requests/261)

1. Add PerformerLevels component
    * [BitBucket pull request 262](https://osrf-migration.github.io/ignition-gh-pages/#!/ignitionrobotics/ign-gazebo/pull-requests/262)

1. Distributed sim deprecate envs
    * [BitBucket pull request 240](https://osrf-migration.github.io/ignition-gh-pages/#!/ignitionrobotics/ign-gazebo/pull-requests/240)

1. Use gz-sensors magnetometer sensor plugin
    * [BitBucket pull request 221](https://osrf-migration.github.io/ignition-gh-pages/#!/ignitionrobotics/ign-gazebo/pull-requests/221)

1. Use gz-sensors altimeter sensor plugin
    * [BitBucket pull request 215](https://osrf-migration.github.io/ignition-gh-pages/#!/ignitionrobotics/ign-gazebo/pull-requests/215)

1. Use gz-sensors imu sensor plugin
    * [BitBucket pull request 219](https://osrf-migration.github.io/ignition-gh-pages/#!/ignitionrobotics/ign-gazebo/pull-requests/219)

1. Depend on gz-sensors rendering component
    * [BitBucket pull request 212](https://osrf-migration.github.io/ignition-gh-pages/#!/ignitionrobotics/ign-gazebo/pull-requests/212)

## Gazebo Sim 1.x

### Gazebo Sim 1.X.X

1. Add Wind Plugin (Ported from Gazebo classic)
    * [BitBucket pull request 273](https://osrf-migration.github.io/ignition-gh-pages/#!/ignitionrobotics/ign-gazebo/pull-requests/273/)

1. Port battery plugin from Gazebo classic
    * [BitBucket pull request 234](https://osrf-migration.github.io/ignition-gh-pages/#!/ignitionrobotics/ign-gazebo/pull-requests/234)
    * [BitBucket pull request 317](https://osrf-migration.github.io/ignition-gh-pages/#!/ignitionrobotics/ign-gazebo/pull-requests/317)
    * [BitBucket pull request 324](https://osrf-migration.github.io/ignition-gh-pages/#!/ignitionrobotics/ign-gazebo/pull-requests/324)

1. Use ISO timestamp for default log path
    * [BitBucket pull request 289](https://osrf-migration.github.io/ignition-gh-pages/#!/ignitionrobotics/ign-gazebo/pull-requests/289)

1. Logging tutorial
    * [BitBucket pull request 280](https://osrf-migration.github.io/ignition-gh-pages/#!/ignitionrobotics/ign-gazebo/pull-requests/280)

1. Joystick SDF small typos
    * [BitBucket pull request 284](https://osrf-migration.github.io/ignition-gh-pages/#!/ignitionrobotics/ign-gazebo/pull-requests/284)

1. Add `Link`: a convenience class for interfacing with link entities
    * [BitBucket pull request 269](https://osrf-migration.github.io/ignition-gh-pages/#!/ignitionrobotics/ign-gazebo/pull-requests/269)

1. Added LiftDragPlugin (ported from Gazebo classic)
    * [BitBucket pull request 256](https://osrf-migration.github.io/ignition-gh-pages/#!/ignitionrobotics/ign-gazebo/pull-requests/256)

1. Logging refactor unique path functions to gz-common
    * [BitBucket pull request 270](https://osrf-migration.github.io/ignition-gh-pages/#!/ignitionrobotics/ign-gazebo/pull-requests/270)

1. Added test for log record and playback.
    * [BitBucket pull request 263](https://osrf-migration.github.io/ignition-gh-pages/#!/ignitionrobotics/ign-gazebo/pull-requests/263)

1. Add ApplyJointForce system
    * [BitBucket pull request 254](https://osrf-migration.github.io/ignition-gh-pages/#!/ignitionrobotics/ign-gazebo/pull-requests/254)

1. More gz-msgs <-> SDF conversions: Inertial, Geometry, Material
    * [BitBucket pull request 251](https://osrf-migration.github.io/ignition-gh-pages/#!/ignitionrobotics/ign-gazebo/pull-requests/251)

1. Logging command line support
    * [BitBucket pull request 249](https://osrf-migration.github.io/ignition-gh-pages/#!/ignitionrobotics/ign-gazebo/pull-requests/249)

1. Remove inactive performers instead of setting static
    * [BitBucket pull request 247](https://osrf-migration.github.io/ignition-gh-pages/#!/ignitionrobotics/ign-gazebo/pull-requests/247)

1. Use state instead of pose in distributed simulation
    * [BitBucket pull request 242](https://osrf-migration.github.io/ignition-gh-pages/#!/ignitionrobotics/ign-gazebo/pull-requests/242)

1. Distributed implies levels
    * [BitBucket pull request 243](https://osrf-migration.github.io/ignition-gh-pages/#!/ignitionrobotics/ign-gazebo/pull-requests/243)

1. Add a basic JointController system
    * [BitBucket pull request 246](https://osrf-migration.github.io/ignition-gh-pages/#!/ignitionrobotics/ign-gazebo/pull-requests/246)

1. Enforce component type uniqueness
    * [BitBucket pull request 236](https://osrf-migration.github.io/ignition-gh-pages/#!/ignitionrobotics/ign-gazebo/pull-requests/236)

1. Clean CI: disable test known to fail on OSX
    * [BitBucket pull request 244](https://osrf-migration.github.io/ignition-gh-pages/#!/ignitionrobotics/ign-gazebo/pull-requests/244)

1. Logical camera topic name check
    * [BitBucket pull request 245](https://osrf-migration.github.io/ignition-gh-pages/#!/ignitionrobotics/ign-gazebo/pull-requests/245)

1. Added command line options to configure distributed simulation. These
   will replace the environment variables.
    * [BitBucket pull request 238](https://osrf-migration.github.io/ignition-gh-pages/#!/ignitionrobotics/ign-gazebo/pull-requests/238)

1. Add systems to queue before actually adding them to runner
    * [BitBucket pull request 241](https://osrf-migration.github.io/ignition-gh-pages/#!/ignitionrobotics/ign-gazebo/pull-requests/241)

1. Added a docker image that uses the Gazebo meta package
    * [BitBucket pull request 237](https://osrf-migration.github.io/ignition-gh-pages/#!/ignitionrobotics/ign-gazebo/pull-requests/237)

1. Move some design docs to tutorials
    * [BitBucket pull request 230](https://osrf-migration.github.io/ignition-gh-pages/#!/ignitionrobotics/ign-gazebo/pull-requests/230)

1. Disable GUI when using distributed simulation
    * [BitBucket pull request 235](https://osrf-migration.github.io/ignition-gh-pages/#!/ignitionrobotics/ign-gazebo/pull-requests/235)

1. Bring component type names back
    * [BitBucket pull request 232](https://osrf-migration.github.io/ignition-gh-pages/#!/ignitionrobotics/ign-gazebo/pull-requests/232)

1. A few tweaks to logging
    * [BitBucket pull request 228](https://osrf-migration.github.io/ignition-gh-pages/#!/ignitionrobotics/ign-gazebo/pull-requests/228)

1. Handle friction coefficients
    * [BitBucket pull request 227](https://osrf-migration.github.io/ignition-gh-pages/#!/ignitionrobotics/ign-gazebo/pull-requests/227)

1. Change private msgs namespace
    * [BitBucket pull request 233](https://osrf-migration.github.io/ignition-gh-pages/#!/ignitionrobotics/ign-gazebo/pull-requests/233)

1. Set tutorial titles
    * [BitBucket pull request 231](https://osrf-migration.github.io/ignition-gh-pages/#!/ignitionrobotics/ign-gazebo/pull-requests/231)

1. Example tunnel world
    * [BitBucket pull request 205](https://osrf-migration.github.io/ignition-gh-pages/#!/ignitionrobotics/ign-gazebo/pull-requests/205)

1. Conversion from chrono to gz-msgs
    * [BitBucket pull request 223](https://osrf-migration.github.io/ignition-gh-pages/#!/ignitionrobotics/ign-gazebo/pull-requests/223)

1. Prevent error message when using levels
    * [BitBucket pull request 229](https://osrf-migration.github.io/ignition-gh-pages/#!/ignitionrobotics/ign-gazebo/pull-requests/229)

### Gazebo Sim 1.1.0 (2019-03-15)

1. Distributed performers running in lockstep
    * [BitBucket pull request 186](https://osrf-migration.github.io/ignition-gh-pages/#!/ignitionrobotics/ign-gazebo/pull-requests/186)
    * [BitBucket pull request 201](https://osrf-migration.github.io/ignition-gh-pages/#!/ignitionrobotics/ign-gazebo/pull-requests/201)
    * [BitBucket pull request 209](https://osrf-migration.github.io/ignition-gh-pages/#!/ignitionrobotics/ign-gazebo/pull-requests/209)
    * [BitBucket pull request 213](https://osrf-migration.github.io/ignition-gh-pages/#!/ignitionrobotics/ign-gazebo/pull-requests/213)

1. Fix documentation tagfiles
    * [BitBucket pull request 214](https://osrf-migration.github.io/ignition-gh-pages/#!/ignitionrobotics/ign-gazebo/pull-requests/214)

1. Convert gui library into a component
    * [BitBucket pull request 206](https://osrf-migration.github.io/ignition-gh-pages/#!/ignitionrobotics/ign-gazebo/pull-requests/206)

1. include <cstdint> wherever special int types like uint64_t are used
    * [BitBucket pull request 208](https://osrf-migration.github.io/ignition-gh-pages/#!/ignitionrobotics/ign-gazebo/pull-requests/208)

1. Move network internal
    * [BitBucket pull request 211](https://osrf-migration.github.io/ignition-gh-pages/#!/ignitionrobotics/ign-gazebo/pull-requests/211)

1. Logging / playback
    * [BitBucket pull request 181](https://osrf-migration.github.io/ignition-gh-pages/#!/ignitionrobotics/ign-gazebo/pull-requests/181)

1. ECM state streaming
    * [BitBucket pull request 184](https://osrf-migration.github.io/ignition-gh-pages/#!/ignitionrobotics/ign-gazebo/pull-requests/184)

1. Unversioned system libraries
    * [BitBucket pull request 222](https://osrf-migration.github.io/ignition-gh-pages/#!/ignitionrobotics/ign-gazebo/pull-requests/222)

### Gazebo Sim 1.0.2 (2019-03-12)

1. Use TARGET_SO_NAME to fix finding dartsim plugin
    * [BitBucket pull request 217](https://osrf-migration.github.io/ignition-gh-pages/#!/ignitionrobotics/ign-gazebo/pull-requests/217)

### Gazebo Sim 1.0.1 (2019-03-01)

1. Update gazebo version number in sdf files
    * [BitBucket pull request 207](https://osrf-migration.github.io/ignition-gh-pages/#!/ignitionrobotics/ign-gazebo/pull-requests/207)

### Gazebo Sim 1.0.0 (2019-03-01)

1. Initial release

## Gazebo Sim 0.x

### Gazebo Sim 0.1.0

1. Add support for joints
    * [BitBucket pull request 77](https://osrf-migration.github.io/ignition-gh-pages/#!/ignitionrobotics/ign-gazebo/pull-requests/77)

1. Use SimpleWrapper for more component types
    * [BitBucket pull request 78](https://osrf-migration.github.io/ignition-gh-pages/#!/ignitionrobotics/ign-gazebo/pull-requests/78)

1. Create EventManager and delegate System instantiation to SimulationRunner
    * [BitBucket pull request 79](https://osrf-migration.github.io/ignition-gh-pages/#!/ignitionrobotics/ign-gazebo/pull-requests/79)

1. Integrate gz-gui
    * [BitBucket pull request 11](https://osrf-migration.github.io/ignition-gh-pages/#!/ignitionrobotics/ign-gazebo/pull-requests/11)

1. Remove some build dependencies.
    * [BitBucket pull request 6](https://osrf-migration.github.io/ignition-gh-pages/#!/ignitionrobotics/ign-gazebo/pull-requests/6)

1. Added basic Entity class.
    * [BitBucket pull request 3](https://osrf-migration.github.io/ignition-gh-pages/#!/ignitionrobotics/ign-gazebo/pull-requests/3)

1. Added a basic System class.
    * [BitBucket pull request 4](https://osrf-migration.github.io/ignition-gh-pages/#!/ignitionrobotics/ign-gazebo/pull-requests/4)<|MERGE_RESOLUTION|>--- conflicted
+++ resolved
@@ -432,20 +432,6 @@
     * [Pull request #1093](https://github.com/gazebosim/gz-sim/pull/1093)
 
 ## Gazebo Sim 6.x
-
-### Gazebo Sim 6.12.0 (2022-08-30)
-
-1. Add topic parameter to thrust plugin
-    * [Pull request #1681](https://github.com/gazebosim/gz-sim/pull/1681)
-
-1. Add information about `<topic>` system parameter
-    * [Pull request #1671](https://github.com/gazebosim/gz-sim/pull/1671)
-
-1. Adding tests for hydrodynamics
-    * [Pull request #1617](https://github.com/gazebosim/gz-sim/pull/1617)
-
-1. Fix Windows and Doxygen
-    * [Pull request #1643](https://github.com/gazebosim/gz-sim/pull/1643)
 
 ### Gazebo Sim 6.13.0 (2022-11-04)
 
@@ -735,1880 +721,1880 @@
 1. Set simulation time to Rendering
     * [Pull request #1415](https://github.com/gazebosim/gz-sim/pull/1415)
 
-### Gazebo Sim 6.9.0 (2022-04-14)
+### Ignition Gazebo 6.9.0 (2022-04-14)
 
 1. Add new `RFComms` system
-    * [Pull request #1428](https://github.com/gazebosim/gz-sim/pull/1428)
+    * [Pull request #1428](https://github.com/ignitionrobotics/ign-gazebo/pull/1428)
 
 1. Add comms infrastructure
-    * [Pull request #1416](https://github.com/gazebosim/gz-sim/pull/1416)
+    * [Pull request #1416](https://github.com/ignitionrobotics/ign-gazebo/pull/1416)
 
 1. Fix CMake version examples and bump plugin version
-    * [Pull request #1442](https://github.com/gazebosim/gz-sim/pull/1442)
+    * [Pull request #1442](https://github.com/ignitionrobotics/ign-gazebo/pull/1442)
 
 1. Make sure pose publisher creates valid pose topics
-    * [Pull request #1433](https://github.com/gazebosim/gz-sim/pull/1433)
+    * [Pull request #1433](https://github.com/ignitionrobotics/ign-gazebo/pull/1433)
 
 1. Add Ubuntu Jammy CI
-    * [Pull request #1418](https://github.com/gazebosim/gz-sim/pull/1418)
+    * [Pull request #1418](https://github.com/ignitionrobotics/ign-gazebo/pull/1418)
 
 1. Removed `screenToPlane` method and use `rendering::screenToPlane`
-    * [Pull request #1432](https://github.com/gazebosim/gz-sim/pull/1432)
+    * [Pull request #1432](https://github.com/ignitionrobotics/ign-gazebo/pull/1432)
 
 1. Supply world frame orientation and heading to IMU sensor (#1427)
-    * [Pull request #1427](https://github.com/gazebosim/gz-sim/pull/1427)
+    * [Pull request #1427](https://github.com/ignitionrobotics/ign-gazebo/pull/1427)
 
 1. Add desktop entry and SVG logo
-    * [Pull request #1411](https://github.com/gazebosim/gz-sim/pull/1411)
-    * [Pull request #1430](https://github.com/gazebosim/gz-sim/pull/1430)
+    * [Pull request #1411](https://github.com/ignitionrobotics/ign-gazebo/pull/1411)
+    * [Pull request #1430](https://github.com/ignitionrobotics/ign-gazebo/pull/1430)
 
 1. Fix segfault at exit
-    * [Pull request #1317](https://github.com/gazebosim/gz-sim/pull/1317)
+    * [Pull request #1317](https://github.com/ignitionrobotics/ign-gazebo/pull/1317)
 
 1. Add Gaussian noise to Odometry Publisher
-    * [Pull request #1393](https://github.com/gazebosim/gz-sim/pull/1393)
-
-### Gazebo Sim 6.8.0 (2022-04-04)
+    * [Pull request #1393](https://github.com/ignitionrobotics/ign-gazebo/pull/1393)
+
+### Ignition Gazebo 6.8.0 (2022-04-04)
 
 1. ServerConfig accepts an sdf::Root DOM object
-    * [Pull request #1333](https://github.com/gazebosim/gz-sim/pull/1333)
+    * [Pull request #1333](https://github.com/ignitionrobotics/ign-gazebo/pull/1333)
 
 1. Disable sensors in sensors system when battery is drained
-    * [Pull request #1385](https://github.com/gazebosim/gz-sim/pull/1385)
+    * [Pull request #1385](https://github.com/ignitionrobotics/ign-gazebo/pull/1385)
 
 1. Referring to Fuel assets within a heightmap
-    * [Pull request #1419](https://github.com/gazebosim/gz-sim/pull/1419)
+    * [Pull request #1419](https://github.com/ignitionrobotics/ign-gazebo/pull/1419)
 
 1. Add the Model Photo Shoot system, port of Modelpropshop plugin from Gazebo classic
-    * [Pull request #1331](https://github.com/gazebosim/gz-sim/pull/1331)
+    * [Pull request #1331](https://github.com/ignitionrobotics/ign-gazebo/pull/1331)
 
 1. Distortion camera integration test
-    * [Pull request #1374](https://github.com/gazebosim/gz-sim/pull/1374)
+    * [Pull request #1374](https://github.com/ignitionrobotics/ign-gazebo/pull/1374)
 
 1. Add wheel slip user command
-    * [Pull request #1241](https://github.com/gazebosim/gz-sim/pull/1241)
+    * [Pull request #1241](https://github.com/ignitionrobotics/ign-gazebo/pull/1241)
 
 1. SceneBroadcaster: only send changed state information for change events
-    * [Pull request #1392](https://github.com/gazebosim/gz-sim/pull/1392)
+    * [Pull request #1392](https://github.com/ignitionrobotics/ign-gazebo/pull/1392)
 
 1. Fortress: Install Ogre 2.2, simplify docker
-    * [Pull request #1395](https://github.com/gazebosim/gz-sim/pull/1395)
+    * [Pull request #1395](https://github.com/ignitionrobotics/ign-gazebo/pull/1395)
 
 1. Disable tests that are expected to fail on Windows
-    * [Pull request #1408](https://github.com/gazebosim/gz-sim/pull/1408)
+    * [Pull request #1408](https://github.com/ignitionrobotics/ign-gazebo/pull/1408)
 
 1. Added user command to set multiple entities
-    * [Pull request #1394](https://github.com/gazebosim/gz-sim/pull/1394)
+    * [Pull request #1394](https://github.com/ignitionrobotics/ign-gazebo/pull/1394)
 
 1. Fix JointStatePublisher topic name for nested models
-    * [Pull request #1405](https://github.com/gazebosim/gz-sim/pull/1405)
+    * [Pull request #1405](https://github.com/ignitionrobotics/ign-gazebo/pull/1405)
 
 1. add initial_position param to joint controller system
-    * [Pull request #1406](https://github.com/gazebosim/gz-sim/pull/1406)
+    * [Pull request #1406](https://github.com/ignitionrobotics/ign-gazebo/pull/1406)
 
 1. Component inspector: refactor Pose3d C++ code into a separate class
-    * [Pull request #1400](https://github.com/gazebosim/gz-sim/pull/1400)
+    * [Pull request #1400](https://github.com/ignitionrobotics/ign-gazebo/pull/1400)
 
 1. Prevent hanging when world has only non-world plugins
-    * [Pull request #1383](https://github.com/gazebosim/gz-sim/pull/1383)
+    * [Pull request #1383](https://github.com/ignitionrobotics/ign-gazebo/pull/1383)
 
 1. Toggle Light visuals
-    * [Pull request #1387](https://github.com/gazebosim/gz-sim/pull/1387)
+    * [Pull request #1387](https://github.com/ignitionrobotics/ign-gazebo/pull/1387)
 
 1. Disable PeerTracker.PeerTrackerStale on macOS
-    * [Pull request #1398](https://github.com/gazebosim/gz-sim/pull/1398)
+    * [Pull request #1398](https://github.com/ignitionrobotics/ign-gazebo/pull/1398)
 
 1. Disable ModelCommandAPI_TEST.RgbdCameraSensor on macOS
-    * [Pull request #1397](https://github.com/gazebosim/gz-sim/pull/1397)
+    * [Pull request #1397](https://github.com/ignitionrobotics/ign-gazebo/pull/1397)
 
 1. Don't mark entities with a ComponentState::NoChange component as modified
-    * [Pull request #1391](https://github.com/gazebosim/gz-sim/pull/1391)
+    * [Pull request #1391](https://github.com/ignitionrobotics/ign-gazebo/pull/1391)
 
 1. Add gazebo Entity id to rendering sensor's user data
-    * [Pull request #1381](https://github.com/gazebosim/gz-sim/pull/1381)
+    * [Pull request #1381](https://github.com/ignitionrobotics/ign-gazebo/pull/1381)
 
 1. Allow to turn on/off lights
-    * [Pull request #1343](https://github.com/gazebosim/gz-sim/pull/1343)
+    * [Pull request #1343](https://github.com/ignitionrobotics/ign-gazebo/pull/1343)
 
 1. Added headless rendering tutorial
-    * [Pull request #1386](https://github.com/gazebosim/gz-sim/pull/1386)
+    * [Pull request #1386](https://github.com/ignitionrobotics/ign-gazebo/pull/1386)
 
 1. Add xyz and rpy offset to published odometry pose
-    * [Pull request #1341](https://github.com/gazebosim/gz-sim/pull/1341)
+    * [Pull request #1341](https://github.com/ignitionrobotics/ign-gazebo/pull/1341)
 
 1. Fix visualization python tutorial
-    * [Pull request #1377](https://github.com/gazebosim/gz-sim/pull/1377)
+    * [Pull request #1377](https://github.com/ignitionrobotics/ign-gazebo/pull/1377)
 
 1. Populate GUI plugins that are empty
-    * [Pull request #1375](https://github.com/gazebosim/gz-sim/pull/1375)
-
-### Gazebo Sim 6.7.0 (2022-02-24)
-
-1. Added Python interfaces to some Gazebo Sim methods
-    * [Pull request #1219](https://github.com/gazebosim/gz-sim/pull/1219)
+    * [Pull request #1375](https://github.com/ignitionrobotics/ign-gazebo/pull/1375)
+
+### Ignition Gazebo 6.7.0 (2022-02-24)
+
+1. Added Python interfaces to some Ignition Gazebo methods
+    * [Pull request #1219](https://github.com/ignitionrobotics/ign-gazebo/pull/1219)
 
 1. Use pose multiplication instead of addition
-    * [Pull request #1369](https://github.com/gazebosim/gz-sim/pull/1369)
+    * [Pull request #1369](https://github.com/ignitionrobotics/ign-gazebo/pull/1369)
 
 1. Disables Failing Buoyancy Tests on Win32
-    * [Pull request #1368](https://github.com/gazebosim/gz-sim/pull/1368)
+    * [Pull request #1368](https://github.com/ignitionrobotics/ign-gazebo/pull/1368)
 
 1. Extend ShaderParam system to support loading different shader languages
-    * [Pull request #1335](https://github.com/gazebosim/gz-sim/pull/1335)
+    * [Pull request #1335](https://github.com/ignitionrobotics/ign-gazebo/pull/1335)
 
 1. Populate names of colliding entities in contact points message
-    * [Pull request #1351](https://github.com/gazebosim/gz-sim/pull/1351)
+    * [Pull request #1351](https://github.com/ignitionrobotics/ign-gazebo/pull/1351)
 
 1. Refactor System functionality into SystemManager
-    * [Pull request #1340](https://github.com/gazebosim/gz-sim/pull/1340)
+    * [Pull request #1340](https://github.com/ignitionrobotics/ign-gazebo/pull/1340)
 
 1. GzSceneManager: Prevent crash boom when inserted from menu
-    * [Pull request #1371](https://github.com/gazebosim/gz-sim/pull/1371)
-
-### Gazebo Sim 6.6.0 (2022-02-24)
+    * [Pull request #1371](https://github.com/ignitionrobotics/ign-gazebo/pull/1371)
+
+### Ignition Gazebo 6.6.0 (2022-02-24)
 
 1. Fix accessing empty JointPosition component in lift drag plugin
-    * [Pull request #1366](https://github.com/gazebosim/gz-sim/pull/1366)
+    * [Pull request #1366](https://github.com/ignitionrobotics/ign-gazebo/pull/1366)
 
 1. Add parameter to TrajectoryFollower stop rotation when bearing is reached
-    * [Pull request #1349](https://github.com/gazebosim/gz-sim/pull/1349)
+    * [Pull request #1349](https://github.com/ignitionrobotics/ign-gazebo/pull/1349)
 
 1. Support disabling pose publisher from publishing top level model pose
-    * [Pull request #1342](https://github.com/gazebosim/gz-sim/pull/1342)
+    * [Pull request #1342](https://github.com/ignitionrobotics/ign-gazebo/pull/1342)
 
 1. Added more sensor properties to scene/info topic
-    * [Pull request #1344](https://github.com/gazebosim/gz-sim/pull/1344)
+    * [Pull request #1344](https://github.com/ignitionrobotics/ign-gazebo/pull/1344)
 
 1. Adding ability to pause/resume the trajectory follower behavior.
-    * [Pull request #1347](https://github.com/gazebosim/gz-sim/pull/1347)
+    * [Pull request #1347](https://github.com/ignitionrobotics/ign-gazebo/pull/1347)
 
 1. Logs a warning if a mode is not clearly sepecified.
-    * [Pull request #1307](https://github.com/gazebosim/gz-sim/pull/1307)
+    * [Pull request #1307](https://github.com/ignitionrobotics/ign-gazebo/pull/1307)
 
 1. JointStatePublisher publish parent, child and axis data
-    * [Pull request #1345](https://github.com/gazebosim/gz-sim/pull/1345)
+    * [Pull request #1345](https://github.com/ignitionrobotics/ign-gazebo/pull/1345)
 
 1. Fixed light gui component inspector
-    * [Pull request #1337](https://github.com/gazebosim/gz-sim/pull/1337)
+    * [Pull request #1337](https://github.com/ignitionrobotics/ign-gazebo/pull/1337)
 
 1. Fix UNIT_SdfGenerator_TEST
-    * [Pull request #1319](https://github.com/gazebosim/gz-sim/pull/1319)
+    * [Pull request #1319](https://github.com/ignitionrobotics/ign-gazebo/pull/1319)
 
 1. Add elevator system
-    * [Pull request #535](https://github.com/gazebosim/gz-sim/pull/535)
+    * [Pull request #535](https://github.com/ignitionrobotics/ign-gazebo/pull/535)
 
 1. Removed unused variables in shapes plugin
-    * [Pull request #1321](https://github.com/gazebosim/gz-sim/pull/1321)
-
-### Gazebo Sim 6.5.0 (2022-02-15)
+    * [Pull request #1321](https://github.com/ignitionrobotics/ign-gazebo/pull/1321)
+
+### Ignition Gazebo 6.5.0 (2022-02-15)
 
 1. New trajectory follower system
-    * [Pull request #1332](https://github.com/gazebosim/gz-sim/pull/1332)
+    * [Pull request #1332](https://github.com/ignitionrobotics/ign-gazebo/pull/1332)
 
 1. Extend ShaderParam system to support textures
-    * [Pull request #1310](https://github.com/gazebosim/gz-sim/pull/1310)
+    * [Pull request #1310](https://github.com/ignitionrobotics/ign-gazebo/pull/1310)
 
 1. Adds a `Link::SetLinearVelocity()` method
-    * [Pull request #1323](https://github.com/gazebosim/gz-sim/pull/1323)
+    * [Pull request #1323](https://github.com/ignitionrobotics/ign-gazebo/pull/1323)
 
 1. Fix weird indentation in `Link.hh`
-    * [Pull request #1324](https://github.com/gazebosim/gz-sim/pull/1324)
+    * [Pull request #1324](https://github.com/ignitionrobotics/ign-gazebo/pull/1324)
 
 1. Limit thruster system's input thrust cmd
-    * [Pull request #1318](https://github.com/gazebosim/gz-sim/pull/1318)
+    * [Pull request #1318](https://github.com/ignitionrobotics/ign-gazebo/pull/1318)
 
 1. Load and run visual plugin (system) on GUI side
-    * [Pull request #1275](https://github.com/gazebosim/gz-sim/pull/1275)
+    * [Pull request #1275](https://github.com/ignitionrobotics/ign-gazebo/pull/1275)
 
 1. Log an error if JointPositionController cannot find the joint. (citadel retarget)
-    * [Pull request #1314](https://github.com/gazebosim/gz-sim/pull/1314)
+    * [Pull request #1314](https://github.com/ignitionrobotics/ign-gazebo/pull/1314)
 
 1. Update source install instructions
-    * [Pull request #1311](https://github.com/gazebosim/gz-sim/pull/1311)
+    * [Pull request #1311](https://github.com/ignitionrobotics/ign-gazebo/pull/1311)
 
 1. Document the `<topic>` option for JointPositionController.
-    * [Pull request #1309](https://github.com/gazebosim/gz-sim/pull/1309)
+    * [Pull request #1309](https://github.com/ignitionrobotics/ign-gazebo/pull/1309)
 
 1. Fix typo in EntityComponentManager
-    * [Pull request #1304](https://github.com/gazebosim/gz-sim/pull/1304)
+    * [Pull request #1304](https://github.com/ignitionrobotics/ign-gazebo/pull/1304)
 
 1. Buoyancy: fix center of volume's reference frame
-    * [Pull request #1302](https://github.com/gazebosim/gz-sim/pull/1302)
+    * [Pull request #1302](https://github.com/ignitionrobotics/ign-gazebo/pull/1302)
 
 1. Fix graded buoyancy problems
-    * [Pull request #1297](https://github.com/gazebosim/gz-sim/pull/1297)
+    * [Pull request #1297](https://github.com/ignitionrobotics/ign-gazebo/pull/1297)
 
 1. Add surface to buoyancy engine. (retarget fortress)
-    * [Pull request #1298](https://github.com/gazebosim/gz-sim/pull/1298)
+    * [Pull request #1298](https://github.com/ignitionrobotics/ign-gazebo/pull/1298)
 
 1. Remove EachNew calls from sensor PreUpdates
-    * [Pull request #1281](https://github.com/gazebosim/gz-sim/pull/1281)
+    * [Pull request #1281](https://github.com/ignitionrobotics/ign-gazebo/pull/1281)
 
 1. Prevent GzScene3D 💥 if another scene is already loaded
-    * [Pull request #1294](https://github.com/gazebosim/gz-sim/pull/1294)
+    * [Pull request #1294](https://github.com/ignitionrobotics/ign-gazebo/pull/1294)
 
 1. Fix various typos on API documentation
-    * [Pull request #1291](https://github.com/gazebosim/gz-sim/pull/1291)
+    * [Pull request #1291](https://github.com/ignitionrobotics/ign-gazebo/pull/1291)
 
 1. Optional orientation when spawning entity using spherical coordinates
-    * [Pull request #1263](https://github.com/gazebosim/gz-sim/pull/1263)
+    * [Pull request #1263](https://github.com/ignitionrobotics/ign-gazebo/pull/1263)
 
 1. Cleanup update call for non-rendering sensors
-    * [Pull request #1282](https://github.com/gazebosim/gz-sim/pull/1282)
+    * [Pull request #1282](https://github.com/ignitionrobotics/ign-gazebo/pull/1282)
 
 1. Documentation Error
-    * [Pull request #1285](https://github.com/gazebosim/gz-sim/pull/1285)
+    * [Pull request #1285](https://github.com/ignitionrobotics/ign-gazebo/pull/1285)
 
 1. Min and max parameters for velocity, acceleration, and jerk apply to linear and angular separately.
-    * [Pull request #1229](https://github.com/gazebosim/gz-sim/pull/1229)
+    * [Pull request #1229](https://github.com/ignitionrobotics/ign-gazebo/pull/1229)
 
 1. Add project() call to examples
-    * [Pull request #1274](https://github.com/gazebosim/gz-sim/pull/1274)
+    * [Pull request #1274](https://github.com/ignitionrobotics/ign-gazebo/pull/1274)
 
 1. Implement /server_control::stop
-    * [Pull request #1240](https://github.com/gazebosim/gz-sim/pull/1240)
-
-### Gazebo Sim 6.4.0 (2021-01-13)
+    * [Pull request #1240](https://github.com/ignitionrobotics/ign-gazebo/pull/1240)
+
+### Ignition Gazebo 6.4.0 (2021-01-13)
 
 1. Disable more tests on Windows
-    * [Pull request #1286](https://github.com/gazebosim/gz-sim/pull/1286)
+    * [Pull request #1286](https://github.com/ignitionrobotics/ign-gazebo/pull/1286)
 
 1. Adding angular acceleration to the Link class
-    * [Pull request #1288](https://github.com/gazebosim/gz-sim/pull/1288)
+    * [Pull request #1288](https://github.com/ignitionrobotics/ign-gazebo/pull/1288)
 
 1. Add world force
-    * [Pull request #1279](https://github.com/gazebosim/gz-sim/pull/1279)
+    * [Pull request #1279](https://github.com/ignitionrobotics/ign-gazebo/pull/1279)
 
 1. Add NavSat sensor (GPS)
-    * [Pull request #1248](https://github.com/gazebosim/gz-sim/pull/1248)
+    * [Pull request #1248](https://github.com/ignitionrobotics/ign-gazebo/pull/1248)
 
 1. Light Commands via topic
-    * [Pull request #1222](https://github.com/gazebosim/gz-sim/pull/1222)
+    * [Pull request #1222](https://github.com/ignitionrobotics/ign-gazebo/pull/1222)
 
 1. Support battery draining start via topics
-    * [Pull request #1255](https://github.com/gazebosim/gz-sim/pull/1255)
+    * [Pull request #1255](https://github.com/ignitionrobotics/ign-gazebo/pull/1255)
 
 1. Add visibility to ModelEditorAddEntity to fix Windows
-    * [Pull request #1246](https://github.com/gazebosim/gz-sim/pull/1246)
+    * [Pull request #1246](https://github.com/ignitionrobotics/ign-gazebo/pull/1246)
 
 1. Make tests run as fast as possible
-    * [Pull request #1194](https://github.com/gazebosim/gz-sim/pull/1194)
+    * [Pull request #1194](https://github.com/ignitionrobotics/ign-gazebo/pull/1194)
 
 1. Fix visualize lidar
-    * [Pull request #1224](https://github.com/gazebosim/gz-sim/pull/1224)
+    * [Pull request #1224](https://github.com/ignitionrobotics/ign-gazebo/pull/1224)
 
 1. Disable user commands light test on macOS
-    * [Pull request #1204](https://github.com/gazebosim/gz-sim/pull/1204)
+    * [Pull request #1204](https://github.com/ignitionrobotics/ign-gazebo/pull/1204)
 
 1. Skip failing Windows tests
-    * [Pull request #1205](https://github.com/gazebosim/gz-sim/pull/1205)
-
-
-### Gazebo Sim 6.3.0 (2021-12-10)
+    * [Pull request #1205](https://github.com/ignitionrobotics/ign-gazebo/pull/1205)
+
+
+### Ignition Gazebo 6.3.0 (2021-12-10)
 
 1. View entity frames from the GUI
-    * [Pull request #1105](https://github.com/gazebosim/gz-sim/pull/1105)
+    * [Pull request #1105](https://github.com/ignitionrobotics/ign-gazebo/pull/1105)
 
 1. Model editor
-    * [Pull request #1231](https://github.com/gazebosim/gz-sim/pull/1231)
+    * [Pull request #1231](https://github.com/ignitionrobotics/ign-gazebo/pull/1231)
 
 1. Send state message when components are removed
-    * [Pull request #1235](https://github.com/gazebosim/gz-sim/pull/1235)
+    * [Pull request #1235](https://github.com/ignitionrobotics/ign-gazebo/pull/1235)
 
 1. Docker fixes for Fortress
-    * [Pull request #1238](https://github.com/gazebosim/gz-sim/pull/1238)
+    * [Pull request #1238](https://github.com/ignitionrobotics/ign-gazebo/pull/1238)
 
 1. Added sensor plugin to be able to visualize camera in `plane_propeller_demo.sdf`
-    * [Pull request #1226](https://github.com/gazebosim/gz-sim/pull/1226)
+    * [Pull request #1226](https://github.com/ignitionrobotics/ign-gazebo/pull/1226)
 
 1. Update SdfGenerator to save link and sensor data to file
-    * [Pull request #1201](https://github.com/gazebosim/gz-sim/pull/1201)
+    * [Pull request #1201](https://github.com/ignitionrobotics/ign-gazebo/pull/1201)
 
 1. Fix buoyancy not being applied for one iteration
-    * [Pull request #1211](https://github.com/gazebosim/gz-sim/pull/1211)
+    * [Pull request #1211](https://github.com/ignitionrobotics/ign-gazebo/pull/1211)
 
 1. Increase maximum values in ViewAngle widget and increase its size
-    * [Pull request #1221](https://github.com/gazebosim/gz-sim/pull/1221)
-    * [Pull request #1239](https://github.com/gazebosim/gz-sim/pull/1239)
+    * [Pull request #1221](https://github.com/ignitionrobotics/ign-gazebo/pull/1221)
+    * [Pull request #1239](https://github.com/ignitionrobotics/ign-gazebo/pull/1239)
 
 1. Fix the force-torque sensor update rate
-    * [Pull request #1159](https://github.com/gazebosim/gz-sim/pull/1159)
-
-### Gazebo Sim 6.2.0 (2021-11-16)
+    * [Pull request #1159](https://github.com/ignitionrobotics/ign-gazebo/pull/1159)
+
+### Ignition Gazebo 6.2.0 (2021-11-16)
 
 1. Configurable joint state publisher's topic
-    * [Pull request #1076](https://github.com/gazebosim/gz-sim/pull/1076)
+    * [Pull request #1076](https://github.com/ignitionrobotics/ign-gazebo/pull/1076)
 
 1. Thruster plugin: add tests and velocity control
-    * [Pull request #1190](https://github.com/gazebosim/gz-sim/pull/1190)
+    * [Pull request #1190](https://github.com/ignitionrobotics/ign-gazebo/pull/1190)
 
 1. Prevent creation of spurious `<plugin>` elements when saving worlds
-    * [Pull request #1192](https://github.com/gazebosim/gz-sim/pull/1192)
+    * [Pull request #1192](https://github.com/ignitionrobotics/ign-gazebo/pull/1192)
 
 1. Add `sdfString` to `ServerConfig`'s copy constructor.
-    * [Pull request #1185](https://github.com/gazebosim/gz-sim/pull/1185)
+    * [Pull request #1185](https://github.com/ignitionrobotics/ign-gazebo/pull/1185)
 
 1. Added support for tracked vehicles
-    * [Pull request #869](https://github.com/gazebosim/gz-sim/pull/869)
+    * [Pull request #869](https://github.com/ignitionrobotics/ign-gazebo/pull/869)
 
 1. Add components to dynamically set joint limits
-    * [Pull request #847](https://github.com/gazebosim/gz-sim/pull/847)
+    * [Pull request #847](https://github.com/ignitionrobotics/ign-gazebo/pull/847)
 
 1. Remove bounding box when entities are removed
-    * [Pull request #1053](https://github.com/gazebosim/gz-sim/pull/1053)
-    * [Pull request #1213](https://github.com/gazebosim/gz-sim/pull/1213)
+    * [Pull request #1053](https://github.com/ignitionrobotics/ign-gazebo/pull/1053)
+    * [Pull request #1213](https://github.com/ignitionrobotics/ign-gazebo/pull/1213)
 
 1. Fix updating component from state
-    * [Pull request #1181](https://github.com/gazebosim/gz-sim/pull/1181)
+    * [Pull request #1181](https://github.com/ignitionrobotics/ign-gazebo/pull/1181)
 
 1.  Extend odom publisher to allow 3D
-    * [Pull request #1180](https://github.com/gazebosim/gz-sim/pull/1180)
+    * [Pull request #1180](https://github.com/ignitionrobotics/ign-gazebo/pull/1180)
 
 1. Support copy/paste
-    * [Pull request #1013](https://github.com/gazebosim/gz-sim/pull/1013)
+    * [Pull request #1013](https://github.com/ignitionrobotics/ign-gazebo/pull/1013)
 
 1. Tweaks install instructions
-    * [Pull request #1078](https://github.com/gazebosim/gz-sim/pull/1078)
+    * [Pull request #1078](https://github.com/ignitionrobotics/ign-gazebo/pull/1078)
 
 1. Publish 10 world stats msgs/sec instead of 5
-    * [Pull request #1163](https://github.com/gazebosim/gz-sim/pull/1163)
+    * [Pull request #1163](https://github.com/ignitionrobotics/ign-gazebo/pull/1163)
 
 1. Add functionality to add entities via the entity tree
-    * [Pull request #1101](https://github.com/gazebosim/gz-sim/pull/1101)
+    * [Pull request #1101](https://github.com/ignitionrobotics/ign-gazebo/pull/1101)
 
 1. Get updated GUI ECM info when a user presses 'play'
-    * [Pull request #1109](https://github.com/gazebosim/gz-sim/pull/1109)
+    * [Pull request #1109](https://github.com/ignitionrobotics/ign-gazebo/pull/1109)
 
 1. Create expanding type header to reduce code duplication
-    * [Pull request #1169](https://github.com/gazebosim/gz-sim/pull/1169)
+    * [Pull request #1169](https://github.com/ignitionrobotics/ign-gazebo/pull/1169)
 
 1. `minimal_scene.sdf` example: add `camera_clip` params
-    * [Pull request #1166](https://github.com/gazebosim/gz-sim/pull/1166)
+    * [Pull request #1166](https://github.com/ignitionrobotics/ign-gazebo/pull/1166)
 
 1. Sensor systems work if loaded after sensors
-    * [Pull request #1104](https://github.com/gazebosim/gz-sim/pull/1104)
-
-1. Support printing sensors using `gz model`
-    * [Pull request #1157](https://github.com/gazebosim/gz-sim/pull/1157)
+    * [Pull request #1104](https://github.com/ignitionrobotics/ign-gazebo/pull/1104)
+
+1. Support printing sensors using `ign model`
+    * [Pull request #1157](https://github.com/ignitionrobotics/ign-gazebo/pull/1157)
 
 1. Set camera clipping plane distances from the GUI
-    * [Pull request #1162](https://github.com/gazebosim/gz-sim/pull/1162)
+    * [Pull request #1162](https://github.com/ignitionrobotics/ign-gazebo/pull/1162)
 
 1. Fix generation of systems library symlinks in build directory
-    * [Pull request #1160](https://github.com/gazebosim/gz-sim/pull/1160)
+    * [Pull request #1160](https://github.com/ignitionrobotics/ign-gazebo/pull/1160)
 
 1. Add a default value for `isHeadlessRendering`.
-    * [Pull request #1151](https://github.com/gazebosim/gz-sim/pull/1151)
+    * [Pull request #1151](https://github.com/ignitionrobotics/ign-gazebo/pull/1151)
 
 1. Component inspector
 
     1. Edit material colors
-        * [Pull request #1123](https://github.com/gazebosim/gz-sim/pull/1123)
-        * [Pull request #1186](https://github.com/gazebosim/gz-sim/pull/1186)
+        * [Pull request #1123](https://github.com/ignitionrobotics/ign-gazebo/pull/1123)
+        * [Pull request #1186](https://github.com/ignitionrobotics/ign-gazebo/pull/1186)
 
     1. Fix integers and floats
-        * [Pull request #1143](https://github.com/gazebosim/gz-sim/pull/1143)
+        * [Pull request #1143](https://github.com/ignitionrobotics/ign-gazebo/pull/1143)
 
     1. Prevent a segfault when updating
-        * [Pull request #1167](https://github.com/gazebosim/gz-sim/pull/1167)
+        * [Pull request #1167](https://github.com/ignitionrobotics/ign-gazebo/pull/1167)
 
     1. Use `uint64_t` for Entity IDs
-        * [Pull request #1144](https://github.com/gazebosim/gz-sim/pull/1144)
+        * [Pull request #1144](https://github.com/ignitionrobotics/ign-gazebo/pull/1144)
 
 1. Support setting the background color for sensors
-    * [Pull request #1147](https://github.com/gazebosim/gz-sim/pull/1147)
+    * [Pull request #1147](https://github.com/ignitionrobotics/ign-gazebo/pull/1147)
 
 1. Select top level entity not visual
-    * [Pull request #1150](https://github.com/gazebosim/gz-sim/pull/1150)
+    * [Pull request #1150](https://github.com/ignitionrobotics/ign-gazebo/pull/1150)
 
 1. Update create entity offset on GUI side
-    * [Pull request #1145](https://github.com/gazebosim/gz-sim/pull/1145)
+    * [Pull request #1145](https://github.com/ignitionrobotics/ign-gazebo/pull/1145)
 
 1. Update Select Entities GUI plugin to use Entity type
-    * [Pull request #1146](https://github.com/gazebosim/gz-sim/pull/1146)
+    * [Pull request #1146](https://github.com/ignitionrobotics/ign-gazebo/pull/1146)
 
 1. Notify other GUI plugins of added/removed entities via GUI events
-    * [Pull request #1138](https://github.com/gazebosim/gz-sim/pull/1138)
-    * [Pull request #1213](https://github.com/gazebosim/gz-sim/pull/1213)
-
-### Gazebo Sim 6.1.0 (2021-10-25)
+    * [Pull request #1138](https://github.com/ignitionrobotics/ign-gazebo/pull/1138)
+    * [Pull request #1213](https://github.com/ignitionrobotics/ign-gazebo/pull/1213)
+
+### Ignition Gazebo 6.1.0 (2021-10-25)
 
 1. Updates to camera video record from subt
-    * [Pull request #1117](https://github.com/gazebosim/gz-sim/pull/1117)
+    * [Pull request #1117](https://github.com/ignitionrobotics/ign-gazebo/pull/1117)
 
 1. Use the actor tension parameter
-    * [Pull request #1091](https://github.com/gazebosim/gz-sim/pull/1091)
+    * [Pull request #1091](https://github.com/ignitionrobotics/ign-gazebo/pull/1091)
 
 1. Better protect this->dataPtr->initialized with renderMutex.
-    * [Pull request #1119](https://github.com/gazebosim/gz-sim/pull/1119)
+    * [Pull request #1119](https://github.com/ignitionrobotics/ign-gazebo/pull/1119)
 
 1. Use QTimer to update plugins in the Qt thread
-    * [Pull request #1095](https://github.com/gazebosim/gz-sim/pull/1095)
+    * [Pull request #1095](https://github.com/ignitionrobotics/ign-gazebo/pull/1095)
 
 1. Adjust pose decimals based on element width
-    * [Pull request #1089](https://github.com/gazebosim/gz-sim/pull/1089)
+    * [Pull request #1089](https://github.com/ignitionrobotics/ign-gazebo/pull/1089)
 
 1. JointPositionController: Improve misleading error message
-    * [Pull request #1098](https://github.com/gazebosim/gz-sim/pull/1098)
+    * [Pull request #1098](https://github.com/ignitionrobotics/ign-gazebo/pull/1098)
 
 1. Fixed IMU system plugin
-    * [Pull request #1043](https://github.com/gazebosim/gz-sim/pull/1043)
+    * [Pull request #1043](https://github.com/ignitionrobotics/ign-gazebo/pull/1043)
 
 1. Prevent crash and print error
-    * [Pull request #1099](https://github.com/gazebosim/gz-sim/pull/1099)
+    * [Pull request #1099](https://github.com/ignitionrobotics/ign-gazebo/pull/1099)
 
 1. Create GUI config folder before copying config
-    * [Pull request #1092](https://github.com/gazebosim/gz-sim/pull/1092)
+    * [Pull request #1092](https://github.com/ignitionrobotics/ign-gazebo/pull/1092)
 
 1. Add support for configuring point size in Visualize Lidar GUI plugin
-    * [Pull request #1021](https://github.com/gazebosim/gz-sim/pull/1021)
+    * [Pull request #1021](https://github.com/ignitionrobotics/ign-gazebo/pull/1021)
 
 1. Set a cloned joint's parent/child link names to the cloned parent/child link names
-    * [Pull request #1075](https://github.com/gazebosim/gz-sim/pull/1075)
+    * [Pull request #1075](https://github.com/ignitionrobotics/ign-gazebo/pull/1075)
 
 1. Performance: use std::unordered_map where possible in SceneManager
-    * [Pull request #1083](https://github.com/gazebosim/gz-sim/pull/1083)
+    * [Pull request #1083](https://github.com/ignitionrobotics/ign-gazebo/pull/1083)
 
 1. Fix transform controls
-    * [Pull request #1081](https://github.com/gazebosim/gz-sim/pull/1081)
+    * [Pull request #1081](https://github.com/ignitionrobotics/ign-gazebo/pull/1081)
 
 1. Fix View Angle's home button
-    * [Pull request #1082](https://github.com/gazebosim/gz-sim/pull/1082)
+    * [Pull request #1082](https://github.com/ignitionrobotics/ign-gazebo/pull/1082)
 
 1. Fix light control standalone example
-    * [Pull request #1077](https://github.com/gazebosim/gz-sim/pull/1077)
+    * [Pull request #1077](https://github.com/ignitionrobotics/ign-gazebo/pull/1077)
 
 1. Parse new param for enabling / disabling IMU orientation output
-    * [Pull request #899](https://github.com/gazebosim/gz-sim/pull/899)
-
-### Gazebo Sim 6.0.0 (2021-10-01)
+    * [Pull request #899](https://github.com/ignitionrobotics/ign-gazebo/pull/899)
+
+### Ignition Gazebo 6.0.0 (2021-10-01)
 
 1. Deprecated GzScene3D in favor of MinimalScene
-    * [Pull request #1065](https://github.com/gazebosim/gz-sim/pull/1065)
-    * [Pull request #1051](https://github.com/gazebosim/gz-sim/pull/1051)
-    * [Pull request #1014](https://github.com/gazebosim/gz-sim/pull/1014)
-    * [Pull request #1034](https://github.com/gazebosim/gz-sim/pull/1034)
-    * [Pull request #900](https://github.com/gazebosim/gz-sim/pull/900)
-    * [Pull request #988](https://github.com/gazebosim/gz-sim/pull/988)
-    * [Pull request #1016](https://github.com/gazebosim/gz-sim/pull/1016)
-    * [Pull request #983](https://github.com/gazebosim/gz-sim/pull/983)
-    * [Pull request #854](https://github.com/gazebosim/gz-sim/pull/854)
-    * [Pull request #813](https://github.com/gazebosim/gz-sim/pull/813)
-    * [Pull request #905](https://github.com/gazebosim/gz-sim/pull/905)
+    * [Pull request #1065](https://github.com/ignitionrobotics/ign-gazebo/pull/1065)
+    * [Pull request #1051](https://github.com/ignitionrobotics/ign-gazebo/pull/1051)
+    * [Pull request #1014](https://github.com/ignitionrobotics/ign-gazebo/pull/1014)
+    * [Pull request #1034](https://github.com/ignitionrobotics/ign-gazebo/pull/1034)
+    * [Pull request #900](https://github.com/ignitionrobotics/ign-gazebo/pull/900)
+    * [Pull request #988](https://github.com/ignitionrobotics/ign-gazebo/pull/988)
+    * [Pull request #1016](https://github.com/ignitionrobotics/ign-gazebo/pull/1016)
+    * [Pull request #983](https://github.com/ignitionrobotics/ign-gazebo/pull/983)
+    * [Pull request #854](https://github.com/ignitionrobotics/ign-gazebo/pull/854)
+    * [Pull request #813](https://github.com/ignitionrobotics/ign-gazebo/pull/813)
+    * [Pull request #905](https://github.com/ignitionrobotics/ign-gazebo/pull/905)
 
 1. Fix GuiRunner initial state and entity spawn timing issue
-    * [Pull request #1073](https://github.com/gazebosim/gz-sim/pull/1073)
+    * [Pull request #1073](https://github.com/ignitionrobotics/ign-gazebo/pull/1073)
 
 1. Buoyancy plugin upgrade
-    * [Pull request #818](https://github.com/gazebosim/gz-sim/pull/818)
-    * [Pull request #1067](https://github.com/gazebosim/gz-sim/pull/1067)
-    * [Pull request #1064](https://github.com/gazebosim/gz-sim/pull/1064)
-
-1. Fix non desired window opening alongside Gazebo GUI
-    * [Pull request #1063](https://github.com/gazebosim/gz-sim/pull/1063)
+    * [Pull request #818](https://github.com/ignitionrobotics/ign-gazebo/pull/818)
+    * [Pull request #1067](https://github.com/ignitionrobotics/ign-gazebo/pull/1067)
+    * [Pull request #1064](https://github.com/ignitionrobotics/ign-gazebo/pull/1064)
+
+1. Fix non desired window opening alongside ignition GUI
+    * [Pull request #1063](https://github.com/ignitionrobotics/ign-gazebo/pull/1063)
 
 1. Documentation
-    * [Pull request #1074](https://github.com/gazebosim/gz-sim/pull/1074)
-    * [Pull request #996](https://github.com/gazebosim/gz-sim/pull/996)
+    * [Pull request #1074](https://github.com/ignitionrobotics/ign-gazebo/pull/1074)
+    * [Pull request #996](https://github.com/ignitionrobotics/ign-gazebo/pull/996)
 
 1. Update to latest SDFormat changes
-    * [Pull request #1069](https://github.com/gazebosim/gz-sim/pull/1069)
-    * [Pull request #1023](https://github.com/gazebosim/gz-sim/pull/1023)
+    * [Pull request #1069](https://github.com/ignitionrobotics/ign-gazebo/pull/1069)
+    * [Pull request #1023](https://github.com/ignitionrobotics/ign-gazebo/pull/1023)
 
 1. Suppress missing canonical link error messages for static models
-    * [Pull request #1068](https://github.com/gazebosim/gz-sim/pull/1068)
+    * [Pull request #1068](https://github.com/ignitionrobotics/ign-gazebo/pull/1068)
 
 1. Heightmap fixes
-    * [Pull request #1055](https://github.com/gazebosim/gz-sim/pull/1055)
-    * [Pull request #1054](https://github.com/gazebosim/gz-sim/pull/1054)
+    * [Pull request #1055](https://github.com/ignitionrobotics/ign-gazebo/pull/1055)
+    * [Pull request #1054](https://github.com/ignitionrobotics/ign-gazebo/pull/1054)
 
 1. Place config files in a versioned directory
-    * [Pull request #1050](https://github.com/gazebosim/gz-sim/pull/1050)
-    * [Pull request #1070](https://github.com/gazebosim/gz-sim/pull/1070)
+    * [Pull request #1050](https://github.com/ignitionrobotics/ign-gazebo/pull/1050)
+    * [Pull request #1070](https://github.com/ignitionrobotics/ign-gazebo/pull/1070)
 
 1. Fix GUI crash when accessing bad rendering UserData
-    * [Pull request #1052](https://github.com/gazebosim/gz-sim/pull/1052)
+    * [Pull request #1052](https://github.com/ignitionrobotics/ign-gazebo/pull/1052)
 
 1. Fix performance issue with contact data and AABB updates
-    * [Pull request #1048](https://github.com/gazebosim/gz-sim/pull/1048)
+    * [Pull request #1048](https://github.com/ignitionrobotics/ign-gazebo/pull/1048)
 
 1. Enable new policy to fix protobuf compilation errors
-    * [Pull request #1046](https://github.com/gazebosim/gz-sim/pull/1046)
+    * [Pull request #1046](https://github.com/ignitionrobotics/ign-gazebo/pull/1046)
 
 1. Support locked entities, and headless video recording using sim time
-    * [Pull request #862](https://github.com/gazebosim/gz-sim/pull/862)
+    * [Pull request #862](https://github.com/ignitionrobotics/ign-gazebo/pull/862)
 
 1. Label Component & System, segmentation camera support
-    * [Pull request #853](https://github.com/gazebosim/gz-sim/pull/853)
-    * [Pull request #1047](https://github.com/gazebosim/gz-sim/pull/1047)
+    * [Pull request #853](https://github.com/ignitionrobotics/ign-gazebo/pull/853)
+    * [Pull request #1047](https://github.com/ignitionrobotics/ign-gazebo/pull/1047)
 
 1. Joint Force-Torque Systems Plugin
-    * [Pull request #977](https://github.com/gazebosim/gz-sim/pull/977)
+    * [Pull request #977](https://github.com/ignitionrobotics/ign-gazebo/pull/977)
 
 1. Add support for cloning entities
-    * [Pull request #959](https://github.com/gazebosim/gz-sim/pull/959)
+    * [Pull request #959](https://github.com/ignitionrobotics/ign-gazebo/pull/959)
 
 1. 🌐 Spherical coordinates
-    * [Pull request #1008](https://github.com/gazebosim/gz-sim/pull/1008)
+    * [Pull request #1008](https://github.com/ignitionrobotics/ign-gazebo/pull/1008)
 
 1. Populate JointConstraintWrench from physics
-    * [Pull request #989](https://github.com/gazebosim/gz-sim/pull/989)
+    * [Pull request #989](https://github.com/ignitionrobotics/ign-gazebo/pull/989)
 
 1. Buoyancy engine
-    * [Pull request #1009](https://github.com/gazebosim/gz-sim/pull/1009)
+    * [Pull request #1009](https://github.com/ignitionrobotics/ign-gazebo/pull/1009)
 
 1. Infrastructure
-    * [Pull request #1033](https://github.com/gazebosim/gz-sim/pull/1033)
-    * [Pull request #1029](https://github.com/gazebosim/gz-sim/pull/1029)
-    * [Pull request #991](https://github.com/gazebosim/gz-sim/pull/991)
-    * [Pull request #809](https://github.com/gazebosim/gz-sim/pull/809)
+    * [Pull request #1033](https://github.com/ignitionrobotics/ign-gazebo/pull/1033)
+    * [Pull request #1029](https://github.com/ignitionrobotics/ign-gazebo/pull/1029)
+    * [Pull request #991](https://github.com/ignitionrobotics/ign-gazebo/pull/991)
+    * [Pull request #809](https://github.com/ignitionrobotics/ign-gazebo/pull/809)
 
 1. Update on resize instead of pre-render / render
-    * [Pull request #1028](https://github.com/gazebosim/gz-sim/pull/1028)
+    * [Pull request #1028](https://github.com/ignitionrobotics/ign-gazebo/pull/1028)
 
 1. Add a flag to force headless rendering mode
-    * [Pull request #701](https://github.com/gazebosim/gz-sim/pull/701)
-
-1. Remove unused Gazebo GUI header
-    * [Pull request #1026](https://github.com/gazebosim/gz-sim/pull/1026)
+    * [Pull request #701](https://github.com/ignitionrobotics/ign-gazebo/pull/701)
+
+1. Remove unused ignition gui header
+    * [Pull request #1026](https://github.com/ignitionrobotics/ign-gazebo/pull/1026)
 
 1. Adds velocity control to JointPositionController.
-    * [Pull request #1003](https://github.com/gazebosim/gz-sim/pull/1003)
+    * [Pull request #1003](https://github.com/ignitionrobotics/ign-gazebo/pull/1003)
 
 1. Collada world exporter now exporting lights
-    * [Pull request #912](https://github.com/gazebosim/gz-sim/pull/912)
+    * [Pull request #912](https://github.com/ignitionrobotics/ign-gazebo/pull/912)
 
 1. Workaround for setting visual cast shadows without material
-    * [Pull request #1015](https://github.com/gazebosim/gz-sim/pull/1015)
+    * [Pull request #1015](https://github.com/ignitionrobotics/ign-gazebo/pull/1015)
 
 1. Fix selection buffer crash on resize
-    * [Pull request #969](https://github.com/gazebosim/gz-sim/pull/969)
+    * [Pull request #969](https://github.com/ignitionrobotics/ign-gazebo/pull/969)
 
 1. Remove extra xml version line in pendulum_links example world
-    * [Pull request #1002](https://github.com/gazebosim/gz-sim/pull/1002)
+    * [Pull request #1002](https://github.com/ignitionrobotics/ign-gazebo/pull/1002)
 
 1. Enable sensor metrics on example worlds
-    * [Pull request #982](https://github.com/gazebosim/gz-sim/pull/982)
+    * [Pull request #982](https://github.com/ignitionrobotics/ign-gazebo/pull/982)
 
 1. Add ESC to unselect entities in select entities plugin
-    * [Pull request #995](https://github.com/gazebosim/gz-sim/pull/995)
+    * [Pull request #995](https://github.com/ignitionrobotics/ign-gazebo/pull/995)
 
 1. Visualize joints
-    * [Pull request #961](https://github.com/gazebosim/gz-sim/pull/961)
+    * [Pull request #961](https://github.com/ignitionrobotics/ign-gazebo/pull/961)
 
 1. Deprecate particle emitter, and use scatter ratio in new particle mes…
-    * [Pull request #986](https://github.com/gazebosim/gz-sim/pull/986)
+    * [Pull request #986](https://github.com/ignitionrobotics/ign-gazebo/pull/986)
 
 1. Removed unused variable in Shapes plugin
-    * [Pull request #984](https://github.com/gazebosim/gz-sim/pull/984)
+    * [Pull request #984](https://github.com/ignitionrobotics/ign-gazebo/pull/984)
 
 1. Use root.Model()
-    * [Pull request #980](https://github.com/gazebosim/gz-sim/pull/980)
+    * [Pull request #980](https://github.com/ignitionrobotics/ign-gazebo/pull/980)
 
 1. Add ModelSDF serializer
-    * [Pull request #851](https://github.com/gazebosim/gz-sim/pull/851)
+    * [Pull request #851](https://github.com/ignitionrobotics/ign-gazebo/pull/851)
 
 1. Entity tree: prevent creation of repeated entity items
-    * [Pull request #974](https://github.com/gazebosim/gz-sim/pull/974)
+    * [Pull request #974](https://github.com/ignitionrobotics/ign-gazebo/pull/974)
 
 1. Use statically-typed views for better performance
-    * [Pull request #856](https://github.com/gazebosim/gz-sim/pull/856)
-    * [Pull request #1001](https://github.com/gazebosim/gz-sim/pull/1001)
-
-1. Upgrade gz-sensors and support custom sensors
-    * [Pull request #617](https://github.com/gazebosim/gz-sim/pull/617)
+    * [Pull request #856](https://github.com/ignitionrobotics/ign-gazebo/pull/856)
+    * [Pull request #1001](https://github.com/ignitionrobotics/ign-gazebo/pull/1001)
+
+1. Upgrade ign-sensors and support custom sensors
+    * [Pull request #617](https://github.com/ignitionrobotics/ign-gazebo/pull/617)
 
 1. Fix entity creation console msg
-    * [Pull request #972](https://github.com/gazebosim/gz-sim/pull/972)
+    * [Pull request #972](https://github.com/ignitionrobotics/ign-gazebo/pull/972)
 
 1. Fix crash in the follow_actor example
-    * [Pull request #958](https://github.com/gazebosim/gz-sim/pull/958)
+    * [Pull request #958](https://github.com/ignitionrobotics/ign-gazebo/pull/958)
 
 1. Removed pose topic from log system
-    * [Pull request #839](https://github.com/gazebosim/gz-sim/pull/839)
+    * [Pull request #839](https://github.com/ignitionrobotics/ign-gazebo/pull/839)
 
 1. Be more specific when looking for physics plugins
-    * [Pull request #965](https://github.com/gazebosim/gz-sim/pull/965)
+    * [Pull request #965](https://github.com/ignitionrobotics/ign-gazebo/pull/965)
 
 1. Complaint if Joint doesn't exists before adding joint controller
-    * [Pull request #786](https://github.com/gazebosim/gz-sim/pull/786)
+    * [Pull request #786](https://github.com/ignitionrobotics/ign-gazebo/pull/786)
 
 1. [DiffDrive] add enable/disable
-    * [Pull request #772](https://github.com/gazebosim/gz-sim/pull/772)
+    * [Pull request #772](https://github.com/ignitionrobotics/ign-gazebo/pull/772)
 
 1. Fix component inspector shutdown crash
-    * [Pull request #724](https://github.com/gazebosim/gz-sim/pull/724)
+    * [Pull request #724](https://github.com/ignitionrobotics/ign-gazebo/pull/724)
 
 1. Setting the intiial velocity for a model or joint
-    * [Pull request #693](https://github.com/gazebosim/gz-sim/pull/693)
+    * [Pull request #693](https://github.com/ignitionrobotics/ign-gazebo/pull/693)
 
 1. Examples and tutorial on using rendering API from plugins
-    * [Pull request #596](https://github.com/gazebosim/gz-sim/pull/596)
-
-1.  Add missing GZ_SIM_VISIBLE macros
-    * [Pull request #563](https://github.com/gazebosim/gz-sim/pull/563)
+    * [Pull request #596](https://github.com/ignitionrobotics/ign-gazebo/pull/596)
+
+1.  Add missing IGNITION_GAZEBO_VISIBLE macros
+    * [Pull request #563](https://github.com/ignitionrobotics/ign-gazebo/pull/563)
 
 1. Fix visibility macro names when used by a different component (Windows)
-    * [Pull request #564](https://github.com/gazebosim/gz-sim/pull/564)
+    * [Pull request #564](https://github.com/ignitionrobotics/ign-gazebo/pull/564)
 
 1. No install apt recommends and clear cache
-    * [Pull request #423](https://github.com/gazebosim/gz-sim/pull/423)
+    * [Pull request #423](https://github.com/ignitionrobotics/ign-gazebo/pull/423)
 
 1. Support adding systems that don't come from a plugin
-    * [Pull request #936](https://github.com/gazebosim/gz-sim/pull/936)
+    * [Pull request #936](https://github.com/ignitionrobotics/ign-gazebo/pull/936)
 
 1. Fix tests that use multiple root level models or lights
-    * [Pull request #931](https://github.com/gazebosim/gz-sim/pull/931)
-
-1. Make Gazebo Sim aware of SetCameraPassCountPerGpuFlush
-    * [Pull request #921](https://github.com/gazebosim/gz-sim/pull/921)
+    * [Pull request #931](https://github.com/ignitionrobotics/ign-gazebo/pull/931)
+
+1. Make Gazebo aware of SetCameraPassCountPerGpuFlush
+    * [Pull request #921](https://github.com/ignitionrobotics/ign-gazebo/pull/921)
 
 1. Visualize center of mass
-    * [Pull request #903](https://github.com/gazebosim/gz-sim/pull/903)
+    * [Pull request #903](https://github.com/ignitionrobotics/ign-gazebo/pull/903)
 
 1. Transparent mode
-    * [Pull request #878](https://github.com/gazebosim/gz-sim/pull/878)
+    * [Pull request #878](https://github.com/ignitionrobotics/ign-gazebo/pull/878)
 
 1. Visualize inertia
-    * [Pull request #861](https://github.com/gazebosim/gz-sim/pull/861)
+    * [Pull request #861](https://github.com/ignitionrobotics/ign-gazebo/pull/861)
 
 1. Remove deprecations: tock 🕑
-    * [Pull request #875](https://github.com/gazebosim/gz-sim/pull/875)
-
-1. Removed and moved tape measure and grid config to gz-gui
-    * [Pull request #870](https://github.com/gazebosim/gz-sim/pull/870)
+    * [Pull request #875](https://github.com/ignitionrobotics/ign-gazebo/pull/875)
+
+1. Removed and moved tape measure and grid config to ign-gui
+    * [Pull request #870](https://github.com/ignitionrobotics/ign-gazebo/pull/870)
 
 1. Update wireframe visualization to support nested models
-    * [Pull request #832](https://github.com/gazebosim/gz-sim/pull/832)
+    * [Pull request #832](https://github.com/ignitionrobotics/ign-gazebo/pull/832)
 
 1. Multi-LRAUV Swimming Race Example
-    * [Pull request #841](https://github.com/gazebosim/gz-sim/pull/841)
+    * [Pull request #841](https://github.com/ignitionrobotics/ign-gazebo/pull/841)
 
 1. Add view control gui plugin and support orthographic view
-    * [Pull request #815](https://github.com/gazebosim/gz-sim/pull/815)
+    * [Pull request #815](https://github.com/ignitionrobotics/ign-gazebo/pull/815)
 
 1. Wireframe mode
-    * [Pull request #816](https://github.com/gazebosim/gz-sim/pull/816)
+    * [Pull request #816](https://github.com/ignitionrobotics/ign-gazebo/pull/816)
 
 1. Explain why detail::View symbols are visible
-    * [Pull request #788](https://github.com/gazebosim/gz-sim/pull/788)
+    * [Pull request #788](https://github.com/ignitionrobotics/ign-gazebo/pull/788)
 
 1. Bump dependencies in fortress
-    * [Pull request #764](https://github.com/gazebosim/gz-sim/pull/764)
-
-## Gazebo Sim 5.x
-
-### Gazebo Sim 5.4.0 (2022-03-31)
+    * [Pull request #764](https://github.com/ignitionrobotics/ign-gazebo/pull/764)
+
+## Ignition Gazebo 5.x
+
+### Ignition Gazebo 5.4.0 (2022-03-31)
 
 1. Add the Model Photo Shoot system, port of Modelpropshop plugin from Gazebo classic
-    * [Pull request #1331](https://github.com/gazebosim/gz-sim/pull/1331)
+    * [Pull request #1331](https://github.com/ignitionrobotics/ign-gazebo/pull/1331)
 
 1. Add wheel slip user command
-    * [Pull request #1241](https://github.com/gazebosim/gz-sim/pull/1241)
+    * [Pull request #1241](https://github.com/ignitionrobotics/ign-gazebo/pull/1241)
 
 1. Added user command to set multiple entity poses
-    * [Pull request #1394](https://github.com/gazebosim/gz-sim/pull/1394)
+    * [Pull request #1394](https://github.com/ignitionrobotics/ign-gazebo/pull/1394)
 
 1. Component inspector: refactor Pose3d C++ code into a separate class
-    * [Pull request #1400](https://github.com/gazebosim/gz-sim/pull/1400)
+    * [Pull request #1400](https://github.com/ignitionrobotics/ign-gazebo/pull/1400)
 
 1. Toggle Light visuals
-    * [Pull request #1387](https://github.com/gazebosim/gz-sim/pull/1387)
+    * [Pull request #1387](https://github.com/ignitionrobotics/ign-gazebo/pull/1387)
 
 1. Allow to turn on/off lights
-    * [Pull request #1343](https://github.com/gazebosim/gz-sim/pull/1343)
+    * [Pull request #1343](https://github.com/ignitionrobotics/ign-gazebo/pull/1343)
 
 1. Added more sensor properties to scene/info topic
-    * [Pull request #1344](https://github.com/gazebosim/gz-sim/pull/1344)
+    * [Pull request #1344](https://github.com/ignitionrobotics/ign-gazebo/pull/1344)
 
 1. JointStatePublisher publish parent, child and axis data
-    * [Pull request #1345](https://github.com/gazebosim/gz-sim/pull/1345)
+    * [Pull request #1345](https://github.com/ignitionrobotics/ign-gazebo/pull/1345)
 
 1. Fixed light GUI component inspector
-    * [Pull request #1337](https://github.com/gazebosim/gz-sim/pull/1337)
+    * [Pull request #1337](https://github.com/ignitionrobotics/ign-gazebo/pull/1337)
 
 1. Fix `UNIT_SdfGenerator_TEST`
-    * [Pull request #1319](https://github.com/gazebosim/gz-sim/pull/1319)
+    * [Pull request #1319](https://github.com/ignitionrobotics/ign-gazebo/pull/1319)
 
 1. Add elevator system
-    * [Pull request #535](https://github.com/gazebosim/gz-sim/pull/535)
+    * [Pull request #535](https://github.com/ignitionrobotics/ign-gazebo/pull/535)
 
 1. Removed unused variables in shapes plugin
-    * [Pull request #1321](https://github.com/gazebosim/gz-sim/pull/1321)
+    * [Pull request #1321](https://github.com/ignitionrobotics/ign-gazebo/pull/1321)
 
 1. Log an error if JointPositionController cannot find the joint. (citadel retarget)
-    * [Pull request #1314](https://github.com/gazebosim/gz-sim/pull/1314)
+    * [Pull request #1314](https://github.com/ignitionrobotics/ign-gazebo/pull/1314)
 
 1. Buoyancy: fix center of volume's reference frame
-    * [Pull request #1302](https://github.com/gazebosim/gz-sim/pull/1302)
+    * [Pull request #1302](https://github.com/ignitionrobotics/ign-gazebo/pull/1302)
 
 1. Remove EachNew calls from sensor PreUpdates
-    * [Pull request #1281](https://github.com/gazebosim/gz-sim/pull/1281)
+    * [Pull request #1281](https://github.com/ignitionrobotics/ign-gazebo/pull/1281)
 
 1. Prevent GzScene3D 💥 if another scene is already loaded
-    * [Pull request #1294](https://github.com/gazebosim/gz-sim/pull/1294)
+    * [Pull request #1294](https://github.com/ignitionrobotics/ign-gazebo/pull/1294)
 
 1. Cleanup update call for non-rendering sensors
-    * [Pull request #1282](https://github.com/gazebosim/gz-sim/pull/1282)
+    * [Pull request #1282](https://github.com/ignitionrobotics/ign-gazebo/pull/1282)
 
 1. Documentation Error
-    * [Pull request #1285](https://github.com/gazebosim/gz-sim/pull/1285)
+    * [Pull request #1285](https://github.com/ignitionrobotics/ign-gazebo/pull/1285)
 
 1. Min and max parameters for velocity, acceleration, and jerk apply to linear and angular separately.
-    * [Pull request #1229](https://github.com/gazebosim/gz-sim/pull/1229)
+    * [Pull request #1229](https://github.com/ignitionrobotics/ign-gazebo/pull/1229)
 
 1. Add project() call to examples
-    * [Pull request #1274](https://github.com/gazebosim/gz-sim/pull/1274)
+    * [Pull request #1274](https://github.com/ignitionrobotics/ign-gazebo/pull/1274)
 
 1. Implement `/server_control::stop`
-    * [Pull request #1240](https://github.com/gazebosim/gz-sim/pull/1240)
+    * [Pull request #1240](https://github.com/ignitionrobotics/ign-gazebo/pull/1240)
 
 1. 👩‍🌾 Make depth camera tests more robust (#897)
-    * [Pull request #897) (#1257](https://github.com/gazebosim/gz-sim/pull/897) (#1257)
+    * [Pull request #897) (#1257](https://github.com/ignitionrobotics/ign-gazebo/pull/897) (#1257)
 
 1. Support battery draining start via topics
-    * [Pull request #1255](https://github.com/gazebosim/gz-sim/pull/1255)
+    * [Pull request #1255](https://github.com/ignitionrobotics/ign-gazebo/pull/1255)
 
 1. Make tests run as fast as possible
-    * [Pull request #1194](https://github.com/gazebosim/gz-sim/pull/1194)
-    * [Pull request #1250](https://github.com/gazebosim/gz-sim/pull/1250)
+    * [Pull request #1194](https://github.com/ignitionrobotics/ign-gazebo/pull/1194)
+    * [Pull request #1250](https://github.com/ignitionrobotics/ign-gazebo/pull/1250)
 
 1. Fix visualize lidar
-    * [Pull request #1224](https://github.com/gazebosim/gz-sim/pull/1224)
+    * [Pull request #1224](https://github.com/ignitionrobotics/ign-gazebo/pull/1224)
 
 1. Skip failing Windows tests
-    * [Pull request #1205](https://github.com/gazebosim/gz-sim/pull/1205)
-    * [Pull request #1204](https://github.com/gazebosim/gz-sim/pull/1204)
-    * [Pull request #1259](https://github.com/gazebosim/gz-sim/pull/1259)
-    * [Pull request #1408](https://github.com/gazebosim/gz-sim/pull/1408)
+    * [Pull request #1205](https://github.com/ignitionrobotics/ign-gazebo/pull/1205)
+    * [Pull request #1204](https://github.com/ignitionrobotics/ign-gazebo/pull/1204)
+    * [Pull request #1259](https://github.com/ignitionrobotics/ign-gazebo/pull/1259)
+    * [Pull request #1408](https://github.com/ignitionrobotics/ign-gazebo/pull/1408)
 
 1. Configurable joint state publisher's topic
-    * [Pull request #1076](https://github.com/gazebosim/gz-sim/pull/1076)
+    * [Pull request #1076](https://github.com/ignitionrobotics/ign-gazebo/pull/1076)
 
 1. Thruster plugin: add tests and velocity control
-    * [Pull request #1190](https://github.com/gazebosim/gz-sim/pull/1190)
+    * [Pull request #1190](https://github.com/ignitionrobotics/ign-gazebo/pull/1190)
 
 1. Limit thruster system's input thrust cmd
-    * [Pull request #1318](https://github.com/gazebosim/gz-sim/pull/1318)
-
-### Gazebo Sim 5.3.0 (2021-11-12)
+    * [Pull request #1318](https://github.com/ignitionrobotics/ign-gazebo/pull/1318)
+
+### Ignition Gazebo 5.3.0 (2021-11-12)
 
 1. Prevent creation of spurious <plugin> elements when saving worlds
-    * [Pull request #1192](https://github.com/gazebosim/gz-sim/pull/1192)
+    * [Pull request #1192](https://github.com/ignitionrobotics/ign-gazebo/pull/1192)
 
 1. Added support for tracked vehicles
-    * [Pull request #869](https://github.com/gazebosim/gz-sim/pull/869)
+    * [Pull request #869](https://github.com/ignitionrobotics/ign-gazebo/pull/869)
 
 1. Add components to dynamically set joint limits
-    * [Pull request #847](https://github.com/gazebosim/gz-sim/pull/847)
+    * [Pull request #847](https://github.com/ignitionrobotics/ign-gazebo/pull/847)
 
 1. Fix updating component from state
-    * [Pull request #1181](https://github.com/gazebosim/gz-sim/pull/1181)
+    * [Pull request #1181](https://github.com/ignitionrobotics/ign-gazebo/pull/1181)
 
 1.  Extend odom publisher to allow 3D
-    * [Pull request #1180](https://github.com/gazebosim/gz-sim/pull/1180)
+    * [Pull request #1180](https://github.com/ignitionrobotics/ign-gazebo/pull/1180)
 
 1. Fix updating a component's data via SerializedState msg
-    * [Pull request #1131](https://github.com/gazebosim/gz-sim/pull/1131)
+    * [Pull request #1131](https://github.com/ignitionrobotics/ign-gazebo/pull/1131)
 
 1. Sensor systems work if loaded after sensors
-    * [Pull request #1104](https://github.com/gazebosim/gz-sim/pull/1104)
+    * [Pull request #1104](https://github.com/ignitionrobotics/ign-gazebo/pull/1104)
 
 1. Fix generation of systems library symlinks in build directory
-    * [Pull request #1160](https://github.com/gazebosim/gz-sim/pull/1160)
+    * [Pull request #1160](https://github.com/ignitionrobotics/ign-gazebo/pull/1160)
 
 1. Edit material colors in component inspector
-    * [Pull request #1123](https://github.com/gazebosim/gz-sim/pull/1123)
+    * [Pull request #1123](https://github.com/ignitionrobotics/ign-gazebo/pull/1123)
 
 1. Support setting the background color for sensors
-    * [Pull request #1147](https://github.com/gazebosim/gz-sim/pull/1147)
+    * [Pull request #1147](https://github.com/ignitionrobotics/ign-gazebo/pull/1147)
 
 1. Use `uint64_t` for ComponentInspector Entity IDs
-    * [Pull request #1144](https://github.com/gazebosim/gz-sim/pull/1144)
+    * [Pull request #1144](https://github.com/ignitionrobotics/ign-gazebo/pull/1144)
 
 1. Fix integers and floats on component inspector
-    * [Pull request #1143](https://github.com/gazebosim/gz-sim/pull/1143)
-
-### Gazebo Sim 5.2.0 (2021-10-22)
+    * [Pull request #1143](https://github.com/ignitionrobotics/ign-gazebo/pull/1143)
+
+### Ignition Gazebo 5.2.0 (2021-10-22)
 
 1. Fix performance level test flakiness
-    * [Pull request #1129](https://github.com/gazebosim/gz-sim/pull/1129)
+    * [Pull request #1129](https://github.com/ignitionrobotics/ign-gazebo/pull/1129)
 
 1. Updates to camera video record from subt
-    * [Pull request #1117](https://github.com/gazebosim/gz-sim/pull/1117)
+    * [Pull request #1117](https://github.com/ignitionrobotics/ign-gazebo/pull/1117)
 
 1. Better protect this->dataPtr->initialized with renderMutex.
-    * [Pull request #1119](https://github.com/gazebosim/gz-sim/pull/1119)
+    * [Pull request #1119](https://github.com/ignitionrobotics/ign-gazebo/pull/1119)
 
 1. Use QTimer to update plugins in the Qt thread
-    * [Pull request #1095](https://github.com/gazebosim/gz-sim/pull/1095)
+    * [Pull request #1095](https://github.com/ignitionrobotics/ign-gazebo/pull/1095)
 
 1. Adjust pose decimals based on element width
-    * [Pull request #1089](https://github.com/gazebosim/gz-sim/pull/1089)
+    * [Pull request #1089](https://github.com/ignitionrobotics/ign-gazebo/pull/1089)
 
 1. JointPositionController: Improve misleading error message
-    * [Pull request #1098](https://github.com/gazebosim/gz-sim/pull/1098)
+    * [Pull request #1098](https://github.com/ignitionrobotics/ign-gazebo/pull/1098)
 
 1. Fixed IMU system plugin
-    * [Pull request #1043](https://github.com/gazebosim/gz-sim/pull/1043)
+    * [Pull request #1043](https://github.com/ignitionrobotics/ign-gazebo/pull/1043)
 
 1. Cache top level and static to speed up physics system (Backport #656)
-    * [Pull request #993](https://github.com/gazebosim/gz-sim/pull/993)
+    * [Pull request #993](https://github.com/ignitionrobotics/ign-gazebo/pull/993)
 
 1. Prevent crash and print error
-    * [Pull request #1099](https://github.com/gazebosim/gz-sim/pull/1099)
+    * [Pull request #1099](https://github.com/ignitionrobotics/ign-gazebo/pull/1099)
 
 1. Performance: use std::unordered_map where possible in SceneManager
-    * [Pull request #1083](https://github.com/gazebosim/gz-sim/pull/1083)
+    * [Pull request #1083](https://github.com/ignitionrobotics/ign-gazebo/pull/1083)
 
 1. Fix light control standalone example
-    * [Pull request #1077](https://github.com/gazebosim/gz-sim/pull/1077)
+    * [Pull request #1077](https://github.com/ignitionrobotics/ign-gazebo/pull/1077)
 
 1. Parse new param for enabling / disabling IMU orientation output
-    * [Pull request #899](https://github.com/gazebosim/gz-sim/pull/899)
+    * [Pull request #899](https://github.com/ignitionrobotics/ign-gazebo/pull/899)
 
 1. Enable new policy to fix protobuf compilation errors
-    * [Pull request #1059](https://github.com/gazebosim/gz-sim/pull/1059)
+    * [Pull request #1059](https://github.com/ignitionrobotics/ign-gazebo/pull/1059)
 
 1. Fix performance issue with contact data and AABB updates
-    * [Pull request #1048](https://github.com/gazebosim/gz-sim/pull/1048)
+    * [Pull request #1048](https://github.com/ignitionrobotics/ign-gazebo/pull/1048)
 
 1. Support locked entities, and headless video recording using sim time
-    * [Pull request #862](https://github.com/gazebosim/gz-sim/pull/862)
-
-1. Update gz-sim4 changelog
-    * [Pull request #1031](https://github.com/gazebosim/gz-sim/pull/1031)
+    * [Pull request #862](https://github.com/ignitionrobotics/ign-gazebo/pull/862)
+
+1. Update ign-gazebo4 changelog
+    * [Pull request #1031](https://github.com/ignitionrobotics/ign-gazebo/pull/1031)
 
 1. bump version and update changelog
-    * [Pull request #1029](https://github.com/gazebosim/gz-sim/pull/1029)
-
-1. Remove unused Gazebo GUI header
-    * [Pull request #1026](https://github.com/gazebosim/gz-sim/pull/1026)
+    * [Pull request #1029](https://github.com/ignitionrobotics/ign-gazebo/pull/1029)
+
+1. Remove unused ignition gui header
+    * [Pull request #1026](https://github.com/ignitionrobotics/ign-gazebo/pull/1026)
 
 1. Collada world exporter now exporting lights
-    * [Pull request #912](https://github.com/gazebosim/gz-sim/pull/912)
+    * [Pull request #912](https://github.com/ignitionrobotics/ign-gazebo/pull/912)
 
 1. Fixed GUI's ComponentInspector light parameter
-    * [Pull request #1018](https://github.com/gazebosim/gz-sim/pull/1018)
+    * [Pull request #1018](https://github.com/ignitionrobotics/ign-gazebo/pull/1018)
 
 1. Workaround for setting visual cast shadows without material
-    * [Pull request #1015](https://github.com/gazebosim/gz-sim/pull/1015)
+    * [Pull request #1015](https://github.com/ignitionrobotics/ign-gazebo/pull/1015)
 
 1. Fix selection buffer crash on resize
-    * [Pull request #969](https://github.com/gazebosim/gz-sim/pull/969)
+    * [Pull request #969](https://github.com/ignitionrobotics/ign-gazebo/pull/969)
 
 1. Update DART deps to local
-    * [Pull request #1005](https://github.com/gazebosim/gz-sim/pull/1005)
+    * [Pull request #1005](https://github.com/ignitionrobotics/ign-gazebo/pull/1005)
 
 1. Remove extra xml version line in pendulum_links example world
-    * [Pull request #1002](https://github.com/gazebosim/gz-sim/pull/1002)
+    * [Pull request #1002](https://github.com/ignitionrobotics/ign-gazebo/pull/1002)
 
 1. Enable sensor metrics on example worlds
-    * [Pull request #982](https://github.com/gazebosim/gz-sim/pull/982)
+    * [Pull request #982](https://github.com/ignitionrobotics/ign-gazebo/pull/982)
 
 1. Make thermal sensor test more robust
-    * [Pull request #994](https://github.com/gazebosim/gz-sim/pull/994)
+    * [Pull request #994](https://github.com/ignitionrobotics/ign-gazebo/pull/994)
 
 1. Improved doxygen
-    * [Pull request #996](https://github.com/gazebosim/gz-sim/pull/996)
+    * [Pull request #996](https://github.com/ignitionrobotics/ign-gazebo/pull/996)
 
 1. Remove bitbucket-pipelines.yml
-    * [Pull request #991](https://github.com/gazebosim/gz-sim/pull/991)
+    * [Pull request #991](https://github.com/ignitionrobotics/ign-gazebo/pull/991)
 
 1. Removed unused variable in Shapes plugin
-    * [Pull request #984](https://github.com/gazebosim/gz-sim/pull/984)
+    * [Pull request #984](https://github.com/ignitionrobotics/ign-gazebo/pull/984)
 
 1. Entity tree: prevent creation of repeated entity items
-    * [Pull request #974](https://github.com/gazebosim/gz-sim/pull/974)
+    * [Pull request #974](https://github.com/ignitionrobotics/ign-gazebo/pull/974)
 
 1. Updates when forward-porting to v4
-    * [Pull request #973](https://github.com/gazebosim/gz-sim/pull/973)
+    * [Pull request #973](https://github.com/ignitionrobotics/ign-gazebo/pull/973)
 
 1. Don't use $HOME on most tests (InternalFixture)
-    * [Pull request #971](https://github.com/gazebosim/gz-sim/pull/971)
+    * [Pull request #971](https://github.com/ignitionrobotics/ign-gazebo/pull/971)
 
 1. Fix entity creation console msg
-    * [Pull request #972](https://github.com/gazebosim/gz-sim/pull/972)
+    * [Pull request #972](https://github.com/ignitionrobotics/ign-gazebo/pull/972)
 
 1. Fix crash in the follow_actor example
-    * [Pull request #958](https://github.com/gazebosim/gz-sim/pull/958)
+    * [Pull request #958](https://github.com/ignitionrobotics/ign-gazebo/pull/958)
 
 1. Be more specific when looking for physics plugins
-    * [Pull request #965](https://github.com/gazebosim/gz-sim/pull/965)
+    * [Pull request #965](https://github.com/ignitionrobotics/ign-gazebo/pull/965)
 
 1. Drag and drop meshes into scene
-    * [Pull request #939](https://github.com/gazebosim/gz-sim/pull/939)
+    * [Pull request #939](https://github.com/ignitionrobotics/ign-gazebo/pull/939)
 
 1. Allow referencing links in nested models in LiftDrag
-    * [Pull request #955](https://github.com/gazebosim/gz-sim/pull/955)
+    * [Pull request #955](https://github.com/ignitionrobotics/ign-gazebo/pull/955)
 
 1. Complaint if Joint doesn't exists before adding joint controller
-    * [Pull request #786](https://github.com/gazebosim/gz-sim/pull/786)
+    * [Pull request #786](https://github.com/ignitionrobotics/ign-gazebo/pull/786)
 
 1. Set protobuf_MODULE_COMPATIBLE before any find_package call
-    * [Pull request #957](https://github.com/gazebosim/gz-sim/pull/957)
+    * [Pull request #957](https://github.com/ignitionrobotics/ign-gazebo/pull/957)
 
 1. DiffDrive add enable/disable
-    * [Pull request #772](https://github.com/gazebosim/gz-sim/pull/772)
+    * [Pull request #772](https://github.com/ignitionrobotics/ign-gazebo/pull/772)
 
 1. Fix component inspector shutdown crash
-    * [Pull request #724](https://github.com/gazebosim/gz-sim/pull/724)
+    * [Pull request #724](https://github.com/ignitionrobotics/ign-gazebo/pull/724)
 
 1. Add UserCommands Plugin.
-    * [Pull request #719](https://github.com/gazebosim/gz-sim/pull/719)
+    * [Pull request #719](https://github.com/ignitionrobotics/ign-gazebo/pull/719)
 
 1. Expose a test fixture helper class
-    * [Pull request #926](https://github.com/gazebosim/gz-sim/pull/926)
+    * [Pull request #926](https://github.com/ignitionrobotics/ign-gazebo/pull/926)
 
 1. Fix logic to disable server default plugins loading
-    * [Pull request #953](https://github.com/gazebosim/gz-sim/pull/953)
+    * [Pull request #953](https://github.com/ignitionrobotics/ign-gazebo/pull/953)
 
 1. Porting Dome to Edifice: Windows, deprecations
-    * [Pull request #948](https://github.com/gazebosim/gz-sim/pull/948)
+    * [Pull request #948](https://github.com/ignitionrobotics/ign-gazebo/pull/948)
 
 1. removed unneeded plugin update
-    * [Pull request #944](https://github.com/gazebosim/gz-sim/pull/944)
+    * [Pull request #944](https://github.com/ignitionrobotics/ign-gazebo/pull/944)
 
 1. Functions to enable velocity and acceleration checks on Link
-    * [Pull request #935](https://github.com/gazebosim/gz-sim/pull/935)
+    * [Pull request #935](https://github.com/ignitionrobotics/ign-gazebo/pull/935)
 
 1. Support adding systems that don't come from a plugin
-    * [Pull request #936](https://github.com/gazebosim/gz-sim/pull/936)
+    * [Pull request #936](https://github.com/ignitionrobotics/ign-gazebo/pull/936)
 
 1. 3D plot GUI plugin
-    * [Pull request #917](https://github.com/gazebosim/gz-sim/pull/917)
+    * [Pull request #917](https://github.com/ignitionrobotics/ign-gazebo/pull/917)
 
 1. 4 to 5
-    * [Pull request #938](https://github.com/gazebosim/gz-sim/pull/938)
+    * [Pull request #938](https://github.com/ignitionrobotics/ign-gazebo/pull/938)
 
 1. Fix joint controller without joint vel data
-    * [Pull request #937](https://github.com/gazebosim/gz-sim/pull/937)
+    * [Pull request #937](https://github.com/ignitionrobotics/ign-gazebo/pull/937)
 
 1. 3 to 4
-    * [Pull request #933](https://github.com/gazebosim/gz-sim/pull/933)
-
-1. Model info CLI `gz model`
-    * [Pull request #893](https://github.com/gazebosim/gz-sim/pull/893)
+    * [Pull request #933](https://github.com/ignitionrobotics/ign-gazebo/pull/933)
+
+1. Model info CLI `ign model`
+    * [Pull request #893](https://github.com/ignitionrobotics/ign-gazebo/pull/893)
 
 1. Support Bullet on Edifice
-    * [Pull request #919](https://github.com/gazebosim/gz-sim/pull/919)
+    * [Pull request #919](https://github.com/ignitionrobotics/ign-gazebo/pull/919)
 
 1. Don't create components for entities that don't exist
-    * [Pull request #927](https://github.com/gazebosim/gz-sim/pull/927)
+    * [Pull request #927](https://github.com/ignitionrobotics/ign-gazebo/pull/927)
 
 1. Fix blender sdf export script and remove .material file from collada light export test
-    * [Pull request #923](https://github.com/gazebosim/gz-sim/pull/923)
+    * [Pull request #923](https://github.com/ignitionrobotics/ign-gazebo/pull/923)
 
 1. Heightmap physics (with DART)
-    * [Pull request #661](https://github.com/gazebosim/gz-sim/pull/661)
+    * [Pull request #661](https://github.com/ignitionrobotics/ign-gazebo/pull/661)
 
 1. Adds Mesh Tutorial
-    * [Pull request #915](https://github.com/gazebosim/gz-sim/pull/915)
+    * [Pull request #915](https://github.com/ignitionrobotics/ign-gazebo/pull/915)
 
 1. 4 to 5
-    * [Pull request #918](https://github.com/gazebosim/gz-sim/pull/918)
+    * [Pull request #918](https://github.com/ignitionrobotics/ign-gazebo/pull/918)
 
 1. Fix updating GUI plugin on load
-    * [Pull request #904](https://github.com/gazebosim/gz-sim/pull/904)
+    * [Pull request #904](https://github.com/ignitionrobotics/ign-gazebo/pull/904)
 
 1. 3 to 4
-    * [Pull request #916](https://github.com/gazebosim/gz-sim/pull/916)
+    * [Pull request #916](https://github.com/ignitionrobotics/ign-gazebo/pull/916)
 
 1. Physics system: update link poses if the canonical link pose has been updated
-    * [Pull request #876](https://github.com/gazebosim/gz-sim/pull/876)
+    * [Pull request #876](https://github.com/ignitionrobotics/ign-gazebo/pull/876)
 
 1. Add blender sdf export tutorial
-    * [Pull request #895](https://github.com/gazebosim/gz-sim/pull/895)
+    * [Pull request #895](https://github.com/ignitionrobotics/ign-gazebo/pull/895)
 
 1. Banana for Scale
-    * [Pull request #734](https://github.com/gazebosim/gz-sim/pull/734)
+    * [Pull request #734](https://github.com/ignitionrobotics/ign-gazebo/pull/734)
 
 1. Fix textures not exporting after loading a world that uses obj models
-    * [Pull request #874](https://github.com/gazebosim/gz-sim/pull/874)
+    * [Pull request #874](https://github.com/ignitionrobotics/ign-gazebo/pull/874)
 
 1. Fix documentation for the Sensor component
-    * [Pull request #898](https://github.com/gazebosim/gz-sim/pull/898)
+    * [Pull request #898](https://github.com/ignitionrobotics/ign-gazebo/pull/898)
 
 1. Make depth camera tests more robust
-    * [Pull request #897](https://github.com/gazebosim/gz-sim/pull/897)
+    * [Pull request #897](https://github.com/ignitionrobotics/ign-gazebo/pull/897)
 
 1. Use UINT64_MAX for kComponentTpyeIDInvalid instead of relying on underflow
-    * [Pull request #889](https://github.com/gazebosim/gz-sim/pull/889)
+    * [Pull request #889](https://github.com/ignitionrobotics/ign-gazebo/pull/889)
 
 1. Fix mouse view control target position
-    * [Pull request #879](https://github.com/gazebosim/gz-sim/pull/879)
-
-### Gazebo Sim 5.1.0 (2021-06-29)
+    * [Pull request #879](https://github.com/ignitionrobotics/ign-gazebo/pull/879)
+
+### Ignition Gazebo 5.1.0 (2021-06-29)
 
 1. Depend on SDF 11.2.1, rendering 5.1 and GUI 5.1. Fix Windows.
-    * [Pull request #877](https://github.com/gazebosim/gz-sim/pull/877)
+    * [Pull request #877](https://github.com/ignitionrobotics/ign-gazebo/pull/877)
 
 1. Set gui camera pose
-    * [Pull request #863](https://github.com/gazebosim/gz-sim/pull/863)
+    * [Pull request #863](https://github.com/ignitionrobotics/ign-gazebo/pull/863)
 
 1. Refactor RenderUtil::Update with helper functions
-    * [Pull request #858](https://github.com/gazebosim/gz-sim/pull/858)
+    * [Pull request #858](https://github.com/ignitionrobotics/ign-gazebo/pull/858)
 
 1. Enables confirmation dialog when closing Gazebo.
-    * [Pull request #850](https://github.com/gazebosim/gz-sim/pull/850)
+    * [Pull request #850](https://github.com/ignitionrobotics/ign-gazebo/pull/850)
 
 1. Using math::SpeedLimiter on the diff_drive controller.
-    * [Pull request #833](https://github.com/gazebosim/gz-sim/pull/833)
+    * [Pull request #833](https://github.com/ignitionrobotics/ign-gazebo/pull/833)
 
 1. New example: get an ECM snapshot from an external program
-    * [Pull request #859](https://github.com/gazebosim/gz-sim/pull/859)
+    * [Pull request #859](https://github.com/ignitionrobotics/ign-gazebo/pull/859)
 
 1. Fix WindEffects Plugin bug, not configuring new links
-    * [Pull request #844](https://github.com/gazebosim/gz-sim/pull/844)
+    * [Pull request #844](https://github.com/ignitionrobotics/ign-gazebo/pull/844)
 
 1. Set collision detector and solver from SDF
-    * [Pull request #684](https://github.com/gazebosim/gz-sim/pull/684)
+    * [Pull request #684](https://github.com/ignitionrobotics/ign-gazebo/pull/684)
 
 1. Add Particle Emitter tutorial
-    * [Pull request #860](https://github.com/gazebosim/gz-sim/pull/860)
+    * [Pull request #860](https://github.com/ignitionrobotics/ign-gazebo/pull/860)
 
 1. Fix potentially flaky integration component test case
-    * [Pull request #848](https://github.com/gazebosim/gz-sim/pull/848)
+    * [Pull request #848](https://github.com/ignitionrobotics/ign-gazebo/pull/848)
 
 1. Added follow camera offset service
-    * [Pull request #855](https://github.com/gazebosim/gz-sim/pull/855)
+    * [Pull request #855](https://github.com/ignitionrobotics/ign-gazebo/pull/855)
 
 1. Remove unneeded camera follow offset checks
-    * [Pull request #857](https://github.com/gazebosim/gz-sim/pull/857)
+    * [Pull request #857](https://github.com/ignitionrobotics/ign-gazebo/pull/857)
 
 1. Using math::SpeedLimiter on the ackermann_steering controller.
-    * [Pull request #837](https://github.com/gazebosim/gz-sim/pull/837)
+    * [Pull request #837](https://github.com/ignitionrobotics/ign-gazebo/pull/837)
 
 1. Cleanup and alphabetize plugin headers
-    * [Pull request #838](https://github.com/gazebosim/gz-sim/pull/838)
+    * [Pull request #838](https://github.com/ignitionrobotics/ign-gazebo/pull/838)
 
 1. Fix race condition when rendering the UI
-    * [Pull request #774](https://github.com/gazebosim/gz-sim/pull/774)
+    * [Pull request #774](https://github.com/ignitionrobotics/ign-gazebo/pull/774)
 
 1. Removed duplicated code with rendering::sceneFromFirstRenderEngine
-    * [Pull request #819](https://github.com/gazebosim/gz-sim/pull/819)
+    * [Pull request #819](https://github.com/ignitionrobotics/ign-gazebo/pull/819)
 
 1. Remove unused headers in video_recoder plugin
-    * [Pull request #834](https://github.com/gazebosim/gz-sim/pull/834)
-
-1. Use moveToHelper from gz-rendering
-    * [Pull request #825](https://github.com/gazebosim/gz-sim/pull/825)
+    * [Pull request #834](https://github.com/ignitionrobotics/ign-gazebo/pull/834)
+
+1. Use moveToHelper from ign-rendering
+    * [Pull request #825](https://github.com/ignitionrobotics/ign-gazebo/pull/825)
 
 1. Make halt motion act like a brake
-    * [Pull request #830](https://github.com/gazebosim/gz-sim/pull/830)
+    * [Pull request #830](https://github.com/ignitionrobotics/ign-gazebo/pull/830)
 
 1. Update collision visualization to support nested models
-    * [Pull request #823](https://github.com/gazebosim/gz-sim/pull/823)
+    * [Pull request #823](https://github.com/ignitionrobotics/ign-gazebo/pull/823)
 
 1. Adds support for ocean currents
-    * [Pull request #800](https://github.com/gazebosim/gz-sim/pull/800)
+    * [Pull request #800](https://github.com/ignitionrobotics/ign-gazebo/pull/800)
 
 1. Add conversion for particle scatter ratio field
-    * [Pull request #791](https://github.com/gazebosim/gz-sim/pull/791)
+    * [Pull request #791](https://github.com/ignitionrobotics/ign-gazebo/pull/791)
 
 1. Adding HaltMotion to physics plugin
-    * [Pull request #728](https://github.com/gazebosim/gz-sim/pull/728)
+    * [Pull request #728](https://github.com/ignitionrobotics/ign-gazebo/pull/728)
 
 1. ColladaExporter, export submesh selected
-    * [Pull request #802](https://github.com/gazebosim/gz-sim/pull/802)
+    * [Pull request #802](https://github.com/ignitionrobotics/ign-gazebo/pull/802)
 
 1. Remove tools/code_check and update codecov
-    * [Pull request #814](https://github.com/gazebosim/gz-sim/pull/814)
+    * [Pull request #814](https://github.com/ignitionrobotics/ign-gazebo/pull/814)
 
 1. Trigger delay
-    * [Pull request #817](https://github.com/gazebosim/gz-sim/pull/817)
+    * [Pull request #817](https://github.com/ignitionrobotics/ign-gazebo/pull/817)
 
 1. Map canonical links to their models
-    * [Pull request #736](https://github.com/gazebosim/gz-sim/pull/736)
+    * [Pull request #736](https://github.com/ignitionrobotics/ign-gazebo/pull/736)
 
 1. Fix included nested model expansion in SDF generation
-    * [Pull request #768](https://github.com/gazebosim/gz-sim/pull/768)
+    * [Pull request #768](https://github.com/ignitionrobotics/ign-gazebo/pull/768)
 
 1. Util: Use public API from libsdformat for detecting non-file source
-    * [Pull request #794](https://github.com/gazebosim/gz-sim/pull/794)
+    * [Pull request #794](https://github.com/ignitionrobotics/ign-gazebo/pull/794)
 
 1. Contacts visualization
-    * [Pull request #234](https://github.com/gazebosim/gz-sim/pull/234)
-
-1. Bump to gz-msgs 7.1 / sdformat 11.1, Windows fixes
-    * [Pull request #758](https://github.com/gazebosim/gz-sim/pull/758)
+    * [Pull request #234](https://github.com/ignitionrobotics/ign-gazebo/pull/234)
+
+1. Bump to ign-msgs 7.1 / sdformat 11.1, Windows fixes
+    * [Pull request #758](https://github.com/ignitionrobotics/ign-gazebo/pull/758)
 
 1. Add functionalities for optical tactile plugin
-    * [Pull request #431](https://github.com/gazebosim/gz-sim/pull/431)
+    * [Pull request #431](https://github.com/ignitionrobotics/ign-gazebo/pull/431)
 
 1. Fix documentation for EntityComponentManager::EachNew
-    * [Pull request #795](https://github.com/gazebosim/gz-sim/pull/795)
-
-1. Bump gz-physics version to 3.2
-    * [Pull request #792](https://github.com/gazebosim/gz-sim/pull/792)
+    * [Pull request #795](https://github.com/ignitionrobotics/ign-gazebo/pull/795)
+
+1. Bump ign-physics version to 3.2
+    * [Pull request #792](https://github.com/ignitionrobotics/ign-gazebo/pull/792)
 
 1. Prevent crash on Plotting plugin with mutex
-    * [Pull request #747](https://github.com/gazebosim/gz-sim/pull/747)
+    * [Pull request #747](https://github.com/ignitionrobotics/ign-gazebo/pull/747)
 
 1. 👩‍🌾 Fix Windows build and some warnings
-    * [Pull request #782](https://github.com/gazebosim/gz-sim/pull/782)
+    * [Pull request #782](https://github.com/ignitionrobotics/ign-gazebo/pull/782)
 
 1. Fix ColladaExporter submesh index bug
-    * [Pull request #763](https://github.com/gazebosim/gz-sim/pull/763)
+    * [Pull request #763](https://github.com/ignitionrobotics/ign-gazebo/pull/763)
 
 1. Fix macOS build: components::Name in benchmark
-    * [Pull request #784](https://github.com/gazebosim/gz-sim/pull/784)
+    * [Pull request #784](https://github.com/ignitionrobotics/ign-gazebo/pull/784)
 
 1. Feature/hydrodynamics
-    * [Pull request #749](https://github.com/gazebosim/gz-sim/pull/749)
+    * [Pull request #749](https://github.com/ignitionrobotics/ign-gazebo/pull/749)
 
 1. Don't store duplicate ComponentTypeId in ECM
-    * [Pull request #751](https://github.com/gazebosim/gz-sim/pull/751)
+    * [Pull request #751](https://github.com/ignitionrobotics/ign-gazebo/pull/751)
 
 1. [TPE] Support setting individual link velocity
-    * [Pull request #427](https://github.com/gazebosim/gz-sim/pull/427)
+    * [Pull request #427](https://github.com/ignitionrobotics/ign-gazebo/pull/427)
 
 1. 👩‍🌾 Enable Focal CI
-    * [Pull request #646](https://github.com/gazebosim/gz-sim/pull/646)
+    * [Pull request #646](https://github.com/ignitionrobotics/ign-gazebo/pull/646)
 
 1. Patch particle emitter2 service
-    * [Pull request #777](https://github.com/gazebosim/gz-sim/pull/777)
+    * [Pull request #777](https://github.com/ignitionrobotics/ign-gazebo/pull/777)
 
 1. Add odometry publisher system
-    * [Pull request #547](https://github.com/gazebosim/gz-sim/pull/547)
+    * [Pull request #547](https://github.com/ignitionrobotics/ign-gazebo/pull/547)
 
 1. [DiffDrive] add enable/disable
-    * [Pull request #772](https://github.com/gazebosim/gz-sim/pull/772)
+    * [Pull request #772](https://github.com/ignitionrobotics/ign-gazebo/pull/772)
 
 1. Update benchmark comparison instructions
-    * [Pull request #766](https://github.com/gazebosim/gz-sim/pull/766)
+    * [Pull request #766](https://github.com/ignitionrobotics/ign-gazebo/pull/766)
 
 1. Fix 'invalid animation update data' msg for actors
-    * [Pull request #754](https://github.com/gazebosim/gz-sim/pull/754)
+    * [Pull request #754](https://github.com/ignitionrobotics/ign-gazebo/pull/754)
 
 1. Fixed particle emitter forward playback
-    * [Pull request #745](https://github.com/gazebosim/gz-sim/pull/745)
+    * [Pull request #745](https://github.com/ignitionrobotics/ign-gazebo/pull/745)
 
 1. ECM's ChangedState gets message with modified components
-    * [Pull request #742](https://github.com/gazebosim/gz-sim/pull/742)
+    * [Pull request #742](https://github.com/ignitionrobotics/ign-gazebo/pull/742)
 
 1. Fixed collision visual bounding boxes
-    * [Pull request #746](https://github.com/gazebosim/gz-sim/pull/746)
+    * [Pull request #746](https://github.com/ignitionrobotics/ign-gazebo/pull/746)
 
 1. Fix compute_rtfs arguments
-    * [Pull request #737](https://github.com/gazebosim/gz-sim/pull/737)
+    * [Pull request #737](https://github.com/ignitionrobotics/ign-gazebo/pull/737)
 
 1. Validate step size and RTF parameters
-    * [Pull request #740](https://github.com/gazebosim/gz-sim/pull/740)
+    * [Pull request #740](https://github.com/ignitionrobotics/ign-gazebo/pull/740)
 
 1. Fix component inspector shutdown crash
-    * [Pull request #724](https://github.com/gazebosim/gz-sim/pull/724)
+    * [Pull request #724](https://github.com/ignitionrobotics/ign-gazebo/pull/724)
 
 1. Use Protobuf_IMPORT_DIRS instead of PROTOBUF_IMPORT_DIRS for compatibility with Protobuf CMake config
-    * [Pull request #715](https://github.com/gazebosim/gz-sim/pull/715)
+    * [Pull request #715](https://github.com/ignitionrobotics/ign-gazebo/pull/715)
 
 1. Do not pass -Wno-unused-parameter to MSVC compiler
-    * [Pull request #716](https://github.com/gazebosim/gz-sim/pull/716)
+    * [Pull request #716](https://github.com/ignitionrobotics/ign-gazebo/pull/716)
 
 1. Iterate through changed links only in UpdateSim
-    * [Pull request #678](https://github.com/gazebosim/gz-sim/pull/678)
+    * [Pull request #678](https://github.com/ignitionrobotics/ign-gazebo/pull/678)
 
 1. Update PlaybackScrubber description
-    * [Pull request #733](https://github.com/gazebosim/gz-sim/pull/733)
+    * [Pull request #733](https://github.com/ignitionrobotics/ign-gazebo/pull/733)
 
 1. Support configuring particle scatter ratio in particle emitter system
-    * [Pull request #674](https://github.com/gazebosim/gz-sim/pull/674)
+    * [Pull request #674](https://github.com/ignitionrobotics/ign-gazebo/pull/674)
 
 1. Fix diffuse and ambient values for ackermann example
-    * [Pull request #707](https://github.com/gazebosim/gz-sim/pull/707)
+    * [Pull request #707](https://github.com/ignitionrobotics/ign-gazebo/pull/707)
 
 1. Scenebroadcaster sensors
-    * [Pull request #698](https://github.com/gazebosim/gz-sim/pull/698)
+    * [Pull request #698](https://github.com/ignitionrobotics/ign-gazebo/pull/698)
 
 1. Add test for thermal object temperatures below 0 kelvin
-    * [Pull request #621](https://github.com/gazebosim/gz-sim/pull/621)
+    * [Pull request #621](https://github.com/ignitionrobotics/ign-gazebo/pull/621)
 
 1. [BULLET] Making GetContactsFromLastStepFeature optional in Collision Features
-    * [Pull request #690](https://github.com/gazebosim/gz-sim/pull/690)
+    * [Pull request #690](https://github.com/ignitionrobotics/ign-gazebo/pull/690)
 
 1. Make it so joint state publisher is quieter
-    * [Pull request #696](https://github.com/gazebosim/gz-sim/pull/696)
-
-### Gazebo Sim 5.0.0 (2021-03-30)
+    * [Pull request #696](https://github.com/ignitionrobotics/ign-gazebo/pull/696)
+
+### Ignition Gazebo 5.0.0 (2021-03-30)
 
 1. Added Ellipsoid and Capsule geometries
-    * [Pull request #581](https://github.com/gazebosim/gz-sim/pull/581)
+    * [Pull request #581](https://github.com/ignitionrobotics/ign-gazebo/pull/581)
 
 1. Support individual canonical links for nested models
-    * [Pull request #685](https://github.com/gazebosim/gz-sim/pull/685)
+    * [Pull request #685](https://github.com/ignitionrobotics/ign-gazebo/pull/685)
 
 1. Mecanum wheels demo
-    * [Pull request #683](https://github.com/gazebosim/gz-sim/pull/683)
+    * [Pull request #683](https://github.com/ignitionrobotics/ign-gazebo/pull/683)
 
 1. Fixed collision visual bounding boxes
-    * [Pull request #702](https://github.com/gazebosim/gz-sim/pull/702)
+    * [Pull request #702](https://github.com/ignitionrobotics/ign-gazebo/pull/702)
 
 1. Fixed material colors for ackermann sdfs
-    * [Pull request #703](https://github.com/gazebosim/gz-sim/pull/703)
+    * [Pull request #703](https://github.com/ignitionrobotics/ign-gazebo/pull/703)
 
 1. Setting the intiial velocity for a model or joint
-    * [Pull request #693](https://github.com/gazebosim/gz-sim/pull/693)
+    * [Pull request #693](https://github.com/ignitionrobotics/ign-gazebo/pull/693)
 
 1. Remove static for maps from Factory.hh
-    * [Pull request #635](https://github.com/gazebosim/gz-sim/pull/635)
+    * [Pull request #635](https://github.com/ignitionrobotics/ign-gazebo/pull/635)
 
 1. Depend on cli component of ignition-utils1
-    * [Pull request #671](https://github.com/gazebosim/gz-sim/pull/671)
+    * [Pull request #671](https://github.com/ignitionrobotics/ign-gazebo/pull/671)
 
 1. Support SDFormat 1.8 Composition
-    * [Pull request #542](https://github.com/gazebosim/gz-sim/pull/542)
+    * [Pull request #542](https://github.com/ignitionrobotics/ign-gazebo/pull/542)
 
 1. Deprecate TmpIface: it's leftover from prototyping
-    * [Pull request #654](https://github.com/gazebosim/gz-sim/pull/654)
-
-1. Bump in edifice: gz-common4
-    * [Pull request #577](https://github.com/gazebosim/gz-sim/pull/577)
+    * [Pull request #654](https://github.com/ignitionrobotics/ign-gazebo/pull/654)
+
+1. Bump in edifice: ign-common4
+    * [Pull request #577](https://github.com/ignitionrobotics/ign-gazebo/pull/577)
 
 1. Plugin to spawn lights
-    * [Pull request #587](https://github.com/gazebosim/gz-sim/pull/587)
+    * [Pull request #587](https://github.com/ignitionrobotics/ign-gazebo/pull/587)
 
 1. Added light intensity
-    * [Pull request #612](https://github.com/gazebosim/gz-sim/pull/612)
-    * [Pull request #670](https://github.com/gazebosim/gz-sim/pull/670)
+    * [Pull request #612](https://github.com/ignitionrobotics/ign-gazebo/pull/612)
+    * [Pull request #670](https://github.com/ignitionrobotics/ign-gazebo/pull/670)
 
 1. Examples and tutorial on using rendering API from plugins
-    * [Pull request #596](https://github.com/gazebosim/gz-sim/pull/596)
+    * [Pull request #596](https://github.com/ignitionrobotics/ign-gazebo/pull/596)
 
 1. Prepare GuiRunner to be made private
-    * [Pull request #567](https://github.com/gazebosim/gz-sim/pull/567)
-
-1. Deprecate some sim::gui events in favor of gz-gui events
-    * [Pull request #595](https://github.com/gazebosim/gz-sim/pull/595)
+    * [Pull request #567](https://github.com/ignitionrobotics/ign-gazebo/pull/567)
+
+1. Deprecate some gazebo::gui events in favor of ign-gui events
+    * [Pull request #595](https://github.com/ignitionrobotics/ign-gazebo/pull/595)
 
 1. Heightmap (rendering only)
-    * [Pull request #487](https://github.com/gazebosim/gz-sim/pull/487)
+    * [Pull request #487](https://github.com/ignitionrobotics/ign-gazebo/pull/487)
 
 1. Add image suffix to thermal camera topic name
-    * [Pull request #606](https://github.com/gazebosim/gz-sim/pull/606)
+    * [Pull request #606](https://github.com/ignitionrobotics/ign-gazebo/pull/606)
 
 1. Fix build with latest sdformat11 branch
-    * [Pull request #607](https://github.com/gazebosim/gz-sim/pull/607)
+    * [Pull request #607](https://github.com/ignitionrobotics/ign-gazebo/pull/607)
 
 1. Added run to time feature
-    * [Pull request #478](https://github.com/gazebosim/gz-sim/pull/478)
+    * [Pull request #478](https://github.com/ignitionrobotics/ign-gazebo/pull/478)
 
 1. Depend on ignition-utils1
-    * [Pull request #591](https://github.com/gazebosim/gz-sim/pull/591)
+    * [Pull request #591](https://github.com/ignitionrobotics/ign-gazebo/pull/591)
 
 1. Use double sided field in material msg
-    * [Pull request #599](https://github.com/gazebosim/gz-sim/pull/599)
+    * [Pull request #599](https://github.com/ignitionrobotics/ign-gazebo/pull/599)
 
 1. Add lightmap demo
-    * [Pull request #471](https://github.com/gazebosim/gz-sim/pull/471)
+    * [Pull request #471](https://github.com/ignitionrobotics/ign-gazebo/pull/471)
 
 1. Added renderOrder to convert functions
-    * [Pull request #514](https://github.com/gazebosim/gz-sim/pull/514)
+    * [Pull request #514](https://github.com/ignitionrobotics/ign-gazebo/pull/514)
 
 1. Compilation fixes for Windows
-    * [Pull request #501](https://github.com/gazebosim/gz-sim/pull/501)
-    * [Pull request #585](https://github.com/gazebosim/gz-sim/pull/585)
-    * [Pull request #565](https://github.com/gazebosim/gz-sim/pull/565)
-    * [Pull request #616](https://github.com/gazebosim/gz-sim/pull/616)
-    * [Pull request #622](https://github.com/gazebosim/gz-sim/pull/622)
+    * [Pull request #501](https://github.com/ignitionrobotics/ign-gazebo/pull/501)
+    * [Pull request #585](https://github.com/ignitionrobotics/ign-gazebo/pull/585)
+    * [Pull request #565](https://github.com/ignitionrobotics/ign-gazebo/pull/565)
+    * [Pull request #616](https://github.com/ignitionrobotics/ign-gazebo/pull/616)
+    * [Pull request #622](https://github.com/ignitionrobotics/ign-gazebo/pull/622)
 
 1. Documentation fixes
-    * [Pull request #727](https://github.com/gazebosim/gz-sim/pull/727)
-    * [Pull request #710](https://github.com/gazebosim/gz-sim/pull/710)
+    * [Pull request #727](https://github.com/ignitionrobotics/ign-gazebo/pull/727)
+    * [Pull request #710](https://github.com/ignitionrobotics/ign-gazebo/pull/710)
 
 1. Replace deprecated function FreeGroup::CanonicalLink with FreeGroup::RootLink
-    * [Pull request #723](https://github.com/gazebosim/gz-sim/pull/723)
+    * [Pull request #723](https://github.com/ignitionrobotics/ign-gazebo/pull/723)
 
 1. Respect spotlight direction
-    * [Pull request #718](https://github.com/gazebosim/gz-sim/pull/718)
+    * [Pull request #718](https://github.com/ignitionrobotics/ign-gazebo/pull/718)
 
 1. Add UserCommands plugin to fuel.sdf
-    * [Pull request #719](https://github.com/gazebosim/gz-sim/pull/719)
+    * [Pull request #719](https://github.com/ignitionrobotics/ign-gazebo/pull/719)
 
 1. Change SelectedEntities to return a const ref
-    * [Pull request #571](https://github.com/gazebosim/gz-sim/pull/571)
+    * [Pull request #571](https://github.com/ignitionrobotics/ign-gazebo/pull/571)
 
 1. Use common::setenv for portability to Windows
-    * [Pull request #561](https://github.com/gazebosim/gz-sim/pull/561)
-
-1.  Add missing GZ_SIM_VISIBLE macros
-    * [Pull request #563](https://github.com/gazebosim/gz-sim/pull/563)
+    * [Pull request #561](https://github.com/ignitionrobotics/ign-gazebo/pull/561)
+
+1.  Add missing IGNITION_GAZEBO_VISIBLE macros
+    * [Pull request #563](https://github.com/ignitionrobotics/ign-gazebo/pull/563)
 
 1. Fix deprecation warnings
-    * [Pull request #572](https://github.com/gazebosim/gz-sim/pull/572)
+    * [Pull request #572](https://github.com/ignitionrobotics/ign-gazebo/pull/572)
 
 1. Fix visibility macro names when used by a different component (Windows)
-    * [Pull request #564](https://github.com/gazebosim/gz-sim/pull/564)
-
-1. Bump edifice sdformat11 and gz-physics4
-    * [Pull request #549](https://github.com/gazebosim/gz-sim/pull/549)
+    * [Pull request #564](https://github.com/ignitionrobotics/ign-gazebo/pull/564)
+
+1. Bump edifice sdformat11 and ign-physics4
+    * [Pull request #549](https://github.com/ignitionrobotics/ign-gazebo/pull/549)
 
 1. Use ComponentState::PeriodicChange in UpdateState to avoid forcing full scene update
-    * [Pull request #486](https://github.com/gazebosim/gz-sim/pull/486)
-
-1. Bump in edifice: gz-msgs7
-    * [Pull request #546](https://github.com/gazebosim/gz-sim/pull/546)
+    * [Pull request #486](https://github.com/ignitionrobotics/ign-gazebo/pull/486)
+
+1. Bump in edifice: ign-msgs7
+    * [Pull request #546](https://github.com/ignitionrobotics/ign-gazebo/pull/546)
 
 1. Add support for sky
-    * [Pull request #445](https://github.com/gazebosim/gz-sim/pull/445)
+    * [Pull request #445](https://github.com/ignitionrobotics/ign-gazebo/pull/445)
 
 1. Infrastructure
-    * [Pull request #423](https://github.com/gazebosim/gz-sim/pull/423)
-
-1. Bump in edifice: gz-rendering5
-    * [Pull request #430](https://github.com/gazebosim/gz-sim/pull/430)
+    * [Pull request #423](https://github.com/ignitionrobotics/ign-gazebo/pull/423)
+
+1. Bump in edifice: ign-rendering5
+    * [Pull request #430](https://github.com/ignitionrobotics/ign-gazebo/pull/430)
 
 1. Add 25percent darker view angle icons
-    * [Pull request #426](https://github.com/gazebosim/gz-sim/pull/426)
-
-## Gazebo Sim 4.x
-
-### Gazebo Sim 4.14.0 (2021-12-20)
+    * [Pull request #426](https://github.com/ignitionrobotics/ign-gazebo/pull/426)
+
+## Ignition Gazebo 4.x
+
+### Ignition Gazebo 4.14.0 (2021-12-20)
 
 1. Support battery draining start via topics
-    * [Pull request #1255](https://github.com/gazebosim/gz-sim/pull/1255)
+    * [Pull request #1255](https://github.com/ignitionrobotics/ign-gazebo/pull/1255)
 
 1. Make tests run as fast as possible
-    * [Pull request #1194](https://github.com/gazebosim/gz-sim/pull/1194)
-    * [Pull request #1250](https://github.com/gazebosim/gz-sim/pull/1250)
+    * [Pull request #1194](https://github.com/ignitionrobotics/ign-gazebo/pull/1194)
+    * [Pull request #1250](https://github.com/ignitionrobotics/ign-gazebo/pull/1250)
 
 1. Fix visualize lidar
-    * [Pull request #1224](https://github.com/gazebosim/gz-sim/pull/1224)
+    * [Pull request #1224](https://github.com/ignitionrobotics/ign-gazebo/pull/1224)
 
 1. Disable user commands light test on macOS
-    * [Pull request #1204](https://github.com/gazebosim/gz-sim/pull/1204)
-
-### Gazebo Sim 4.13.0 (2021-11-15)
+    * [Pull request #1204](https://github.com/ignitionrobotics/ign-gazebo/pull/1204)
+
+### Ignition Gazebo 4.13.0 (2021-11-15)
 
 1. Prevent creation of spurious `<plugin>` elements when saving worlds
-    * [Pull request #1192](https://github.com/gazebosim/gz-sim/pull/1192)
+    * [Pull request #1192](https://github.com/ignitionrobotics/ign-gazebo/pull/1192)
 
 1. Add support for tracked vehicles
-    * [Pull request #869](https://github.com/gazebosim/gz-sim/pull/869)
+    * [Pull request #869](https://github.com/ignitionrobotics/ign-gazebo/pull/869)
 
 1. Add components to dynamically set joint limits
-    * [Pull request #847](https://github.com/gazebosim/gz-sim/pull/847)
+    * [Pull request #847](https://github.com/ignitionrobotics/ign-gazebo/pull/847)
 
 1. Fix updating component from state
-    * [Pull request #1181](https://github.com/gazebosim/gz-sim/pull/1181)
+    * [Pull request #1181](https://github.com/ignitionrobotics/ign-gazebo/pull/1181)
 
 1. Fix updating a component's data via SerializedState msg
-    * [Pull request #1149](https://github.com/gazebosim/gz-sim/pull/1149)
+    * [Pull request #1149](https://github.com/ignitionrobotics/ign-gazebo/pull/1149)
 
 1. Sensor systems work if loaded after sensors
-    * [Pull request #1104](https://github.com/gazebosim/gz-sim/pull/1104)
+    * [Pull request #1104](https://github.com/ignitionrobotics/ign-gazebo/pull/1104)
 
 1. Fix generation of systems library symlinks in build directory
-    * [Pull request #1160](https://github.com/gazebosim/gz-sim/pull/1160)
+    * [Pull request #1160](https://github.com/ignitionrobotics/ign-gazebo/pull/1160)
 
 1. Edit material colors in component inspector
-    * [Pull request #1123](https://github.com/gazebosim/gz-sim/pull/1123)
+    * [Pull request #1123](https://github.com/ignitionrobotics/ign-gazebo/pull/1123)
 
 1. Support setting the background color for sensors
-    * [Pull request #1147](https://github.com/gazebosim/gz-sim/pull/1147)
+    * [Pull request #1147](https://github.com/ignitionrobotics/ign-gazebo/pull/1147)
 
 1. Use uint64_t for ComponentInspector Entity IDs
-    * [Pull request #1144](https://github.com/gazebosim/gz-sim/pull/1144)
+    * [Pull request #1144](https://github.com/ignitionrobotics/ign-gazebo/pull/1144)
 
 1. Fix integers and floats on component inspector
-    * [Pull request #1143](https://github.com/gazebosim/gz-sim/pull/1143)
-
-### Gazebo Sim 4.12.0 (2021-10-22)
+    * [Pull request #1143](https://github.com/ignitionrobotics/ign-gazebo/pull/1143)
+
+### Ignition Gazebo 4.12.0 (2021-10-22)
 
 1. Fix performance issue with contact data and AABB updates.
-    * [Pull Request 1048](https://github.com/gazebosim/gz-sim/pull/1048)
+    * [Pull Request 1048](https://github.com/ignitionrobotics/ign-gazebo/pull/1048)
 
 1. Enable new CMake policy to fix protobuf compilation
-    * [Pull Request 1059](https://github.com/gazebosim/gz-sim/pull/1059)
+    * [Pull Request 1059](https://github.com/ignitionrobotics/ign-gazebo/pull/1059)
 
 1. Parse new param for enabling / disabling IMU orientation output.
-    * [Pull Request 899](https://github.com/gazebosim/gz-sim/pull/899)
+    * [Pull Request 899](https://github.com/ignitionrobotics/ign-gazebo/pull/899)
 
 1. Fix light control standalone example.
-    * [Pull Request 1077](https://github.com/gazebosim/gz-sim/pull/1077)
+    * [Pull Request 1077](https://github.com/ignitionrobotics/ign-gazebo/pull/1077)
 
 1. Performance: use std::unordered_map where possible in SceneManager.
-    * [Pull Request 1083](https://github.com/gazebosim/gz-sim/pull/1083)
+    * [Pull Request 1083](https://github.com/ignitionrobotics/ign-gazebo/pull/1083)
 
 1. Prevent crash when using <specular> workflow PBR material.
-    * [Pull Request 1099](https://github.com/gazebosim/gz-sim/pull/1099)
+    * [Pull Request 1099](https://github.com/ignitionrobotics/ign-gazebo/pull/1099)
 
 1. JointPositionController: Improve misleading error message.
-    * [Pull Request 1098](https://github.com/gazebosim/gz-sim/pull/1098)
+    * [Pull Request 1098](https://github.com/ignitionrobotics/ign-gazebo/pull/1098)
 
 1. Adjust pose decimals based on element width.
-    * [Pull Request 1089](https://github.com/gazebosim/gz-sim/pull/1089)
+    * [Pull Request 1089](https://github.com/ignitionrobotics/ign-gazebo/pull/1089)
 
 1. Better protect this->dataPtr->initialized with renderMutex.
-    * [Pull Request 1119](https://github.com/gazebosim/gz-sim/pull/1089)
+    * [Pull Request 1119](https://github.com/ignitionrobotics/ign-gazebo/pull/1089)
 
 1. Updates to camera video record from subt.
-    * [Pull Request 1117](https://github.com/gazebosim/gz-sim/pull/1117)
+    * [Pull Request 1117](https://github.com/ignitionrobotics/ign-gazebo/pull/1117)
 
 1. Fix performance level test flakiness.
-    * [Pull Request 1129](https://github.com/gazebosim/gz-sim/pull/1129)
-
-### Gazebo Sim 4.11.0 (2021-09-23)
+    * [Pull Request 1129](https://github.com/ignitionrobotics/ign-gazebo/pull/1129)
+
+### Ignition Gazebo 4.11.0 (2021-09-23)
 
 1. Support locked entities, and headless video recording using sim time.
-    * [Pull Request 862](https://github.com/gazebosim/gz-sim/pull/862)
-
-### Gazebo Sim 4.10.0 (2021-09-15)
+    * [Pull Request 862](https://github.com/ignitionrobotics/ign-gazebo/pull/862)
+
+### Ignition Gazebo 4.10.0 (2021-09-15)
 
 1. Fixed GUI's ComponentInspector light parameter
-    * [Pull Request 1018](https://github.com/gazebosim/gz-sim/pull/1018)
+    * [Pull Request 1018](https://github.com/ignitionrobotics/ign-gazebo/pull/1018)
 
 1. Fix msg in entity_creation example
-    * [Pull Request 972](https://github.com/gazebosim/gz-sim/pull/972)
+    * [Pull Request 972](https://github.com/ignitionrobotics/ign-gazebo/pull/972)
 
 1. Fix selection buffer crash on resize
-    * [Pull Request 969](https://github.com/gazebosim/gz-sim/pull/969)
+    * [Pull Request 969](https://github.com/ignitionrobotics/ign-gazebo/pull/969)
 
 1. Fix crash in the follow_actor example
-    * [Pull Request 958](https://github.com/gazebosim/gz-sim/pull/958)
+    * [Pull Request 958](https://github.com/ignitionrobotics/ign-gazebo/pull/958)
 
 1. Fix joint controller with empty joint velocity data
-    * [Pull Request 937](https://github.com/gazebosim/gz-sim/pull/937)
+    * [Pull Request 937](https://github.com/ignitionrobotics/ign-gazebo/pull/937)
 
 1. Scale mode - Part2
-    * [Pull Request 881](https://github.com/gazebosim/gz-sim/pull/881)
+    * [Pull Request 881](https://github.com/ignitionrobotics/ign-gazebo/pull/881)
 
 1. Physics system: update link poses if the canonical link pose has been updated
-    * [Pull Request 876](https://github.com/gazebosim/gz-sim/pull/876)
+    * [Pull Request 876](https://github.com/ignitionrobotics/ign-gazebo/pull/876)
 
 1. Add Particle Emitter tutorial
-    * [Pull Request 860](https://github.com/gazebosim/gz-sim/pull/860)
+    * [Pull Request 860](https://github.com/ignitionrobotics/ign-gazebo/pull/860)
 
 1. Refactor RenderUtil::Update with helper functions
-    * [Pull Request 858](https://github.com/gazebosim/gz-sim/pull/858)
+    * [Pull Request 858](https://github.com/ignitionrobotics/ign-gazebo/pull/858)
 
 1. Remove unneeded camera follow offset checks
-    * [Pull Request 857](https://github.com/gazebosim/gz-sim/pull/857)
+    * [Pull Request 857](https://github.com/ignitionrobotics/ign-gazebo/pull/857)
 
 1. Added service to set camera's follow offset
-    * [Pull Request 855](https://github.com/gazebosim/gz-sim/pull/855)
+    * [Pull Request 855](https://github.com/ignitionrobotics/ign-gazebo/pull/855)
 
 1. Using math::SpeedLimiter on the ackermann_steering controller.
-    * [Pull Request 837](https://github.com/gazebosim/gz-sim/pull/837)
-
-1. All changes merged forward from gz-sim3
-    * [Pull Request 866](https://github.com/gazebosim/gz-sim/pull/866)
-    * [Pull Request 916](https://github.com/gazebosim/gz-sim/pull/916)
-    * [Pull Request 933](https://github.com/gazebosim/gz-sim/pull/933)
-    * [Pull Request 946](https://github.com/gazebosim/gz-sim/pull/946)
-    * [Pull Request 973](https://github.com/gazebosim/gz-sim/pull/973)
-    * [Pull Request 1017](https://github.com/gazebosim/gz-sim/pull/1017)
-
-### Gazebo Sim 4.9.1 (2021-05-24)
+    * [Pull Request 837](https://github.com/ignitionrobotics/ign-gazebo/pull/837)
+
+1. All changes merged forward from ign-gazebo3
+    * [Pull Request 866](https://github.com/ignitionrobotics/ign-gazebo/pull/866)
+    * [Pull Request 916](https://github.com/ignitionrobotics/ign-gazebo/pull/916)
+    * [Pull Request 933](https://github.com/ignitionrobotics/ign-gazebo/pull/933)
+    * [Pull Request 946](https://github.com/ignitionrobotics/ign-gazebo/pull/946)
+    * [Pull Request 973](https://github.com/ignitionrobotics/ign-gazebo/pull/973)
+    * [Pull Request 1017](https://github.com/ignitionrobotics/ign-gazebo/pull/1017)
+
+### Ignition Gazebo 4.9.1 (2021-05-24)
 
 1. Make halt motion act like a brake.
-    * [Pull Request 830](https://github.com/gazebosim/gz-sim/pull/830)
-
-### Gazebo Sim 4.9.0 (2021-05-20)
+    * [Pull Request 830](https://github.com/ignitionrobotics/ign-gazebo/pull/830)
+
+### Ignition Gazebo 4.9.0 (2021-05-20)
 
 1. Enable Focal CI.
-    * [Pull Request 646](https://github.com/gazebosim/gz-sim/pull/646)
+    * [Pull Request 646](https://github.com/ignitionrobotics/ign-gazebo/pull/646)
 
 1. [TPE] Support setting individual link velocity.
-    * [Pull Request 427](https://github.com/gazebosim/gz-sim/pull/427)
+    * [Pull Request 427](https://github.com/ignitionrobotics/ign-gazebo/pull/427)
 
 1. Don't store duplicate ComponentTypeId in ECM.
-    * [Pull Request 751](https://github.com/gazebosim/gz-sim/pull/751)
+    * [Pull Request 751](https://github.com/ignitionrobotics/ign-gazebo/pull/751)
 
 1. Fix macOS build: components::Name in benchmark.
-    * [Pull Request 784](https://github.com/gazebosim/gz-sim/pull/784)
+    * [Pull Request 784](https://github.com/ignitionrobotics/ign-gazebo/pull/784)
 
 1. Fix documentation for EntityComponentManager::EachNew.
-    * [Pull Request 795](https://github.com/gazebosim/gz-sim/pull/795)
+    * [Pull Request 795](https://github.com/ignitionrobotics/ign-gazebo/pull/795)
 
 1. Add functionalities for optical tactile plugin.
-    * [Pull Request 431](https://github.com/gazebosim/gz-sim/pull/431)
+    * [Pull Request 431](https://github.com/ignitionrobotics/ign-gazebo/pull/431)
 
 1. Visualize ContactSensorData.
-    * [Pull Request 234](https://github.com/gazebosim/gz-sim/pull/234)
+    * [Pull Request 234](https://github.com/ignitionrobotics/ign-gazebo/pull/234)
 
 1. Backport PR #763.
-    * [Pull Request 804](https://github.com/gazebosim/gz-sim/pull/804)
+    * [Pull Request 804](https://github.com/ignitionrobotics/ign-gazebo/pull/804)
 
 1. Backport PR #536.
-    * [Pull Request 812](https://github.com/gazebosim/gz-sim/pull/812)
+    * [Pull Request 812](https://github.com/ignitionrobotics/ign-gazebo/pull/812)
 
 1. Add an optional delay to the TriggeredPublisher system.
-    * [Pull Request 817](https://github.com/gazebosim/gz-sim/pull/817)
+    * [Pull Request 817](https://github.com/ignitionrobotics/ign-gazebo/pull/817)
 
 1. Remove tools/code_check and update codecov.
-    * [Pull Request 814](https://github.com/gazebosim/gz-sim/pull/814)
+    * [Pull Request 814](https://github.com/ignitionrobotics/ign-gazebo/pull/814)
 
 1. add conversion for particle scatter ratio field.
-    * [Pull Request 791](https://github.com/gazebosim/gz-sim/pull/791)
-
-### Gazebo Sim 4.8.0 (2021-04-22)
+    * [Pull Request 791](https://github.com/ignitionrobotics/ign-gazebo/pull/791)
+
+### Ignition Gazebo 4.8.0 (2021-04-22)
 
 1. Add odometry publisher system.
-    * [Pull Request 547](https://github.com/gazebosim/gz-sim/pull/547)
+    * [Pull Request 547](https://github.com/ignitionrobotics/ign-gazebo/pull/547)
 
 1. Patch particle emitter2 service.
-    * [Pull Request 777](https://github.com/gazebosim/gz-sim/pull/777)
-
-### Gazebo Sim 4.7.0 (2021-04-09)
+    * [Pull Request 777](https://github.com/ignitionrobotics/ign-gazebo/pull/777)
+
+### Ignition Gazebo 4.7.0 (2021-04-09)
 
 1. Particle emitter based on SDF.
-    * [Pull Request 730](https://github.com/gazebosim/gz-sim/pull/730)
+    * [Pull Request 730](https://github.com/ignitionrobotics/ign-gazebo/pull/730)
 
 1. Fix log playback for particle emitters.
-    * [Pull Request 745](https://github.com/gazebosim/gz-sim/pull/745)
+    * [Pull Request 745](https://github.com/ignitionrobotics/ign-gazebo/pull/745)
 
 1. ECM's ChangedState gets message with modified components.
-    * [Pull Request 742](https://github.com/gazebosim/gz-sim/pull/742)
+    * [Pull Request 742](https://github.com/ignitionrobotics/ign-gazebo/pull/742)
 
 1. Fixed collision visual bounding boxes.
-    * [Pull Request 746](https://github.com/gazebosim/gz-sim/pull/746)
+    * [Pull Request 746](https://github.com/ignitionrobotics/ign-gazebo/pull/746)
 
 1. Fix compute_rtfs arguments.
-    * [Pull Request 737](https://github.com/gazebosim/gz-sim/pull/737)
+    * [Pull Request 737](https://github.com/ignitionrobotics/ign-gazebo/pull/737)
 
 1. Validate step size and RTF parameters.
-    * [Pull Request 740](https://github.com/gazebosim/gz-sim/pull/740)
+    * [Pull Request 740](https://github.com/ignitionrobotics/ign-gazebo/pull/740)
 
 1. Use Protobuf_IMPORT_DIRS instead of PROTOBUF_IMPORT_DIRS for
    compatibility with Protobuf CMake config.
-    * [Pull Request 715](https://github.com/gazebosim/gz-sim/pull/715)
+    * [Pull Request 715](https://github.com/ignitionrobotics/ign-gazebo/pull/715)
 
 1. Do not pass -Wno-unused-parameter to MSVC compiler.
-    * [Pull Request 716](https://github.com/gazebosim/gz-sim/pull/716)
+    * [Pull Request 716](https://github.com/ignitionrobotics/ign-gazebo/pull/716)
 
 1. Support configuring particle scatter ratio in particle emitter system.
-    * [Pull Request 674](https://github.com/gazebosim/gz-sim/pull/674)
+    * [Pull Request 674](https://github.com/ignitionrobotics/ign-gazebo/pull/674)
 
 1. Fix diffuse and ambient values for ackermann example.
-    * [Pull Request 707](https://github.com/gazebosim/gz-sim/pull/707)
+    * [Pull Request 707](https://github.com/ignitionrobotics/ign-gazebo/pull/707)
 
 1. Scenebroadcaster sensors.
-    * [Pull Request 698](https://github.com/gazebosim/gz-sim/pull/698)
+    * [Pull Request 698](https://github.com/ignitionrobotics/ign-gazebo/pull/698)
 
 1. Add thermal camera test for object temperature below 0.
-    * [Pull Request 621](https://github.com/gazebosim/gz-sim/pull/621)
+    * [Pull Request 621](https://github.com/ignitionrobotics/ign-gazebo/pull/621)
 
 1. [BULLET] Making GetContactsFromLastStepFeature optional in Collision Features
-    * [Pull Request 690](https://github.com/gazebosim/gz-sim/pull/690)
+    * [Pull Request 690](https://github.com/ignitionrobotics/ign-gazebo/pull/690)
 
 1. Fix joint controller GUI test.
-    * [Pull Request 697](https://github.com/gazebosim/gz-sim/pull/697)
+    * [Pull Request 697](https://github.com/ignitionrobotics/ign-gazebo/pull/697)
 
 1. Quiet warnings from Joint State Publisher.
-    * [Pull Request 696](https://github.com/gazebosim/gz-sim/pull/696)
+    * [Pull Request 696](https://github.com/ignitionrobotics/ign-gazebo/pull/696)
 
 1. Ackermann Steering Plugin.
-    * [Pull Request 618](https://github.com/gazebosim/gz-sim/pull/618)
+    * [Pull Request 618](https://github.com/ignitionrobotics/ign-gazebo/pull/618)
 
 1. Remove bounding box when model is deleted
-    * [Pull Request 675](https://github.com/gazebosim/gz-sim/pull/675)
+    * [Pull Request 675](https://github.com/ignitionrobotics/ign-gazebo/pull/675)
 
 1. Cache link poses to improve performance.
-    * [Pull Request 669](https://github.com/gazebosim/gz-sim/pull/669)
+    * [Pull Request 669](https://github.com/ignitionrobotics/ign-gazebo/pull/669)
 
 1. Check empty world name in Scene3d.
-    * [Pull Request 662](https://github.com/gazebosim/gz-sim/pull/662)
+    * [Pull Request 662](https://github.com/ignitionrobotics/ign-gazebo/pull/662)
 
 1. All changes up to 3.8.0.
 
-### Gazebo Sim 4.6.0 (2021-03-01)
+### Ignition Gazebo 4.6.0 (2021-03-01)
 
 1. Use a custom data structure to manage entity feature maps.
-    * [Pull Request 586](https://github.com/gazebosim/gz-sim/pull/586)
+    * [Pull Request 586](https://github.com/ignitionrobotics/ign-gazebo/pull/586)
 
 1. Limit scene broadcast publications when paused.
-    * [Pull Request 497](https://github.com/gazebosim/gz-sim/pull/497)
+    * [Pull Request 497](https://github.com/ignitionrobotics/ign-gazebo/pull/497)
 
 1. Report performer count in PerformerDetector plugin.
-    * [Pull Request 652](https://github.com/gazebosim/gz-sim/pull/652)
+    * [Pull Request 652](https://github.com/ignitionrobotics/ign-gazebo/pull/652)
 
 1. Cache top level and static to speed up physics system.
-    * [Pull Request 656](https://github.com/gazebosim/gz-sim/pull/656)
+    * [Pull Request 656](https://github.com/ignitionrobotics/ign-gazebo/pull/656)
 
 1. Support particle emitter modification using partial message.
-    * [Pull Request 651](https://github.com/gazebosim/gz-sim/pull/651)
+    * [Pull Request 651](https://github.com/ignitionrobotics/ign-gazebo/pull/651)
 
 1. Set LD_LIBRARY_PATH on Actions CI.
-    * [Pull Request 650](https://github.com/gazebosim/gz-sim/pull/650)
+    * [Pull Request 650](https://github.com/ignitionrobotics/ign-gazebo/pull/650)
 
 1. Fix flaky SceneBroadcaster test.
-    * [Pull Request 641](https://github.com/gazebosim/gz-sim/pull/641)
+    * [Pull Request 641](https://github.com/ignitionrobotics/ign-gazebo/pull/641)
 
 1. Add a convenience function for getting possibly non-existing components.
-    * [Pull Request 629](https://github.com/gazebosim/gz-sim/pull/629)
+    * [Pull Request 629](https://github.com/ignitionrobotics/ign-gazebo/pull/629)
 
 1. Add msg to show the computed temperature range computed from temperature
    gradient.
-    * [Pull Request 643](https://github.com/gazebosim/gz-sim/pull/643)
+    * [Pull Request 643](https://github.com/ignitionrobotics/ign-gazebo/pull/643)
 
 1. Add TF/Pose_V pub in DiffDrive.
-    * [Pull Request 548](https://github.com/gazebosim/gz-sim/pull/548)
+    * [Pull Request 548](https://github.com/ignitionrobotics/ign-gazebo/pull/548)
 
 1. Relax flaky performance test.
-    * [Pull Request 640](https://github.com/gazebosim/gz-sim/pull/640)
+    * [Pull Request 640](https://github.com/ignitionrobotics/ign-gazebo/pull/640)
 
 1. Improve velocity control test.
-    * [Pull Request 642](https://github.com/gazebosim/gz-sim/pull/642)
+    * [Pull Request 642](https://github.com/ignitionrobotics/ign-gazebo/pull/642)
 
 1. Validity check for user defined topics in JointPositionController.
-    * [Pull Request 639](https://github.com/gazebosim/gz-sim/pull/639)
+    * [Pull Request 639](https://github.com/ignitionrobotics/ign-gazebo/pull/639)
 
 1. Add laser_retro support.
-    * [Pull Request 603](https://github.com/gazebosim/gz-sim/pull/603)
+    * [Pull Request 603](https://github.com/ignitionrobotics/ign-gazebo/pull/603)
 
 1. Fix pose of plane visual with non-default normal vector.
-    * [Pull Request 574](https://github.com/gazebosim/gz-sim/pull/574)
-
-### Gazebo Sim 4.5.0 (2020-02-17)
+    * [Pull Request 574](https://github.com/ignitionrobotics/ign-gazebo/pull/574)
+
+### Ignition Gazebo 4.5.0 (2020-02-17)
 
 1. Added particle system.
-    * [Pull Request 516](https://github.com/gazebosim/gz-sim/pull/516)
+    * [Pull Request 516](https://github.com/ignitionrobotics/ign-gazebo/pull/516)
 
 1. Add Light Usercommand and include Light parameters in the componentInspector
-    * [Pull Request 482](https://github.com/gazebosim/gz-sim/pull/482)
+    * [Pull Request 482](https://github.com/ignitionrobotics/ign-gazebo/pull/482)
 
 1. Added link to HW-accelerated video recording.
-    * [Pull Request 627](https://github.com/gazebosim/gz-sim/pull/627)
+    * [Pull Request 627](https://github.com/ignitionrobotics/ign-gazebo/pull/627)
 
 1. Fix EntityComponentManager race condition.
-    * [Pull Request 601](https://github.com/gazebosim/gz-sim/pull/601)
+    * [Pull Request 601](https://github.com/ignitionrobotics/ign-gazebo/pull/601)
 
 1. Add SDF topic validity check.
-    * [Pull Request 632](https://github.com/gazebosim/gz-sim/pull/632)
+    * [Pull Request 632](https://github.com/ignitionrobotics/ign-gazebo/pull/632)
 
 1. Add JointTrajectoryController system plugin.
-    * [Pull Request 473](https://github.com/gazebosim/gz-sim/pull/473)
-
-### Gazebo Sim 4.4.0 (2020-02-10)
+    * [Pull Request 473](https://github.com/ignitionrobotics/ign-gazebo/pull/473)
+
+### Ignition Gazebo 4.4.0 (2020-02-10)
 
 1. Added issue and PR templates
-    * [Pull Request 613](https://github.com/gazebosim/gz-sim/pull/613)
+    * [Pull Request 613](https://github.com/ignitionrobotics/ign-gazebo/pull/613)
 
 1. Fix segfault in SetRemovedComponentsMsgs method
-    * [Pull Request 495](https://github.com/gazebosim/gz-sim/pull/495)
+    * [Pull Request 495](https://github.com/ignitionrobotics/ign-gazebo/pull/495)
 
 1. Make topics configurable for joint controllers
-    * [Pull Request 584](https://github.com/gazebosim/gz-sim/pull/584)
+    * [Pull Request 584](https://github.com/ignitionrobotics/ign-gazebo/pull/584)
 
 1. Add about dialog
-    * [Pull Request 609](https://github.com/gazebosim/gz-sim/pull/609)
+    * [Pull Request 609](https://github.com/ignitionrobotics/ign-gazebo/pull/609)
 
 1. Add thermal sensor system for configuring thermal camera properties
-    * [Pull Request 614](https://github.com/gazebosim/gz-sim/pull/614)
-
-### Gazebo Sim 4.3.0 (2020-02-02)
+    * [Pull Request 614](https://github.com/ignitionrobotics/ign-gazebo/pull/614)
+
+### Ignition Gazebo 4.3.0 (2020-02-02)
 
 1. Non-blocking paths request.
-    * [Pull Request 555](https://github.com/gazebosim/gz-sim/pull/555)
+    * [Pull Request 555](https://github.com/ignitionrobotics/ign-gazebo/pull/555)
 
 1. Parallelize State call in ECM.
-    * [Pull Request 451](https://github.com/gazebosim/gz-sim/pull/451)
+    * [Pull Request 451](https://github.com/ignitionrobotics/ign-gazebo/pull/451)
 
 1. Allow to create light with the create service.
-    * [Pull Request 513](https://github.com/gazebosim/gz-sim/pull/513)
+    * [Pull Request 513](https://github.com/ignitionrobotics/ign-gazebo/pull/513)
 
 1. Added size to ground_plane in examples.
-    * [Pull Request 573](https://github.com/gazebosim/gz-sim/pull/573)
+    * [Pull Request 573](https://github.com/ignitionrobotics/ign-gazebo/pull/573)
 
 1. Fix finding PBR materials.
-    * [Pull Request 575](https://github.com/gazebosim/gz-sim/pull/575)
+    * [Pull Request 575](https://github.com/ignitionrobotics/ign-gazebo/pull/575)
 
 1. Publish all periodic change components in Scene Broadcaster.
-    * [Pull Request 544](https://github.com/gazebosim/gz-sim/pull/544)
-
-1. Backport state update changes from pull request [#486](https://github.com/gazebosim/gz-sim/pull/486).
-    * [Pull Request 583](https://github.com/gazebosim/gz-sim/pull/583)
+    * [Pull Request 544](https://github.com/ignitionrobotics/ign-gazebo/pull/544)
+
+1. Backport state update changes from pull request [#486](https://github.com/ignitionrobotics/ign-gazebo/pull/486).
+    * [Pull Request 583](https://github.com/ignitionrobotics/ign-gazebo/pull/583)
 
 1. Fix code_check errors.
-    * [Pull Request 582](https://github.com/gazebosim/gz-sim/pull/582)
+    * [Pull Request 582](https://github.com/ignitionrobotics/ign-gazebo/pull/582)
 
 1. Visualize collisions.
-    * [Pull Request 531](https://github.com/gazebosim/gz-sim/pull/531)
+    * [Pull Request 531](https://github.com/ignitionrobotics/ign-gazebo/pull/531)
 
 1. Remove playback <path> SDF param in Dome.
-    * [Pull Request 570](https://github.com/gazebosim/gz-sim/pull/570)
+    * [Pull Request 570](https://github.com/ignitionrobotics/ign-gazebo/pull/570)
 
 1. Tutorial on migrating SDF files from Gazebo classic.
-    * [Pull Request 400](https://github.com/gazebosim/gz-sim/pull/400)
+    * [Pull Request 400](https://github.com/ignitionrobotics/ign-gazebo/pull/400)
 
 1. World Exporter.
-    * [Pull Request 474](https://github.com/gazebosim/gz-sim/pull/474)
+    * [Pull Request 474](https://github.com/ignitionrobotics/ign-gazebo/pull/474)
 
 1. Model Creation tutorial using services.
-    * [Pull Request 530](https://github.com/gazebosim/gz-sim/pull/530)
+    * [Pull Request 530](https://github.com/ignitionrobotics/ign-gazebo/pull/530)
 
 1. Fix topLevelModel Method.
-    * [Pull Request 600](https://github.com/gazebosim/gz-sim/pull/600)
+    * [Pull Request 600](https://github.com/ignitionrobotics/ign-gazebo/pull/600)
 
 1. Add heat signature option to thermal system.
-    * [Pull Request 498](https://github.com/gazebosim/gz-sim/pull/498)
+    * [Pull Request 498](https://github.com/ignitionrobotics/ign-gazebo/pull/498)
 
 1. Add service and GUI to configure physics parameters (step size and RTF).
-    * [Pull Request 536](https://github.com/gazebosim/gz-sim/pull/536)
+    * [Pull Request 536](https://github.com/ignitionrobotics/ign-gazebo/pull/536)
 
 1. Refactor UNIT_Server_TEST.
-    * [Pull Request 594](https://github.com/gazebosim/gz-sim/pull/594)
-
-1. Use Gazebo GUI render event.
-    * [Pull Request 598](https://github.com/gazebosim/gz-sim/pull/598)
-
-### Gazebo Sim 4.2.0 (2020-01-13)
+    * [Pull Request 594](https://github.com/ignitionrobotics/ign-gazebo/pull/594)
+
+1. Use Ignition GUI render event.
+    * [Pull Request 598](https://github.com/ignitionrobotics/ign-gazebo/pull/598)
+
+### Ignition Gazebo 4.2.0 (2020-01-13)
 
 1. Automatically load a subset of world plugins.
-    * [Pull Request 537](https://github.com/gazebosim/gz-sim/pull/537)
+    * [Pull Request 537](https://github.com/ignitionrobotics/ign-gazebo/pull/537)
 
 1. Fix to handle multiple logical cameras.
-    * [Pull Request 539](https://github.com/gazebosim/gz-sim/pull/539)
-
-1. Improve gz tool support on macOS.
-    * [Pull Request 477](https://github.com/gazebosim/gz-sim/pull/477)
+    * [Pull Request 539](https://github.com/ignitionrobotics/ign-gazebo/pull/539)
+
+1. Improve ign tool support on macOS.
+    * [Pull Request 477](https://github.com/ignitionrobotics/ign-gazebo/pull/477)
 
 1. Add support for topic statistics on breadcrumb deployments.
-    * [Pull Request 532](https://github.com/gazebosim/gz-sim/pull/532)
+    * [Pull Request 532](https://github.com/ignitionrobotics/ign-gazebo/pull/532)
 
 1. Fix slot in Plotting plugin.
-    * [Pull Request 490](https://github.com/gazebosim/gz-sim/pull/490)
+    * [Pull Request 490](https://github.com/ignitionrobotics/ign-gazebo/pull/490)
 
 1. Fix shadow artifacts by disabling double sided rendering.
-    * [Pull Request 446](https://github.com/gazebosim/gz-sim/pull/446)
+    * [Pull Request 446](https://github.com/ignitionrobotics/ign-gazebo/pull/446)
 
 1. Kinetic energy monitor plugin.
-    * [Pull Request 492](https://github.com/gazebosim/gz-sim/pull/492)
+    * [Pull Request 492](https://github.com/ignitionrobotics/ign-gazebo/pull/492)
 
 1. Change nullptr to a int ptr for qt 5.15.2.
-    * [Pull Request 527](https://github.com/gazebosim/gz-sim/pull/527)
+    * [Pull Request 527](https://github.com/ignitionrobotics/ign-gazebo/pull/527)
 
 1. Generate valid topics everywhere (support names with spaces).
-    * [Pull Request 522](https://github.com/gazebosim/gz-sim/pull/522)
+    * [Pull Request 522](https://github.com/ignitionrobotics/ign-gazebo/pull/522)
 
 1. All changes up to version 3.7.0.
 
-### Gazebo Sim 4.1.0 (2020-12-11)
+### Ignition Gazebo 4.1.0 (2020-12-11)
 
 1. Update Dockerfiles to use focal images
-    * [pull request 388](https://github.com/gazebosim/gz-sim/pull/388)
-
-1. Updated source build instructions for gz-sim4
-    * [pull request 404](https://github.com/gazebosim/gz-sim/pull/404)
+    * [pull request 388](https://github.com/ignitionrobotics/ign-gazebo/pull/388)
+
+1. Updated source build instructions for ign-gazebo4
+    * [pull request 404](https://github.com/ignitionrobotics/ign-gazebo/pull/404)
 
 1. Add tests for the AnimationTime component
-    * [pull request 433](https://github.com/gazebosim/gz-sim/pull/433)
+    * [pull request 433](https://github.com/ignitionrobotics/ign-gazebo/pull/433)
 
 1. Fix pose msg conversion when msg is missing orientation
-    * [pull request 450](https://github.com/gazebosim/gz-sim/pull/450)
-    * [pull request 459](https://github.com/gazebosim/gz-sim/pull/459)
+    * [pull request 450](https://github.com/ignitionrobotics/ign-gazebo/pull/450)
+    * [pull request 459](https://github.com/ignitionrobotics/ign-gazebo/pull/459)
 
 1. Resolved updated codecheck issues
-    * [pull request 443](https://github.com/gazebosim/gz-sim/pull/443)
-    * [pull request 457](https://github.com/gazebosim/gz-sim/pull/457)
-    * [pull request 459](https://github.com/gazebosim/gz-sim/pull/459)
+    * [pull request 443](https://github.com/ignitionrobotics/ign-gazebo/pull/443)
+    * [pull request 457](https://github.com/ignitionrobotics/ign-gazebo/pull/457)
+    * [pull request 459](https://github.com/ignitionrobotics/ign-gazebo/pull/459)
 
 1. Use new backpack version in tests
-    * [pull request 455](https://github.com/gazebosim/gz-sim/pull/455)
-    * [pull request 457](https://github.com/gazebosim/gz-sim/pull/457)
-    * [pull request 459](https://github.com/gazebosim/gz-sim/pull/459)
+    * [pull request 455](https://github.com/ignitionrobotics/ign-gazebo/pull/455)
+    * [pull request 457](https://github.com/ignitionrobotics/ign-gazebo/pull/457)
+    * [pull request 459](https://github.com/ignitionrobotics/ign-gazebo/pull/459)
 
 1. Fix segfault in the Breadcrumb system when associated model is unloaded
-    * [pull request 454](https://github.com/gazebosim/gz-sim/pull/454)
-    * [pull request 457](https://github.com/gazebosim/gz-sim/pull/457)
-    * [pull request 459](https://github.com/gazebosim/gz-sim/pull/459)
+    * [pull request 454](https://github.com/ignitionrobotics/ign-gazebo/pull/454)
+    * [pull request 457](https://github.com/ignitionrobotics/ign-gazebo/pull/457)
+    * [pull request 459](https://github.com/ignitionrobotics/ign-gazebo/pull/459)
 
 1. Added user commands to example thermal camera world
-    * [pull request 442](https://github.com/gazebosim/gz-sim/pull/442)
-    * [pull request 459](https://github.com/gazebosim/gz-sim/pull/459)
+    * [pull request 442](https://github.com/ignitionrobotics/ign-gazebo/pull/442)
+    * [pull request 459](https://github.com/ignitionrobotics/ign-gazebo/pull/459)
 
 1. Helper function to set component data
-    * [pull request 436](https://github.com/gazebosim/gz-sim/pull/436)
-    * [pull request 469](https://github.com/gazebosim/gz-sim/pull/469)
+    * [pull request 436](https://github.com/ignitionrobotics/ign-gazebo/pull/436)
+    * [pull request 469](https://github.com/ignitionrobotics/ign-gazebo/pull/469)
 
 1. Remove unneeded if statement
-    * [pull request 432](https://github.com/gazebosim/gz-sim/pull/432)
-    * [pull request 469](https://github.com/gazebosim/gz-sim/pull/469)
+    * [pull request 432](https://github.com/ignitionrobotics/ign-gazebo/pull/432)
+    * [pull request 469](https://github.com/ignitionrobotics/ign-gazebo/pull/469)
 
 1. Fix flaky RecordAndPlayback test in INTEGRATION_log_system
-    * [pull request 463](https://github.com/gazebosim/gz-sim/pull/463)
-    * [pull request 469](https://github.com/gazebosim/gz-sim/pull/469)
+    * [pull request 463](https://github.com/ignitionrobotics/ign-gazebo/pull/463)
+    * [pull request 469](https://github.com/ignitionrobotics/ign-gazebo/pull/469)
 
 1. Make PeerTracker test more robust
-    * [pull request 452](https://github.com/gazebosim/gz-sim/pull/452)
-    * [pull request 469](https://github.com/gazebosim/gz-sim/pull/469)
+    * [pull request 452](https://github.com/ignitionrobotics/ign-gazebo/pull/452)
+    * [pull request 469](https://github.com/ignitionrobotics/ign-gazebo/pull/469)
 
 1. Use a [std::promise](https://en.cppreference.com/w/cpp/thread/promise)/[std::future](https://en.cppreference.com/w/cpp/thread/future) mechanism to avoid waiting in a looop until all `stepAck` messages are received
-    * [pull request 470](https://github.com/gazebosim/gz-sim/pull/470)
+    * [pull request 470](https://github.com/ignitionrobotics/ign-gazebo/pull/470)
 
 1. Optical Tactile Sensor Plugin
-    * [pull request 229](https://github.com/gazebosim/gz-sim/pull/229)
+    * [pull request 229](https://github.com/ignitionrobotics/ign-gazebo/pull/229)
 
 1. All changes up to and including those in version 3.5.0 and version 2.25.0
 
-### Gazebo Sim 4.0.0 (2020-09-30)
+### Ignition Gazebo 4.0.0 (2020-09-30)
 
 1. Names with spaces: add string serializer
-    * [pull request 244](https://github.com/gazebosim/gz-sim/pull/244)
+    * [pull request 244](https://github.com/ignitionrobotics/ign-gazebo/pull/244)
 
 1. Filter mesh collision based on `collide_bitmask` property
-    * [pull request 160](https://github.com/gazebosim/gz-sim/pull/160)
+    * [pull request 160](https://github.com/ignitionrobotics/ign-gazebo/pull/160)
 
 1. Add force focus when mouse enters render window
-    * [pull request 97](https://github.com/gazebosim/gz-sim/pull/97)
+    * [pull request 97](https://github.com/ignitionrobotics/ign-gazebo/pull/97)
 
 1. Fixed docblock showGrid
-    * [pull request 152](https://github.com/gazebosim/gz-sim/pull/152)
+    * [pull request 152](https://github.com/ignitionrobotics/ign-gazebo/pull/152)
 
 1. More actor components and follow plugin
-    * [pull request 157](https://github.com/gazebosim/gz-sim/pull/157)
+    * [pull request 157](https://github.com/ignitionrobotics/ign-gazebo/pull/157)
 
 1. Filter the record menu and write the format to the file according to which button the user pushed (mp4 or ogv)
-    * [pull request 153](https://github.com/gazebosim/gz-sim/pull/153)
+    * [pull request 153](https://github.com/ignitionrobotics/ign-gazebo/pull/153)
 
 1. Fix scene manager losing header file
-    * [pull request 211](https://github.com/gazebosim/gz-sim/pull/211)
+    * [pull request 211](https://github.com/ignitionrobotics/ign-gazebo/pull/211)
 
 1. Fixed left menu events
-    * [pull request 218](https://github.com/gazebosim/gz-sim/pull/218)
+    * [pull request 218](https://github.com/ignitionrobotics/ign-gazebo/pull/218)
 
 1. Fix yaw units typo in Component Inspector plugin
-    * [pull request 238](https://github.com/gazebosim/gz-sim/pull/238)
+    * [pull request 238](https://github.com/ignitionrobotics/ign-gazebo/pull/238)
 
 1. Enable alpha based transparency on PBR materials by default
-    * [pull request 249](https://github.com/gazebosim/gz-sim/pull/249)
+    * [pull request 249](https://github.com/ignitionrobotics/ign-gazebo/pull/249)
 
 1. Qt auto scale factor for HiDPI displays
-    * [pull request 291](https://github.com/gazebosim/gz-sim/pull/291)
+    * [pull request 291](https://github.com/ignitionrobotics/ign-gazebo/pull/291)
 
 1. Sync components removal
-    * [pull request 272](https://github.com/gazebosim/gz-sim/pull/272)
+    * [pull request 272](https://github.com/ignitionrobotics/ign-gazebo/pull/272)
 
 1. Add error handling for JointAxis::SetXyz and remove use of use_parent_model_frame
-    * [pull request 288](https://github.com/gazebosim/gz-sim/pull/288)
+    * [pull request 288](https://github.com/ignitionrobotics/ign-gazebo/pull/288)
 
 1. Make some tests more robust
-    * [pull request 314](https://github.com/gazebosim/gz-sim/pull/314)
+    * [pull request 314](https://github.com/ignitionrobotics/ign-gazebo/pull/314)
 
 1. Fix Qt5 warnings for using anchors
-    * [pull request 363](https://github.com/gazebosim/gz-sim/pull/363)
+    * [pull request 363](https://github.com/ignitionrobotics/ign-gazebo/pull/363)
 
 1. Plotting Components Plugin
-    * [pull request 270](https://github.com/gazebosim/gz-sim/pull/270)
+    * [pull request 270](https://github.com/ignitionrobotics/ign-gazebo/pull/270)
 
 1. Visualize Lidar Plugin
-    * [pull request 301](https://github.com/gazebosim/gz-sim/pull/301)
-    * [pull request 391](https://github.com/gazebosim/gz-sim/pull/391)
+    * [pull request 301](https://github.com/ignitionrobotics/ign-gazebo/pull/301)
+    * [pull request 391](https://github.com/ignitionrobotics/ign-gazebo/pull/391)
 
 1. Replaced common::Time for std::chrono
-    * [pull request 309](https://github.com/gazebosim/gz-sim/pull/309)
+    * [pull request 309](https://github.com/ignitionrobotics/ign-gazebo/pull/309)
 
 1. Tutorial, examples and documentation updates
-    * [pull request 380](https://github.com/gazebosim/gz-sim/pull/380)
-    * [pull request 386](https://github.com/gazebosim/gz-sim/pull/386)
-    * [pull request 387](https://github.com/gazebosim/gz-sim/pull/387)
-    * [pull request 390](https://github.com/gazebosim/gz-sim/pull/390)
+    * [pull request 380](https://github.com/ignitionrobotics/ign-gazebo/pull/380)
+    * [pull request 386](https://github.com/ignitionrobotics/ign-gazebo/pull/386)
+    * [pull request 387](https://github.com/ignitionrobotics/ign-gazebo/pull/387)
+    * [pull request 390](https://github.com/ignitionrobotics/ign-gazebo/pull/390)
 
 1. Migration from BitBucket to GitHub
-    * [pull request 73](https://github.com/gazebosim/gz-sim/pull/73)
-    * [pull request 68](https://github.com/gazebosim/gz-sim/pull/68)
-    * [pull request 67](https://github.com/gazebosim/gz-sim/pull/67)
-    * [pull request 130](https://github.com/gazebosim/gz-sim/pull/130)
+    * [pull request 73](https://github.com/ignitionrobotics/ign-gazebo/pull/73)
+    * [pull request 68](https://github.com/ignitionrobotics/ign-gazebo/pull/68)
+    * [pull request 67](https://github.com/ignitionrobotics/ign-gazebo/pull/67)
+    * [pull request 130](https://github.com/ignitionrobotics/ign-gazebo/pull/130)
 
 1. Use interpolate\_x sdf parameter for actor animations
     * [BitBucket pull request 536](https://osrf-migration.github.io/ignition-gh-pages/#!/ignitionrobotics/ign-gazebo/pull-requests/536)
@@ -2625,73 +2611,18 @@
 1. Support <actor><pose> and <actor><plugin>
     * [BitBucket pull request 542](https://osrf-migration.github.io/ignition-gh-pages/#!/ignitionrobotics/ign-gazebo/pull-requests/542)
 
-1. Depend on gz-rendering4, gz-gui4, gz-sensors4
+1. Depend on ign-rendering4, ign-gui4, ign-sensors4
     * [BitBucket pull request 540](https://osrf-migration.github.io/ignition-gh-pages/#!/ignitionrobotics/ign-gazebo/pull-requests/540)
 
 1. Axis-Aligned Bounding Boxes
     * [BitBucket pull request 565](https://osrf-migration.github.io/ignition-gh-pages/#!/ignitionrobotics/ign-gazebo/pull-requests/565)
 
 1. Add window focus upon mouse entering the render window
-    * [Github pull request 97](https://github.com/gazebosim/gz-sim/pull/97)
-
-## Gazebo Sim 3.x
-
-<<<<<<< HEAD
-### Gazebo Sim 3.X.X (20XX-XX-XX)
-=======
-## Gazebo Sim 3.x
-
-### Gazebo Sim 3.14.0 (2022-08-17)
-
-1. Change `CODEOWNERS` and maintainer to Michael
-    * [Pull request #1644](https://github.com/gazebosim/gz-sim/pull/1644)
-
-1. Replace pose in `ViewAngle` with `GzPose`
-    * [Pull request #1641](https://github.com/gazebosim/gz-sim/pull/1641)
-
-1. Fix loading worlds from CLI
-    * [Pull request #1627](https://github.com/gazebosim/gz-sim/pull/1627)
-
-1. Quick start dialog
-    * [Pull request #1536](https://github.com/gazebosim/gz-sim/pull/1536)
-
-1. Quiet `libSDFormat` console on --verbose 0
-    * [Pull request #1621](https://github.com/gazebosim/gz-sim/pull/1621)
-
-1. Add Ackermann Steering system (backport from Fortress)
-    * [Pull request #1613](https://github.com/gazebosim/gz-sim/pull/1613)
-
-1. New Apply Link Wrench system
-    * [Pull request #1593](https://github.com/gazebosim/gz-sim/pull/1593)
-
-1. Implement Component Inspector `Vector3` with common widget `Vector3`
-    * [Pull request #1569](https://github.com/gazebosim/gz-sim/pull/1569)
-
-1. Helper function to get an entity from an entity message
-    * [Pull request #1595](https://github.com/gazebosim/gz-sim/pull/1595)
-
-1. Ignition -> Gazebo
-    * [Pull request #1596](https://github.com/gazebosim/gz-sim/pull/1596)
-
-1. Add Model::CanonicalLink getter
-    * [Pull request #1594](https://github.com/gazebosim/gz-sim/pull/1594)
-
-1. Implement Pose3d with common widget pose
-    * [Pull request #1571](https://github.com/gazebosim/gz-sim/pull/1571)
-
-1. Test fixes and updates
-    * [Pull request #1545](https://github.com/gazebosim/gz-sim/pull/1545)
-    * [Pull request #1531](https://github.com/gazebosim/gz-sim/pull/1531)
-    * [Pull request #1599](https://github.com/gazebosim/gz-sim/pull/1599)
-
-1. Bash completion for flags
-    * [Pull request #1504](https://github.com/gazebosim/gz-sim/pull/1504)
-
-1. Add new `GZ_GUI_RESOURCE_PATH` to help message
-    * [Pull request #1470](https://github.com/gazebosim/gz-sim/pull/1470)
->>>>>>> 216d5a51
-
-### Gazebo Sim 3.13.0 (2022-06-01)
+    * [Github pull request 97](https://github.com/ignitionrobotics/ign-gazebo/pull/97)
+
+## Ignition Gazebo 3.x
+
+### Ignition Gazebo 3.13.0 (2022-06-01)
 
 1. Extruded 2D polyline geometries
     * [Pull request #1456](https://github.com/gazebosim/gz-sim/pull/1456)
@@ -2748,656 +2679,609 @@
 1. Make tests run as fast as possible
     * [Pull request #1194](https://github.com/gazebosim/gz-sim/pull/1194)
 
-### Gazebo Sim 3.12.0 (2021-11-11)
+### Ignition Gazebo 3.12.0 (2021-11-11)
 
 1. Prevent creation of spurious `<plugin>` elements when saving worlds
-    * [Pull request #1192](https://github.com/gazebosim/gz-sim/pull/1192)
+    * [Pull request #1192](https://github.com/ignitionrobotics/ign-gazebo/pull/1192)
 
 1. Added support for tracked vehicles
-    * [Pull request #869](https://github.com/gazebosim/gz-sim/pull/869)
+    * [Pull request #869](https://github.com/ignitionrobotics/ign-gazebo/pull/869)
 
 1. Add components to dynamically set joint limits
-    * [Pull request #847](https://github.com/gazebosim/gz-sim/pull/847)
+    * [Pull request #847](https://github.com/ignitionrobotics/ign-gazebo/pull/847)
 
 1. Fix updating a component's data via SerializedState msg
-    * [Pull request #1149](https://github.com/gazebosim/gz-sim/pull/1149)
+    * [Pull request #1149](https://github.com/ignitionrobotics/ign-gazebo/pull/1149)
 
 1. Sensor systems work if loaded after sensors
-    * [Pull request #1104](https://github.com/gazebosim/gz-sim/pull/1104)
+    * [Pull request #1104](https://github.com/ignitionrobotics/ign-gazebo/pull/1104)
 
 1. Fix generation of systems library symlinks in build directory
-    * [Pull request #1160](https://github.com/gazebosim/gz-sim/pull/1160)
-
-<<<<<<< HEAD
-1. Backport sim::Util::validTopic() from gz-sim4.
-=======
+    * [Pull request #1160](https://github.com/ignitionrobotics/ign-gazebo/pull/1160)
+
 1. Backport gazebo::Util::validTopic() from ign-gazebo4.
->>>>>>> 216d5a51
-    * [Pull request #1153](https://github.com/gazebosim/gz-sim/pull/1153)
+    * [Pull request #1153](https://github.com/ignitionrobotics/ign-gazebo/pull/1153)
 
 1. Support setting the background color for sensors
-    * [Pull request #1147](https://github.com/gazebosim/gz-sim/pull/1147)
+    * [Pull request #1147](https://github.com/ignitionrobotics/ign-gazebo/pull/1147)
 
 1. Use uint64_t for ComponentInspector Entity IDs
-    * [Pull request #1144](https://github.com/gazebosim/gz-sim/pull/1144)
+    * [Pull request #1144](https://github.com/ignitionrobotics/ign-gazebo/pull/1144)
 
 1. Fix integers and floats on component inspector
-    * [Pull request #1143](https://github.com/gazebosim/gz-sim/pull/1143)
-
-### Gazebo Sim 3.11.0 (2021-10-21)
+    * [Pull request #1143](https://github.com/ignitionrobotics/ign-gazebo/pull/1143)
+
+### Ignition Gazebo 3.11.0 (2021-10-21)
 
 1. Updates to camera video record from subt.
-    * [Pull request #1117](https://github.com/gazebosim/gz-sim/pull/1117)
+    * [Pull request #1117](https://github.com/ignitionrobotics/ign-gazebo/pull/1117)
 1. Fix performance level test flakiness.
-    * [Pull request #1129](https://github.com/gazebosim/gz-sim/pull/1129)
-
-### Gazebo Sim 3.10.0 (2021-10-15)
+    * [Pull request #1129](https://github.com/ignitionrobotics/ign-gazebo/pull/1129)
+
+### Ignition Gazebo 3.10.0 (2021-10-15)
 
 1. Performance: use std::unordered_map where possible in SceneManager
-    * [Pull request #1083](https://github.com/gazebosim/gz-sim/pull/1083)
+    * [Pull request #1083](https://github.com/ignitionrobotics/ign-gazebo/pull/1083)
 
 1. Enable new CMake policy to fix protobuf compilation
-    * [Pull request #1059](https://github.com/gazebosim/gz-sim/pull/1059)
+    * [Pull request #1059](https://github.com/ignitionrobotics/ign-gazebo/pull/1059)
 
 1. Fix setting cast_shadows for visuals without material
-    * [Pull request #1015](https://github.com/gazebosim/gz-sim/pull/1015)
+    * [Pull request #1015](https://github.com/ignitionrobotics/ign-gazebo/pull/1015)
 
 1. Remove duplicate XML tag in pendulum_links example world
-    * [Pull request #1002](https://github.com/gazebosim/gz-sim/pull/1002)
+    * [Pull request #1002](https://github.com/ignitionrobotics/ign-gazebo/pull/1002)
 
 1. Enable sensor metrics on example worlds
-    * [Pull request #982](https://github.com/gazebosim/gz-sim/pull/982)
+    * [Pull request #982](https://github.com/ignitionrobotics/ign-gazebo/pull/982)
 
 1. Improved doxygen
-    * [Pull request #996](https://github.com/gazebosim/gz-sim/pull/996)
+    * [Pull request #996](https://github.com/ignitionrobotics/ign-gazebo/pull/996)
 
 1. JointPositionController: Improve misleading error message
-    * [Pull request #1098](https://github.com/gazebosim/gz-sim/pull/1098)
+    * [Pull request #1098](https://github.com/ignitionrobotics/ign-gazebo/pull/1098)
 
 1. Adjust pose decimals based on element width
-    * [Pull request #1089](https://github.com/gazebosim/gz-sim/pull/1089)
+    * [Pull request #1089](https://github.com/ignitionrobotics/ign-gazebo/pull/1089)
 
 1. Fixed IMU system plugin
-    * [Pull request #1043](https://github.com/gazebosim/gz-sim/pull/1043)
+    * [Pull request #1043](https://github.com/ignitionrobotics/ign-gazebo/pull/1043)
 
 1. Use QTimer to update plugins in the Qt thread
-    * [Pull request #1095](https://github.com/gazebosim/gz-sim/pull/1095)
-
-### Gazebo Sim 3.9.0 (2021-08-16)
+    * [Pull request #1095](https://github.com/ignitionrobotics/ign-gazebo/pull/1095)
+
+### Ignition Gazebo 3.9.0 (2021-08-16)
 
 1. Entity tree: prevent creation of repeated entity items
-    * [Pull request #974](https://github.com/gazebosim/gz-sim/pull/974)
+    * [Pull request #974](https://github.com/ignitionrobotics/ign-gazebo/pull/974)
 
 1. Don't use $HOME on most tests (InternalFixture)
-    * [Pull request #971](https://github.com/gazebosim/gz-sim/pull/971)
+    * [Pull request #971](https://github.com/ignitionrobotics/ign-gazebo/pull/971)
 
 1. Be more specific when looking for physics plugins
-    * [Pull request #965](https://github.com/gazebosim/gz-sim/pull/965)
+    * [Pull request #965](https://github.com/ignitionrobotics/ign-gazebo/pull/965)
 
 1. Drag and drop meshes into scene
-    * [Pull request #939](https://github.com/gazebosim/gz-sim/pull/939)
+    * [Pull request #939](https://github.com/ignitionrobotics/ign-gazebo/pull/939)
 
 1. Set protobuf_MODULE_COMPATIBLE before any find_package call
-    * [Pull request #957](https://github.com/gazebosim/gz-sim/pull/957)
+    * [Pull request #957](https://github.com/ignitionrobotics/ign-gazebo/pull/957)
 
 1. [DiffDrive] add enable/disable
-    * [Pull request #772](https://github.com/gazebosim/gz-sim/pull/772)
+    * [Pull request #772](https://github.com/ignitionrobotics/ign-gazebo/pull/772)
 
 1. Fix component inspector shutdown crash
-    * [Pull request #724](https://github.com/gazebosim/gz-sim/pull/724)
+    * [Pull request #724](https://github.com/ignitionrobotics/ign-gazebo/pull/724)
 
 1. Add UserCommands Plugin.
-    * [Pull request #719](https://github.com/gazebosim/gz-sim/pull/719)
+    * [Pull request #719](https://github.com/ignitionrobotics/ign-gazebo/pull/719)
 
 1. Setting the intiial velocity for a model or joint
-    * [Pull request #693](https://github.com/gazebosim/gz-sim/pull/693)
+    * [Pull request #693](https://github.com/ignitionrobotics/ign-gazebo/pull/693)
 
 1. Examples and tutorial on using rendering API from plugins
-    * [Pull request #596](https://github.com/gazebosim/gz-sim/pull/596)
-
-<<<<<<< HEAD
-1.  Add missing GZ_SIM_VISIBLE macros
-=======
+    * [Pull request #596](https://github.com/ignitionrobotics/ign-gazebo/pull/596)
+
 1.  Add missing IGNITION_GAZEBO_VISIBLE macros
->>>>>>> 216d5a51
-    * [Pull request #563](https://github.com/gazebosim/gz-sim/pull/563)
+    * [Pull request #563](https://github.com/ignitionrobotics/ign-gazebo/pull/563)
 
 1. Fix visibility macro names when used by a different component (Windows)
-    * [Pull request #564](https://github.com/gazebosim/gz-sim/pull/564)
+    * [Pull request #564](https://github.com/ignitionrobotics/ign-gazebo/pull/564)
 
 1. No install apt recommends and clear cache
-    * [Pull request #423](https://github.com/gazebosim/gz-sim/pull/423)
+    * [Pull request #423](https://github.com/ignitionrobotics/ign-gazebo/pull/423)
 
 1. Add 25percent darker view angle icons
-    * [Pull request #426](https://github.com/gazebosim/gz-sim/pull/426)
+    * [Pull request #426](https://github.com/ignitionrobotics/ign-gazebo/pull/426)
 
 1. Expose a test fixture helper class
-    * [Pull request #926](https://github.com/gazebosim/gz-sim/pull/926)
+    * [Pull request #926](https://github.com/ignitionrobotics/ign-gazebo/pull/926)
 
 1. Fix logic to disable server default plugins loading
-    * [Pull request #953](https://github.com/gazebosim/gz-sim/pull/953)
+    * [Pull request #953](https://github.com/ignitionrobotics/ign-gazebo/pull/953)
 
 1. removed unneeded plugin update
-    * [Pull request #944](https://github.com/gazebosim/gz-sim/pull/944)
+    * [Pull request #944](https://github.com/ignitionrobotics/ign-gazebo/pull/944)
 
 1. Functions to enable velocity and acceleration checks on Link
-    * [Pull request #935](https://github.com/gazebosim/gz-sim/pull/935)
+    * [Pull request #935](https://github.com/ignitionrobotics/ign-gazebo/pull/935)
 
 1. Support adding systems that don't come from a plugin
-    * [Pull request #936](https://github.com/gazebosim/gz-sim/pull/936)
+    * [Pull request #936](https://github.com/ignitionrobotics/ign-gazebo/pull/936)
 
 1. 3D plot GUI plugin
-    * [Pull request #917](https://github.com/gazebosim/gz-sim/pull/917)
+    * [Pull request #917](https://github.com/ignitionrobotics/ign-gazebo/pull/917)
 
 1. Add a convenience function for getting possibly non-existing components.
-    * [Pull request #629](https://github.com/gazebosim/gz-sim/pull/629)
+    * [Pull request #629](https://github.com/ignitionrobotics/ign-gazebo/pull/629)
 
 1. Fix topLevelModel method
-    * [Pull request #600](https://github.com/gazebosim/gz-sim/pull/600)
+    * [Pull request #600](https://github.com/ignitionrobotics/ign-gazebo/pull/600)
 
 1. World exporter
-    * [Pull request #474](https://github.com/gazebosim/gz-sim/pull/474)
+    * [Pull request #474](https://github.com/ignitionrobotics/ign-gazebo/pull/474)
 
 1. Fix finding PBR materials
-    * [Pull request #575](https://github.com/gazebosim/gz-sim/pull/575)
+    * [Pull request #575](https://github.com/ignitionrobotics/ign-gazebo/pull/575)
 
 1. Handle multiple logical cameras
-    * [Pull request #539](https://github.com/gazebosim/gz-sim/pull/539)
+    * [Pull request #539](https://github.com/ignitionrobotics/ign-gazebo/pull/539)
 
 1. Make some tests more robust
-    * [Pull request #314](https://github.com/gazebosim/gz-sim/pull/314)
+    * [Pull request #314](https://github.com/ignitionrobotics/ign-gazebo/pull/314)
 
 1. Fix codecheck
-    * [Pull request #887](https://github.com/gazebosim/gz-sim/pull/887)
+    * [Pull request #887](https://github.com/ignitionrobotics/ign-gazebo/pull/887)
 
 1. Hello world plugin added
-    * [Pull request #699](https://github.com/gazebosim/gz-sim/pull/699)
-
-<<<<<<< HEAD
-1. Model info CLI `gz model`
-=======
+    * [Pull request #699](https://github.com/ignitionrobotics/ign-gazebo/pull/699)
+
 1. Model info CLI `ign model`
->>>>>>> 216d5a51
-    * [Pull request #893](https://github.com/gazebosim/gz-sim/pull/893)
+    * [Pull request #893](https://github.com/ignitionrobotics/ign-gazebo/pull/893)
 
 1. Don't create components for entities that don't exist
-    * [Pull request #927](https://github.com/gazebosim/gz-sim/pull/927)
+    * [Pull request #927](https://github.com/ignitionrobotics/ign-gazebo/pull/927)
 
 1. Adds Mesh Tutorial
-    * [Pull request #915](https://github.com/gazebosim/gz-sim/pull/915)
+    * [Pull request #915](https://github.com/ignitionrobotics/ign-gazebo/pull/915)
 
 1. Fix updating GUI plugin on load
-    * [Pull request #904](https://github.com/gazebosim/gz-sim/pull/904)
+    * [Pull request #904](https://github.com/ignitionrobotics/ign-gazebo/pull/904)
 
 1. Fix documentation for the Sensor component
-    * [Pull request #898](https://github.com/gazebosim/gz-sim/pull/898)
+    * [Pull request #898](https://github.com/ignitionrobotics/ign-gazebo/pull/898)
 
 1. Use UINT64_MAX for kComponentTpyeIDInvalid instead of relying on underflow
-    * [Pull request #889](https://github.com/gazebosim/gz-sim/pull/889)
+    * [Pull request #889](https://github.com/ignitionrobotics/ign-gazebo/pull/889)
 
 1. Fix mouse view control target position
-    * [Pull request #879](https://github.com/gazebosim/gz-sim/pull/879)
+    * [Pull request #879](https://github.com/ignitionrobotics/ign-gazebo/pull/879)
 
 1. Set GUI camera pose
-    * [Pull request #863](https://github.com/gazebosim/gz-sim/pull/863)
+    * [Pull request #863](https://github.com/ignitionrobotics/ign-gazebo/pull/863)
 
 1. Enables confirmation dialog when closing Gazebo.
-    * [Pull request #850](https://github.com/gazebosim/gz-sim/pull/850)
-
-<<<<<<< HEAD
-1. Depend on gz-rendering 3.5
-=======
+    * [Pull request #850](https://github.com/ignitionrobotics/ign-gazebo/pull/850)
+
 1. Depend on ign-rendering 3.5
->>>>>>> 216d5a51
-    * [Pull request #867](https://github.com/gazebosim/gz-sim/pull/867)
+    * [Pull request #867](https://github.com/ignitionrobotics/ign-gazebo/pull/867)
 
 1. Using math::SpeedLimiter on the diff_drive controller.
-    * [Pull request #833](https://github.com/gazebosim/gz-sim/pull/833)
+    * [Pull request #833](https://github.com/ignitionrobotics/ign-gazebo/pull/833)
 
 1. New example: get an ECM snapshot from an external program
-    * [Pull request #859](https://github.com/gazebosim/gz-sim/pull/859)
+    * [Pull request #859](https://github.com/ignitionrobotics/ign-gazebo/pull/859)
 
 1. Fix WindEffects Plugin bug, not configuring new links
-    * [Pull request #844](https://github.com/gazebosim/gz-sim/pull/844)
+    * [Pull request #844](https://github.com/ignitionrobotics/ign-gazebo/pull/844)
 
 1. Fix potentially flaky integration component test case
-    * [Pull request #848](https://github.com/gazebosim/gz-sim/pull/848)
+    * [Pull request #848](https://github.com/ignitionrobotics/ign-gazebo/pull/848)
 
 1. Cleanup and alphabetize plugin headers
-    * [Pull request #838](https://github.com/gazebosim/gz-sim/pull/838)
+    * [Pull request #838](https://github.com/ignitionrobotics/ign-gazebo/pull/838)
 
 1. Removed duplicated code with rendering::sceneFromFirstRenderEngine
-    * [Pull request #819](https://github.com/gazebosim/gz-sim/pull/819)
+    * [Pull request #819](https://github.com/ignitionrobotics/ign-gazebo/pull/819)
 
 1. Remove unused headers in video_recoder plugin
-    * [Pull request #834](https://github.com/gazebosim/gz-sim/pull/834)
-
-<<<<<<< HEAD
-1. Use moveToHelper from gz-rendering
-=======
+    * [Pull request #834](https://github.com/ignitionrobotics/ign-gazebo/pull/834)
+
 1. Use moveToHelper from ign-rendering
->>>>>>> 216d5a51
-    * [Pull request #825](https://github.com/gazebosim/gz-sim/pull/825)
+    * [Pull request #825](https://github.com/ignitionrobotics/ign-gazebo/pull/825)
 
 1. Remove tools/code_check and update codecov
-    * [Pull request #814](https://github.com/gazebosim/gz-sim/pull/814)
+    * [Pull request #814](https://github.com/ignitionrobotics/ign-gazebo/pull/814)
 
 1. Add service and GUI to configure physics parameters
-    * [Pull request #536](https://github.com/gazebosim/gz-sim/pull/536)
-    * [Pull request #812](https://github.com/gazebosim/gz-sim/pull/812)
+    * [Pull request #536](https://github.com/ignitionrobotics/ign-gazebo/pull/536)
+    * [Pull request #812](https://github.com/ignitionrobotics/ign-gazebo/pull/812)
 
 1. Fix documentation for EntityComponentManager::EachNew
-    * [Pull request #795](https://github.com/gazebosim/gz-sim/pull/795)
+    * [Pull request #795](https://github.com/ignitionrobotics/ign-gazebo/pull/795)
 
 1. Fix macOS build: components::Name in benchmark
-    * [Pull request #784](https://github.com/gazebosim/gz-sim/pull/784)
+    * [Pull request #784](https://github.com/ignitionrobotics/ign-gazebo/pull/784)
 
 1. Don't store duplicate ComponentTypeId in ECM
-    * [Pull request #751](https://github.com/gazebosim/gz-sim/pull/751)
+    * [Pull request #751](https://github.com/ignitionrobotics/ign-gazebo/pull/751)
 
 1. [TPE] Support setting individual link velocity
-    * [Pull request #427](https://github.com/gazebosim/gz-sim/pull/427)
+    * [Pull request #427](https://github.com/ignitionrobotics/ign-gazebo/pull/427)
 
 1. 👩‍🌾 Enable Focal CI
-    * [Pull request #646](https://github.com/gazebosim/gz-sim/pull/646)
+    * [Pull request #646](https://github.com/ignitionrobotics/ign-gazebo/pull/646)
 
 1. Update benchmark comparison instructions
-    * [Pull request #766](https://github.com/gazebosim/gz-sim/pull/766)
+    * [Pull request #766](https://github.com/ignitionrobotics/ign-gazebo/pull/766)
 
 1. Use Protobuf_IMPORT_DIRS instead of PROTOBUF_IMPORT_DIRS for compatibility with Protobuf CMake config
-    * [Pull request #715](https://github.com/gazebosim/gz-sim/pull/715)
+    * [Pull request #715](https://github.com/ignitionrobotics/ign-gazebo/pull/715)
 
 1. Do not pass -Wno-unused-parameter to MSVC compiler
-    * [Pull request #716](https://github.com/gazebosim/gz-sim/pull/716)
+    * [Pull request #716](https://github.com/ignitionrobotics/ign-gazebo/pull/716)
 
 1. Scenebroadcaster sensors
-    * [Pull request #698](https://github.com/gazebosim/gz-sim/pull/698)
+    * [Pull request #698](https://github.com/ignitionrobotics/ign-gazebo/pull/698)
 
 1. Make it so joint state publisher is quieter
-    * [Pull request #696](https://github.com/gazebosim/gz-sim/pull/696)
-
-### Gazebo Sim 3.8.0 (2021-03-17)
+    * [Pull request #696](https://github.com/ignitionrobotics/ign-gazebo/pull/696)
+
+### Ignition Gazebo 3.8.0 (2021-03-17)
 
 1. Add joint position controller GUI, also enable tests for GUI plugins
-    * [Pull request #534](https://github.com/gazebosim/gz-sim/pull/534)
+    * [Pull request #534](https://github.com/ignitionrobotics/ign-gazebo/pull/534)
 
 1. Remove visibility from headers that are not installed
-    * [Pull request #665](https://github.com/gazebosim/gz-sim/pull/665)
+    * [Pull request #665](https://github.com/ignitionrobotics/ign-gazebo/pull/665)
 
 1. Added screenshot to toolbar
-    * [Pull request #588](https://github.com/gazebosim/gz-sim/pull/588)
-
-<<<<<<< HEAD
-1. Improve gz tool support on macOS
-=======
+    * [Pull request #588](https://github.com/ignitionrobotics/ign-gazebo/pull/588)
+
 1. Improve ign tool support on macOS
->>>>>>> 216d5a51
-    * [Pull request #477](https://github.com/gazebosim/gz-sim/pull/477)
+    * [Pull request #477](https://github.com/ignitionrobotics/ign-gazebo/pull/477)
 
 1. change nullptr to a int ptr for qt 5.15.2 bug
-    * [Pull request #527](https://github.com/gazebosim/gz-sim/pull/527)
+    * [Pull request #527](https://github.com/ignitionrobotics/ign-gazebo/pull/527)
 
 1. Kinetic energy monitor plugin
-    * [Pull request #492](https://github.com/gazebosim/gz-sim/pull/492)
+    * [Pull request #492](https://github.com/ignitionrobotics/ign-gazebo/pull/492)
 
 1. Use a std::promise/std::future to avoid busy waiting the step ack messages in NetworkManagerPrimary
-    * [Pull request #470](https://github.com/gazebosim/gz-sim/pull/470)
+    * [Pull request #470](https://github.com/ignitionrobotics/ign-gazebo/pull/470)
 
 1. clarified performer example
-    * [Pull request #390](https://github.com/gazebosim/gz-sim/pull/390)
+    * [Pull request #390](https://github.com/ignitionrobotics/ign-gazebo/pull/390)
 
 1. Add tutorial tweaks
-    * [Pull request #380](https://github.com/gazebosim/gz-sim/pull/380)
+    * [Pull request #380](https://github.com/ignitionrobotics/ign-gazebo/pull/380)
 
 1. Fix Qt5 warnings for using anchors
-    * [Pull request #363](https://github.com/gazebosim/gz-sim/pull/363)
+    * [Pull request #363](https://github.com/ignitionrobotics/ign-gazebo/pull/363)
 
 1. Update codeowners
-    * [Pull request #305](https://github.com/gazebosim/gz-sim/pull/305)
+    * [Pull request #305](https://github.com/ignitionrobotics/ign-gazebo/pull/305)
 
 1. Qt auto scale factor for HiDPI displays
-    * [Pull request #291](https://github.com/gazebosim/gz-sim/pull/291)
+    * [Pull request #291](https://github.com/ignitionrobotics/ign-gazebo/pull/291)
 
 1. Fix yaw units
-    * [Pull request #238](https://github.com/gazebosim/gz-sim/pull/238)
+    * [Pull request #238](https://github.com/ignitionrobotics/ign-gazebo/pull/238)
 
 1. Fixed docblock showGrid
-    * [Pull request #152](https://github.com/gazebosim/gz-sim/pull/152)
+    * [Pull request #152](https://github.com/ignitionrobotics/ign-gazebo/pull/152)
 
 1. Fix entity tree for large worlds
-    * [Pull request #673](https://github.com/gazebosim/gz-sim/pull/673)
+    * [Pull request #673](https://github.com/ignitionrobotics/ign-gazebo/pull/673)
 
 1. Master branch updates
-    * [Pull request #672](https://github.com/gazebosim/gz-sim/pull/672)
+    * [Pull request #672](https://github.com/ignitionrobotics/ign-gazebo/pull/672)
 
 1. Backport #561: Use common::setenv
-    * [Pull request #666](https://github.com/gazebosim/gz-sim/pull/666)
+    * [Pull request #666](https://github.com/ignitionrobotics/ign-gazebo/pull/666)
 
 1. Use a custom data structure to manage entity feature maps
-    * [Pull request #586](https://github.com/gazebosim/gz-sim/pull/586)
+    * [Pull request #586](https://github.com/ignitionrobotics/ign-gazebo/pull/586)
 
 1. Limit scene broadcast publications when paused
-    * [Pull request #497](https://github.com/gazebosim/gz-sim/pull/497)
+    * [Pull request #497](https://github.com/ignitionrobotics/ign-gazebo/pull/497)
 
 1. Fix flaky SceneBoradcaster test
-    * [Pull request #641](https://github.com/gazebosim/gz-sim/pull/641)
+    * [Pull request #641](https://github.com/ignitionrobotics/ign-gazebo/pull/641)
 
 1. Add TF/Pose_V publisher in DiffDrive
-    * [Pull request #548](https://github.com/gazebosim/gz-sim/pull/548)
+    * [Pull request #548](https://github.com/ignitionrobotics/ign-gazebo/pull/548)
 
 1. 👩‍🌾 Relax performance test
-    * [Pull request #640](https://github.com/gazebosim/gz-sim/pull/640)
+    * [Pull request #640](https://github.com/ignitionrobotics/ign-gazebo/pull/640)
 
 1. 👩‍🌾 Improve velocity control test
-    * [Pull request #642](https://github.com/gazebosim/gz-sim/pull/642)
+    * [Pull request #642](https://github.com/ignitionrobotics/ign-gazebo/pull/642)
 
 1. Add `laser_retro` support
-    * [Pull request #603](https://github.com/gazebosim/gz-sim/pull/603)
+    * [Pull request #603](https://github.com/ignitionrobotics/ign-gazebo/pull/603)
 
 1. Fix pose of plane visual with non-default normal vector
-    * [Pull request #574](https://github.com/gazebosim/gz-sim/pull/574)
+    * [Pull request #574](https://github.com/ignitionrobotics/ign-gazebo/pull/574)
 
 1. Add About dialog
-    * [Pull request #609](https://github.com/gazebosim/gz-sim/pull/609)
+    * [Pull request #609](https://github.com/ignitionrobotics/ign-gazebo/pull/609)
 
 1. Make topics configurable for joint controllers
-    * [Pull request #584](https://github.com/gazebosim/gz-sim/pull/584)
-
-<<<<<<< HEAD
-1. Also use Gazebo GUI render event
-=======
+    * [Pull request #584](https://github.com/ignitionrobotics/ign-gazebo/pull/584)
+
 1. Also use Ignition GUI render event
->>>>>>> 216d5a51
-    * [Pull request #598](https://github.com/gazebosim/gz-sim/pull/598)
+    * [Pull request #598](https://github.com/ignitionrobotics/ign-gazebo/pull/598)
 
 1. Tutorial on migrating SDF files from Gazebo classic
-    * [Pull request #400](https://github.com/gazebosim/gz-sim/pull/400)
+    * [Pull request #400](https://github.com/ignitionrobotics/ign-gazebo/pull/400)
 
 1. Visualize collisions
-    * [Pull request #531](https://github.com/gazebosim/gz-sim/pull/531)
+    * [Pull request #531](https://github.com/ignitionrobotics/ign-gazebo/pull/531)
 
 1. Backport state update changes from pull request #486
-    * [Pull request #583](https://github.com/gazebosim/gz-sim/pull/583)
+    * [Pull request #583](https://github.com/ignitionrobotics/ign-gazebo/pull/583)
 
 1. Publish all periodic change components in Scene Broadcaster
-    * [Pull request #544](https://github.com/gazebosim/gz-sim/pull/544)
+    * [Pull request #544](https://github.com/ignitionrobotics/ign-gazebo/pull/544)
 
 1. added size to `ground_plane` in examples
-    * [Pull request #573](https://github.com/gazebosim/gz-sim/pull/573)
+    * [Pull request #573](https://github.com/ignitionrobotics/ign-gazebo/pull/573)
 
 1. Parallelize State call in ECM
-    * [Pull request #451](https://github.com/gazebosim/gz-sim/pull/451)
+    * [Pull request #451](https://github.com/ignitionrobotics/ign-gazebo/pull/451)
 
 1. Non-blocking paths request
-    * [Pull request #555](https://github.com/gazebosim/gz-sim/pull/555)
-
-### Gazebo Sim 3.7.0 (2021-01-13)
+    * [Pull request #555](https://github.com/ignitionrobotics/ign-gazebo/pull/555)
+
+### Ignition Gazebo 3.7.0 (2021-01-13)
 
 1. Fix examples in migration plugins tutorial.
-    * [Pull Request 543](https://github.com/gazebosim/gz-sim/pull/543)
+    * [Pull Request 543](https://github.com/ignitionrobotics/ign-gazebo/pull/543)
 
 1. Added missing namespace in `detail/EntityComponentManager.hh`.
-    * [Pull Request 541](https://github.com/gazebosim/gz-sim/pull/541)
+    * [Pull Request 541](https://github.com/ignitionrobotics/ign-gazebo/pull/541)
 
 1. Automatically load a subset of world plugins.
-    * [Pull Request 281](https://github.com/gazebosim/gz-sim/pull/281)
+    * [Pull Request 281](https://github.com/ignitionrobotics/ign-gazebo/pull/281)
 
 1. Update gtest to 1.10.0 for Windows compilation.
-    * [Pull Request 506](https://github.com/gazebosim/gz-sim/pull/506)
+    * [Pull Request 506](https://github.com/ignitionrobotics/ign-gazebo/pull/506)
 
 1. Updates to ardupilot migration tutorial.
-    * [Pull Request 525](https://github.com/gazebosim/gz-sim/pull/525)
+    * [Pull Request 525](https://github.com/ignitionrobotics/ign-gazebo/pull/525)
 
 1. Don't make docs on macOS.
-    * [Pull Request 528](https://github.com/gazebosim/gz-sim/pull/528)
-
-### Gazebo Sim 3.6.0 (2020-12-30)
+    * [Pull Request 528](https://github.com/ignitionrobotics/ign-gazebo/pull/528)
+
+### Ignition Gazebo 3.6.0 (2020-12-30)
 
 1. Fix pose msg conversion when msg is missing orientation
-    * [Pull Request 450](https://github.com/gazebosim/gz-sim/pull/450)
+    * [Pull Request 450](https://github.com/ignitionrobotics/ign-gazebo/pull/450)
 
 1. Address code checker warnings
-    * [Pull Request 443](https://github.com/gazebosim/gz-sim/pull/443)
-    * [Pull Request 491](https://github.com/gazebosim/gz-sim/pull/491)
-    * [Pull Request 499](https://github.com/gazebosim/gz-sim/pull/499)
-    * [Pull Request 502](https://github.com/gazebosim/gz-sim/pull/502)
+    * [Pull Request 443](https://github.com/ignitionrobotics/ign-gazebo/pull/443)
+    * [Pull Request 491](https://github.com/ignitionrobotics/ign-gazebo/pull/491)
+    * [Pull Request 499](https://github.com/ignitionrobotics/ign-gazebo/pull/499)
+    * [Pull Request 502](https://github.com/ignitionrobotics/ign-gazebo/pull/502)
 
 1. Test fixes
-    * [Pull Request 455](https://github.com/gazebosim/gz-sim/pull/455)
-    * [Pull Request 463](https://github.com/gazebosim/gz-sim/pull/463)
-    * [Pull Request 452](https://github.com/gazebosim/gz-sim/pull/452)
-    * [Pull Request 480](https://github.com/gazebosim/gz-sim/pull/480)
+    * [Pull Request 455](https://github.com/ignitionrobotics/ign-gazebo/pull/455)
+    * [Pull Request 463](https://github.com/ignitionrobotics/ign-gazebo/pull/463)
+    * [Pull Request 452](https://github.com/ignitionrobotics/ign-gazebo/pull/452)
+    * [Pull Request 480](https://github.com/ignitionrobotics/ign-gazebo/pull/480)
 
 1. Documentation updates
-    * [Pull Request 472](https://github.com/gazebosim/gz-sim/pull/472)
+    * [Pull Request 472](https://github.com/ignitionrobotics/ign-gazebo/pull/472)
 
 1. Fix segfault in the Breadcrumb system when associated model is unloaded
-    * [Pull Request 454](https://github.com/gazebosim/gz-sim/pull/454)
+    * [Pull Request 454](https://github.com/ignitionrobotics/ign-gazebo/pull/454)
 
 1. Added user commands to example thermal camera world
-    * [Pull Request 442](https://github.com/gazebosim/gz-sim/pull/442)
+    * [Pull Request 442](https://github.com/ignitionrobotics/ign-gazebo/pull/442)
 
 1. Helper function to set component data
-    * [Pull Request 436](https://github.com/gazebosim/gz-sim/pull/436)
+    * [Pull Request 436](https://github.com/ignitionrobotics/ign-gazebo/pull/436)
 
 1. Remove unneeded if statement in EntityComponentManager
-    * [Pull Request 432](https://github.com/gazebosim/gz-sim/pull/432)
+    * [Pull Request 432](https://github.com/ignitionrobotics/ign-gazebo/pull/432)
 
 1. Clarify how time is represented in each phase of a System step
-    * [Pull Request 467](https://github.com/gazebosim/gz-sim/pull/467)
+    * [Pull Request 467](https://github.com/ignitionrobotics/ign-gazebo/pull/467)
 
 1. Switch to async state service request
-    * [Pull Request 461](https://github.com/gazebosim/gz-sim/pull/461)
+    * [Pull Request 461](https://github.com/ignitionrobotics/ign-gazebo/pull/461)
 
 1. Update key event handling
-    * [Pull Request 466](https://github.com/gazebosim/gz-sim/pull/466)
+    * [Pull Request 466](https://github.com/ignitionrobotics/ign-gazebo/pull/466)
 
 1. Tape Measure Plugin
-    * [Pull Request 456](https://github.com/gazebosim/gz-sim/pull/456)
+    * [Pull Request 456](https://github.com/ignitionrobotics/ign-gazebo/pull/456)
 
 1. Move deselect and preview termination to render thread
-    * [Pull Request 493](https://github.com/gazebosim/gz-sim/pull/493)
+    * [Pull Request 493](https://github.com/ignitionrobotics/ign-gazebo/pull/493)
 
 1. Logical audio sensor plugin
-    * [Pull Request 401](https://github.com/gazebosim/gz-sim/pull/401)
+    * [Pull Request 401](https://github.com/ignitionrobotics/ign-gazebo/pull/401)
 
 1. add frame_id and child_frame_id attribute support for DiffDrive
-    * [Pull Request 361](https://github.com/gazebosim/gz-sim/pull/361)
+    * [Pull Request 361](https://github.com/ignitionrobotics/ign-gazebo/pull/361)
 
 1. Add ability to record video based on sim time
-    * [Pull Request 414](https://github.com/gazebosim/gz-sim/pull/414)
+    * [Pull Request 414](https://github.com/ignitionrobotics/ign-gazebo/pull/414)
 
 1. Add lockstep mode to video recording
-    * [Pull Request 419](https://github.com/gazebosim/gz-sim/pull/419)
+    * [Pull Request 419](https://github.com/ignitionrobotics/ign-gazebo/pull/419)
 
 1. Disable right click menu when using measuring tool
-    * [Pull Request 458](https://github.com/gazebosim/gz-sim/pull/458)
-
-### Gazebo Sim 3.5.0 (2020-11-03)
+    * [Pull Request 458](https://github.com/ignitionrobotics/ign-gazebo/pull/458)
+
+### Ignition Gazebo 3.5.0 (2020-11-03)
 
 1. Updated source build instructions
-    * [Pull Request 403](https://github.com/gazebosim/gz-sim/pull/403)
+    * [Pull Request 403](https://github.com/ignitionrobotics/ign-gazebo/pull/403)
 
 1. More world APIs, helper function ComponentData
-    * [Pull Request 378](https://github.com/gazebosim/gz-sim/pull/378)
+    * [Pull Request 378](https://github.com/ignitionrobotics/ign-gazebo/pull/378)
 
 1. Improve fork experience
-    * [Pull Request 411](https://github.com/gazebosim/gz-sim/pull/411)
+    * [Pull Request 411](https://github.com/ignitionrobotics/ign-gazebo/pull/411)
 
 1. Fix a crash in the grid config plugin, set grid material
-    * [Pull Request 412](https://github.com/gazebosim/gz-sim/pull/412)
+    * [Pull Request 412](https://github.com/ignitionrobotics/ign-gazebo/pull/412)
 
 1. Document deprecation of log playback `<path>` SDF param
-    * [Pull Request 424](https://github.com/gazebosim/gz-sim/pull/424)
-    * [Pull Request 425](https://github.com/gazebosim/gz-sim/pull/425)
+    * [Pull Request 424](https://github.com/ignitionrobotics/ign-gazebo/pull/424)
+    * [Pull Request 425](https://github.com/ignitionrobotics/ign-gazebo/pull/425)
 
 1. Enable mouse highlighting selection on resource spawner
-    * [Pull Request 402](https://github.com/gazebosim/gz-sim/pull/402)
+    * [Pull Request 402](https://github.com/ignitionrobotics/ign-gazebo/pull/402)
 
 1. Add support for custom render engines
-    * [Pull Request 373](https://github.com/gazebosim/gz-sim/pull/373)
+    * [Pull Request 373](https://github.com/ignitionrobotics/ign-gazebo/pull/373)
 
 1. Component Vector -> Map ECM Optimization
-    * [Pull Request 416](https://github.com/gazebosim/gz-sim/pull/416)
-
-### Gazebo Sim 3.4.0 (2020-10-14)
+    * [Pull Request 416](https://github.com/ignitionrobotics/ign-gazebo/pull/416)
+
+### Ignition Gazebo 3.4.0 (2020-10-14)
 
 1. Fix gui sendEvent memory leaks
-    * [Pull Request 365](https://github.com/gazebosim/gz-sim/pull/365)
+    * [Pull Request 365](https://github.com/ignitionrobotics/ign-gazebo/pull/365)
 
 1. Support nested models
-    * [Pull Request 258](https://github.com/gazebosim/gz-sim/pull/258)
+    * [Pull Request 258](https://github.com/ignitionrobotics/ign-gazebo/pull/258)
 
 1. Generalize actor count and pose in actor population erb SDF
-    * [Pull Request 336](https://github.com/gazebosim/gz-sim/pull/336)
+    * [Pull Request 336](https://github.com/ignitionrobotics/ign-gazebo/pull/336)
 
 1. Add more link APIs, with tutorial
-    * [Pull Request 375](https://github.com/gazebosim/gz-sim/pull/375)
+    * [Pull Request 375](https://github.com/ignitionrobotics/ign-gazebo/pull/375)
 
 1. Add screenshots to GUI config tutorial
-    * [Pull Request 406](https://github.com/gazebosim/gz-sim/pull/406)
+    * [Pull Request 406](https://github.com/ignitionrobotics/ign-gazebo/pull/406)
 
 1. Fix adding performers to entity tree
-    * [Pull Request 374](https://github.com/gazebosim/gz-sim/pull/374)
+    * [Pull Request 374](https://github.com/ignitionrobotics/ign-gazebo/pull/374)
 
 1. Remove sidebar and put world control in bottom left for joint controller examples
-    * [Pull Request 384](https://github.com/gazebosim/gz-sim/pull/384)
+    * [Pull Request 384](https://github.com/ignitionrobotics/ign-gazebo/pull/384)
 
 1. Allow executing a blocking single Server run in both paused and unpaused states
-    * [Pull Request 297](https://github.com/gazebosim/gz-sim/pull/297)
+    * [Pull Request 297](https://github.com/ignitionrobotics/ign-gazebo/pull/297)
 
 1. Add camera video recorder system
-    * [Pull Request 316](https://github.com/gazebosim/gz-sim/pull/316)
+    * [Pull Request 316](https://github.com/ignitionrobotics/ign-gazebo/pull/316)
 
 1. Decrease time step for quadcopter world
-    * [Pull Request 372](https://github.com/gazebosim/gz-sim/pull/372)
+    * [Pull Request 372](https://github.com/ignitionrobotics/ign-gazebo/pull/372)
 
 1. Add support for moving the GUI camera to a pose
-    * [Pull Request 352](https://github.com/gazebosim/gz-sim/pull/352)
+    * [Pull Request 352](https://github.com/ignitionrobotics/ign-gazebo/pull/352)
 
 1. Remove `lib`+`.so` from plugin's name
-    * [Pull Request 279](https://github.com/gazebosim/gz-sim/pull/279)
-    * [Pull Request 335](https://github.com/gazebosim/gz-sim/pull/335)
+    * [Pull Request 279](https://github.com/ignitionrobotics/ign-gazebo/pull/279)
+    * [Pull Request 335](https://github.com/ignitionrobotics/ign-gazebo/pull/335)
 
 1. EntityComponentManager::EachRemoved documentation fix.
-    * [Pull Request 348](https://github.com/gazebosim/gz-sim/pull/348)
+    * [Pull Request 348](https://github.com/ignitionrobotics/ign-gazebo/pull/348)
 
 1. Add more model APIs.
-    * [Pull Request 349](https://github.com/gazebosim/gz-sim/pull/349)
+    * [Pull Request 349](https://github.com/ignitionrobotics/ign-gazebo/pull/349)
 
 1. Update dimensions of the grid config.
-    * [Pull Request 383](https://github.com/gazebosim/gz-sim/pull/383)
+    * [Pull Request 383](https://github.com/ignitionrobotics/ign-gazebo/pull/383)
 
 1. Fix top-left toolbar layout so magnet shows.
-    * [Pull Request 381](https://github.com/gazebosim/gz-sim/pull/381)
+    * [Pull Request 381](https://github.com/ignitionrobotics/ign-gazebo/pull/381)
 
 1. Add instructions to bitmask world.
-    * [Pull Request 377](https://github.com/gazebosim/gz-sim/pull/377)
+    * [Pull Request 377](https://github.com/ignitionrobotics/ign-gazebo/pull/377)
 
 1. Add search and sort for resource spawner.
-    * [Pull Request 359](https://github.com/gazebosim/gz-sim/pull/359)
-
-<<<<<<< HEAD
-1. Fix source build instructions for gz-sim3.
-=======
+    * [Pull Request 359](https://github.com/ignitionrobotics/ign-gazebo/pull/359)
+
 1. Fix source build instructions for ign-gazebo3.
->>>>>>> 216d5a51
-    * [Pull Request 395](https://github.com/gazebosim/gz-sim/pull/395)
+    * [Pull Request 395](https://github.com/ignitionrobotics/ign-gazebo/pull/395)
 
 1. Added playback scrubber GUI
-    * [Pull Request 299](https://github.com/gazebosim/gz-sim/pull/299)
-    * [Pull Request 362](https://github.com/gazebosim/gz-sim/pull/362)
+    * [Pull Request 299](https://github.com/ignitionrobotics/ign-gazebo/pull/299)
+    * [Pull Request 362](https://github.com/ignitionrobotics/ign-gazebo/pull/362)
 
 1. Added wheel slip system plugin.
-    * [Pull Request 134](https://github.com/gazebosim/gz-sim/pull/134)
-    * [Pull Request 357](https://github.com/gazebosim/gz-sim/pull/357)
-    * [Pull Request 362](https://github.com/gazebosim/gz-sim/pull/362)
+    * [Pull Request 134](https://github.com/ignitionrobotics/ign-gazebo/pull/134)
+    * [Pull Request 357](https://github.com/ignitionrobotics/ign-gazebo/pull/357)
+    * [Pull Request 362](https://github.com/ignitionrobotics/ign-gazebo/pull/362)
 
 1. Enhanced log playback performance.
-    * [Pull Request 351](https://github.com/gazebosim/gz-sim/pull/351)
-    * [Pull Request 362](https://github.com/gazebosim/gz-sim/pull/362)
-
-<<<<<<< HEAD
-1. Tests & Warnings: Qt 5.14, breadcrumbs, Gui, gz_TEST
-=======
+    * [Pull Request 351](https://github.com/ignitionrobotics/ign-gazebo/pull/351)
+    * [Pull Request 362](https://github.com/ignitionrobotics/ign-gazebo/pull/362)
+
 1. Tests & Warnings: Qt 5.14, breadcrumbs, Gui, ign_TEST
->>>>>>> 216d5a51
-    * [Pull Request 327](https://github.com/gazebosim/gz-sim/pull/327)
+    * [Pull Request 327](https://github.com/ignitionrobotics/ign-gazebo/pull/327)
 
 1. Added support for specifying topics to record.
-    * [Pull Request 315](https://github.com/gazebosim/gz-sim/pull/315)
+    * [Pull Request 315](https://github.com/ignitionrobotics/ign-gazebo/pull/315)
 
 1. Make sure OpenGL core profile context is used by GzScene3D.
-    * [Pull Request 339](https://github.com/gazebosim/gz-sim/pull/339)
+    * [Pull Request 339](https://github.com/ignitionrobotics/ign-gazebo/pull/339)
 
 1. Support relative paths for PBR materials
-    * [Pull Request 328](https://github.com/gazebosim/gz-sim/pull/328)
-    * [Pull Request 362](https://github.com/gazebosim/gz-sim/pull/362)
+    * [Pull Request 328](https://github.com/ignitionrobotics/ign-gazebo/pull/328)
+    * [Pull Request 362](https://github.com/ignitionrobotics/ign-gazebo/pull/362)
 
 1. Add file extension automatically for record plugin.
-    * [Pull Request 303](https://github.com/gazebosim/gz-sim/pull/303)
-    * [Pull Request 362](https://github.com/gazebosim/gz-sim/pull/362)
+    * [Pull Request 303](https://github.com/ignitionrobotics/ign-gazebo/pull/303)
+    * [Pull Request 362](https://github.com/ignitionrobotics/ign-gazebo/pull/362)
 
 1. Support spawning during log playback.
-    * [Pull Request 346](https://github.com/gazebosim/gz-sim/pull/346)
-<<<<<<< HEAD
-=======
-
-1. Added wheel slip system plugin.
-    * [Pull Request 134](https://github.com/gazebosim/gz-sim/pull/134)
-    * [Pull Request 357](https://github.com/gazebosim/gz-sim/pull/357)
->>>>>>> 216d5a51
+    * [Pull Request 346](https://github.com/ignitionrobotics/ign-gazebo/pull/346)
 
 1. Add Render Engine Cmd Line option
-    * [Pull Request 331](https://github.com/gazebosim/gz-sim/pull/331)
-
-### Gazebo Sim 3.3.0 (2020-08-31)
+    * [Pull Request 331](https://github.com/ignitionrobotics/ign-gazebo/pull/331)
+
+### Ignition Gazebo 3.3.0 (2020-08-31)
 
 1. Added marker array service.
-    * [pull request 302](https://github.com/gazebosim/gz-sim/pull/302)
+    * [pull request 302](https://github.com/ignitionrobotics/ign-gazebo/pull/302)
 
 1. Introduced a new parameter in the scene3D plugin to launch in fullscreen.
-    * [pull request 254](https://github.com/gazebosim/gz-sim/pull/254)
+    * [pull request 254](https://github.com/ignitionrobotics/ign-gazebo/pull/254)
 
 1. Fix issue #285 by adding checks for a marker's parent.
-    * [pull request 290](https://github.com/gazebosim/gz-sim/pull/290)
+    * [pull request 290](https://github.com/ignitionrobotics/ign-gazebo/pull/290)
 
 1. Fix non-specified material error.
-    * [pull request 292](https://github.com/gazebosim/gz-sim/pull/292)
+    * [pull request 292](https://github.com/ignitionrobotics/ign-gazebo/pull/292)
 
 1. Added simulation world with large number of entities.
-    * [pull request 283](https://github.com/gazebosim/gz-sim/pull/283)
+    * [pull request 283](https://github.com/ignitionrobotics/ign-gazebo/pull/283)
 
 1. Fixed parsing of the touch plugin' enabled flag.
-    * [pull request 275](https://github.com/gazebosim/gz-sim/pull/275)
+    * [pull request 275](https://github.com/ignitionrobotics/ign-gazebo/pull/275)
 
 1. Added buoyancy system plugin.
-    * [pull request 252](https://github.com/gazebosim/gz-sim/pull/252)
+    * [pull request 252](https://github.com/ignitionrobotics/ign-gazebo/pull/252)
 
 1. Implemented shift + drag = rotate in the GUI.
-    * [pull request 247](https://github.com/gazebosim/gz-sim/pull/247)
+    * [pull request 247](https://github.com/ignitionrobotics/ign-gazebo/pull/247)
 
 1. Backport collision bitmask changes
-    * [pull request 223](https://github.com/gazebosim/gz-sim/pull/223)
+    * [pull request 223](https://github.com/ignitionrobotics/ign-gazebo/pull/223)
 
 1. Added velocity command to TPE.
-    * [pull request 169](https://github.com/gazebosim/gz-sim/pull/169)
-
-1. This version includes all features in Gazebo Sim 2.23.0
-
-### Gazebo Sim 3.2.0 (2020-05-20)
-
-<<<<<<< HEAD
-1. Merge gz-sim2 to gz-sim3
-=======
+    * [pull request 169](https://github.com/ignitionrobotics/ign-gazebo/pull/169)
+
+1. This version includes all features in Gazebo 2.23.0
+
+### Ignition Gazebo 3.2.0 (2020-05-20)
+
 1. Merge ign-gazebo2 to ign-gazebo3
->>>>>>> 216d5a51
-    * [pull request 149](https://github.com/gazebosim/gz-sim/pull/149)
-
-### Gazebo Sim 3.1.0 (2020-05-19)
+    * [pull request 149](https://github.com/ignitionrobotics/ign-gazebo/pull/149)
+
+### Ignition Gazebo 3.1.0 (2020-05-19)
 
 1. Port support for computing model bounding box in physics system
-    * [pull request 127](https://github.com/gazebosim/gz-sim/pull/127)
+    * [pull request 127](https://github.com/ignitionrobotics/ign-gazebo/pull/127)
 
 1.  Add DetachableJoint: A system that initially attaches two models via a fixed joint and allows for the models to get detached during simulation via a topic.
     * [BitBucket pull request 440](https://osrf-migration.github.io/ignition-gh-pages/#!/ignitionrobotics/ign-gazebo/pull-requests/440)
@@ -3426,9 +3310,9 @@
     * [BitBucket pull request 514](https://osrf-migration.github.io/ignition-gh-pages/#!/ignitionrobotics/ign-gazebo/pull-requests/514)
 
 1. Add window focus upon mouse entering the render window
-    * [Github pull request 96](https://github.com/gazebosim/gz-sim/pull/96)
-
-### Gazebo Sim 3.0.0 (2019-12-10)
+    * [Github pull request 96](https://github.com/ignitionrobotics/ign-gazebo/pull/96)
+
+### Ignition Gazebo 3.0.0 (2019-12-10)
 
 1. Add example world for collide bitmask feature
     * [BitBucket pull request 525](https://osrf-migration.github.io/ignition-gh-pages/#!/ignitionrobotics/ign-gazebo/pull-requests/525)
@@ -3455,176 +3339,168 @@
 1. Move function definitions to their correct locations in EntityComponentManager
     * [BitBucket pull request 380](https://osrf-migration.github.io/ignition-gh-pages/#!/ignitionrobotics/ign-gazebo/pull-requests/380)
 
-1. Depend on gz-rendering3, gz-gui3, gz-sensors3
+1. Depend on ign-rendering3, ign-gui3, ign-sensors3
     * [BitBucket pull request 411](https://osrf-migration.github.io/ignition-gh-pages/#!/ignitionrobotics/ign-gazebo/pull-requests/411)
 
 1. Rendering and Animating Actors
     * [BitBucket pull request 414](https://osrf-migration.github.io/ignition-gh-pages/#!/ignitionrobotics/ign-gazebo/pull-requests/414)
 
 
-## Gazebo Sim 2.x
-
-### Gazebo Sim 2.25.0 (2020-09-17)
+## Ignition Gazebo 2.x
+
+### Ignition Gazebo 2.25.0 (2020-09-17)
 
 1. Added wheel slip system plugin.
-    * [Pull Request 134](https://github.com/gazebosim/gz-sim/pull/134)
-    * [Pull Request 357](https://github.com/gazebosim/gz-sim/pull/357)
+    * [Pull Request 134](https://github.com/ignitionrobotics/ign-gazebo/pull/134)
+    * [Pull Request 357](https://github.com/ignitionrobotics/ign-gazebo/pull/357)
 
 1. Enhanced log playback performance.
-    * [Pull Request 351](https://github.com/gazebosim/gz-sim/pull/351)
-
-<<<<<<< HEAD
-1. Tests & Warnings: Qt 5.14, breadcrumbs, Gui, gz_TEST
-=======
+    * [Pull Request 351](https://github.com/ignitionrobotics/ign-gazebo/pull/351)
+
 1. Tests & Warnings: Qt 5.14, breadcrumbs, Gui, ign_TEST
->>>>>>> 216d5a51
-    * [Pull Request 327](https://github.com/gazebosim/gz-sim/pull/327)
+    * [Pull Request 327](https://github.com/ignitionrobotics/ign-gazebo/pull/327)
 
 1. Added support for specifying topics to record.
-    * [Pull Request 315](https://github.com/gazebosim/gz-sim/pull/315)
+    * [Pull Request 315](https://github.com/ignitionrobotics/ign-gazebo/pull/315)
 
 1. Make sure OpenGL core profile context is used by GzScene3D.
-    * [Pull Request 339](https://github.com/gazebosim/gz-sim/pull/339)
+    * [Pull Request 339](https://github.com/ignitionrobotics/ign-gazebo/pull/339)
 
 1. Support relative paths for PBR materials
-    * [Pull Request 328](https://github.com/gazebosim/gz-sim/pull/328)
+    * [Pull Request 328](https://github.com/ignitionrobotics/ign-gazebo/pull/328)
 
 1. Add file extension automatically for record plugin.
-    * [Pull Request 303](https://github.com/gazebosim/gz-sim/pull/303)
+    * [Pull Request 303](https://github.com/ignitionrobotics/ign-gazebo/pull/303)
 
 1. Support spawning during log playback.
-    * [Pull Request 346](https://github.com/gazebosim/gz-sim/pull/346)
-
-### Gazebo Sim 2.24.0 (2020-09-03)
+    * [Pull Request 346](https://github.com/ignitionrobotics/ign-gazebo/pull/346)
+
+### Ignition Gazebo 2.24.0 (2020-09-03)
 
 1. Resource env var, with transport interface.
-    * [Pull Request 172](https://github.com/gazebosim/gz-sim/pull/172)
+    * [Pull Request 172](https://github.com/ignitionrobotics/ign-gazebo/pull/172)
 
 1. Save http URIs (fix tests)
-    * [Pull Request 271](https://github.com/gazebosim/gz-sim/pull/271)
+    * [Pull Request 271](https://github.com/ignitionrobotics/ign-gazebo/pull/271)
 
 1. Insert Local Models.
-    * [Pull Request 173](https://github.com/gazebosim/gz-sim/pull/173)
+    * [Pull Request 173](https://github.com/ignitionrobotics/ign-gazebo/pull/173)
 
 1. Modernize actions CI.
-    * [Pull Request 269](https://github.com/gazebosim/gz-sim/pull/269)
+    * [Pull Request 269](https://github.com/ignitionrobotics/ign-gazebo/pull/269)
 
 1. Sensor topics available through components and GUI.
-    * [Pull Request 266](https://github.com/gazebosim/gz-sim/pull/266)
+    * [Pull Request 266](https://github.com/ignitionrobotics/ign-gazebo/pull/266)
 
 1. Customizable layouts - fully functional.
-    * [Pull Request 278](https://github.com/gazebosim/gz-sim/pull/278)
+    * [Pull Request 278](https://github.com/ignitionrobotics/ign-gazebo/pull/278)
 
 1. Add Fuel World Support.
-    * [Pull Request 274](https://github.com/gazebosim/gz-sim/pull/274)
+    * [Pull Request 274](https://github.com/ignitionrobotics/ign-gazebo/pull/274)
 
 1. Insert Fuel Models.
-    * [Pull Request 263](https://github.com/gazebosim/gz-sim/pull/263)
+    * [Pull Request 263](https://github.com/ignitionrobotics/ign-gazebo/pull/263)
 
 1. Disable rendering tests on macOS that are known to fail.
-    * [Pull Request 209](https://github.com/gazebosim/gz-sim/pull/209)
+    * [Pull Request 209](https://github.com/ignitionrobotics/ign-gazebo/pull/209)
 
 1. Fix tests on Blueprint.
-    * [Pull Request 295](https://github.com/gazebosim/gz-sim/pull/295)
+    * [Pull Request 295](https://github.com/ignitionrobotics/ign-gazebo/pull/295)
 
 1. Publish remaining breadcrumb deployments.
-    * [Pull Request 308](https://github.com/gazebosim/gz-sim/pull/308)
-
-### Gazebo Sim 2.23.0 (2020-07-28)
+    * [Pull Request 308](https://github.com/ignitionrobotics/ign-gazebo/pull/308)
+
+### Ignition Gazebo 2.23.0 (2020-07-28)
 
 1. Deactivate PerformerDetector if its parent model gets removed.
-    * [Pull Request 260](https://github.com/gazebosim/gz-sim/pull/260)
+    * [Pull Request 260](https://github.com/ignitionrobotics/ign-gazebo/pull/260)
 
 1. Backport support for <uri>s from Fuel #255
-    * [Pull Request 255](https://github.com/gazebosim/gz-sim/pull/255)
-
-### Gazebo Sim 2.22.0 (2020-07-22)
+    * [Pull Request 255](https://github.com/ignitionrobotics/ign-gazebo/pull/255)
+
+### Ignition Gazebo 2.22.0 (2020-07-22)
 
 1. Allow zero or more key/value pairs to be added to detection header information.
-    * [Pull Request 257](https://github.com/gazebosim/gz-sim/pull/257)
-
-### Gazebo Sim 2.21.0 (2020-07-16)
+    * [Pull Request 257](https://github.com/ignitionrobotics/ign-gazebo/pull/257)
+
+### Ignition Gazebo 2.21.0 (2020-07-16)
 
 1. Added support for controlling which joints are published by the
    JointStatePublisher.
-    * [Pull Request 222](https://github.com/gazebosim/gz-sim/pull/222)
+    * [Pull Request 222](https://github.com/ignitionrobotics/ign-gazebo/pull/222)
 
 1. Added an additional pose offset for the performer detector plugin.
-    * [Pull Request 236](https://github.com/gazebosim/gz-sim/pull/236)
+    * [Pull Request 236](https://github.com/ignitionrobotics/ign-gazebo/pull/236)
 
 1. Fixed battery issues and updated tutorial.
-    * [Pull Request 230](https://github.com/gazebosim/gz-sim/pull/230)
-
-### Gazebo Sim 2.20.1 (2020-06-18)
+    * [Pull Request 230](https://github.com/ignitionrobotics/ign-gazebo/pull/230)
+
+### Ignition Gazebo 2.20.1 (2020-06-18)
 
 1. Properly add new models into the scenegraph. With this fix, when a model is spawned it will be added into the graph and resulting calls to the `scene/info` service will return a correct `msgs::Scene`.
-    * [Pull Request 212](https://github.com/gazebosim/gz-sim/pull/212)
-
-### Gazebo Sim 2.20.0 (2020-06-09)
+    * [Pull Request 212](https://github.com/ignitionrobotics/ign-gazebo/pull/212)
+
+### Ignition Gazebo 2.20.0 (2020-06-09)
 
 1. Updated battery model to stop battery drain when there is no joint
    velocity/force command, and added a recharging trigger.
-    * [Pull Request 183](https://github.com/gazebosim/gz-sim/pull/183)
+    * [Pull Request 183](https://github.com/ignitionrobotics/ign-gazebo/pull/183)
 
 1. Fix segfault in the Breadcrumbs system
-    * [Pull Request 180](https://github.com/gazebosim/gz-sim/pull/180)
+    * [Pull Request 180](https://github.com/ignitionrobotics/ign-gazebo/pull/180)
 
 1. Added an `<odom_topic>` element to the DiffDrive system so that a custom odometry topic can be used.
-    * [Pull Request 179](https://github.com/gazebosim/gz-sim/pull/179)
-
-### Gazebo Sim 2.19.0 (2020-06-02)
+    * [Pull Request 179](https://github.com/ignitionrobotics/ign-gazebo/pull/179)
+
+### Ignition Gazebo 2.19.0 (2020-06-02)
 
 1. Use updated model names for spawned models when generating SDFormat
-    * [Pull Request 166](https://github.com/gazebosim/gz-sim/pull/166)
+    * [Pull Request 166](https://github.com/ignitionrobotics/ign-gazebo/pull/166)
 
 1. Allow joint force commands (JointForceCmd) to dscharge a battery.
-    * [Pull Request 165](https://github.com/gazebosim/gz-sim/pull/165)
+    * [Pull Request 165](https://github.com/ignitionrobotics/ign-gazebo/pull/165)
 
 1. Allow renaming breadcrumb models if there is a name conflict
-    * [Pull Request 155](https://github.com/gazebosim/gz-sim/pull/155)
+    * [Pull Request 155](https://github.com/ignitionrobotics/ign-gazebo/pull/155)
 
 1. Add TriggeredPublisher system
-    * [Pull Request 139](https://github.com/gazebosim/gz-sim/pull/139)
+    * [Pull Request 139](https://github.com/ignitionrobotics/ign-gazebo/pull/139)
 
 1. Add PerformerDetector, a system for detecting when performers enter a specified region
-    * [Pull Request 125](https://github.com/gazebosim/gz-sim/pull/125)
-
-### Gazebo Sim 2.18.0 (2020-05-20)
-
-<<<<<<< HEAD
-1. Added a `/world/<world_name>/create_multiple` service that parallels the current `/world/<world_name>/create` service. The `create_multiple` service can handle an `gz::msgs::EntityFactory_V` message that may contain one or more entities to spawn.
-=======
+    * [Pull Request 125](https://github.com/ignitionrobotics/ign-gazebo/pull/125)
+
+### Ignition Gazebo 2.18.0 (2020-05-20)
+
 1. Added a `/world/<world_name>/create_multiple` service that parallels the current `/world/<world_name>/create` service. The `create_multiple` service can handle an `ignition::msgs::EntityFactory_V` message that may contain one or more entities to spawn.
->>>>>>> 216d5a51
-    * [Pull Request 146](https://github.com/gazebosim/gz-sim/pull/146)
+    * [Pull Request 146](https://github.com/ignitionrobotics/ign-gazebo/pull/146)
 
 1. DetachableJoint system: Add option to suppress warning about missing child model
-    * [Pull Request 132](https://github.com/gazebosim/gz-sim/pull/132)
-
-### Gazebo Sim 2.17.0 (2020-05-13)
+    * [Pull Request 132](https://github.com/ignitionrobotics/ign-gazebo/pull/132)
+
+### Ignition Gazebo 2.17.0 (2020-05-13)
 
 1. Allow battery plugin to work with joint force systems.
-    * [Pull Request 120](https://github.com/gazebosim/gz-sim/pull/120)
+    * [Pull Request 120](https://github.com/ignitionrobotics/ign-gazebo/pull/120)
 
 1. Make breadcrumb static after specified time
-    * [Pull Request 90](https://github.com/gazebosim/gz-sim/pull/90)
+    * [Pull Request 90](https://github.com/ignitionrobotics/ign-gazebo/pull/90)
 
 1. Disable breadcrumbs if the `max_deployments` == 0.
-    * [Pull Request 88](https://github.com/gazebosim/gz-sim/pull/88)
+    * [Pull Request 88](https://github.com/ignitionrobotics/ign-gazebo/pull/88)
 
 1. Add static pose publisher and support pose\_v msg type in pose publisher system
-    * [Pull Request 65](https://github.com/gazebosim/gz-sim/pull/65)
+    * [Pull Request 65](https://github.com/ignitionrobotics/ign-gazebo/pull/65)
 
 1. Refactor Gui.hh so that the Gazebo GUI can be ran from other packages
-    * [Pull Request 79](https://github.com/gazebosim/gz-sim/pull/79)
+    * [Pull Request 79](https://github.com/ignitionrobotics/ign-gazebo/pull/79)
 
 1. Add ability to save worlds to SDFormat
     * [BitBucket pull request 545](https://osrf-migration.github.io/ignition-gh-pages/#!/ignitionrobotics/ign-gazebo/pull-requests/545)
 
 1. Add window focus upon mouse entering the render window
-    * [Github pull request 95](https://github.com/gazebosim/gz-sim/pull/95)
-
-### Gazebo Sim 2.16.0 (2020-03-24)
+    * [Github pull request 95](https://github.com/ignitionrobotics/ign-gazebo/pull/95)
+
+### Ignition Gazebo 2.16.0 (2020-03-24)
 
 1. Add support for computing model bounding box in physics system
     * [BitBucket pull request 546](https://osrf-migration.github.io/ignition-gh-pages/#!/ignitionrobotics/ign-gazebo/pull-requests/546)
@@ -3686,12 +3562,12 @@
 1. Fix shift translation bug
     * [BitBucket pull request 529](https://osrf-migration.github.io/ignition-gh-pages/#!/ignitionrobotics/ign-gazebo/pull-requests/529)
 
-### Gazebo Sim 2.15.0 (2020-02-07)
+### Ignition Gazebo 2.15.0 (2020-02-07)
 
 1. Fix seeking back in time in log playback
     * [BitBucket pull request 523](https://osrf-migration.github.io/ignition-gh-pages/#!/ignitionrobotics/ign-gazebo/pull-requests/523)
 
-1. Fix the deprecated gz-sim command line
+1. Fix the deprecated ign-gazebo command line
     * [BitBucket pull request 499](https://osrf-migration.github.io/ignition-gh-pages/#!/ignitionrobotics/ign-gazebo/pull-requests/499)
 
 1. Always use the latest render texture in scene3d
@@ -3712,7 +3588,7 @@
 1. Add hotkey keybindings
     * [BitBucket pull request 486](https://osrf-migration.github.io/ignition-gh-pages/#!/ignitionrobotics/ign-gazebo/pull-requests/486)
 
-### Gazebo Sim 2.14.0 (2020-01-10)
+### Ignition Gazebo 2.14.0 (2020-01-10)
 
 1. Use Actuator component to communicate between MulticopterVelocityControl and MulticopterMotorModel systems
     * [BitBucket pull request 498](https://osrf-migration.github.io/ignition-gh-pages/#!/ignitionrobotics/ign-gazebo/pull-requests/498)
@@ -3726,7 +3602,7 @@
 1.  Fix tooltips on entity tree
     * [BitBucket pull request 496](https://osrf-migration.github.io/ignition-gh-pages/#!/ignitionrobotics/ign-gazebo/pull-requests/496)
 
-### Gazebo Sim 2.13.0 (2019-12-17)
+### Ignition Gazebo 2.13.0 (2019-12-17)
 
 1. Add Multicopter velocity controller
     * [BitBucket pull request 487](https://osrf-migration.github.io/ignition-gh-pages/#!/ignitionrobotics/ign-gazebo/pull-requests/487)
@@ -3746,7 +3622,7 @@
 1. Show grid using SDF file
     * [BitBucket pull request 461](https://osrf-migration.github.io/ignition-gh-pages/#!/ignitionrobotics/ign-gazebo/pull-requests/461)
 
-### Gazebo Sim 2.12.0 (2019-11-25)
+### Ignition Gazebo 2.12.0 (2019-11-25)
 
 1. Parse visual cast shadows and add CastShadows component
     * [BitBucket pull request 453](https://osrf-migration.github.io/ignition-gh-pages/#!/ignitionrobotics/ign-gazebo/pull-requests/453)
@@ -3772,7 +3648,7 @@
 1. Prevent crash when attempting to load more than one render engine per process
     * [BitBucket pull request 463](https://osrf-migration.github.io/ignition-gh-pages/#!/ignitionrobotics/ign-gazebo/pull-requests/463)
 
-### Gazebo Sim 2.11.0 (2019-10-23)
+### Ignition Gazebo 2.11.0 (2019-10-23)
 
 1.  Handle Relative URIs
     * [BitBucket pull request 433](https://osrf-migration.github.io/ignition-gh-pages/#!/ignitionrobotics/ign-gazebo/pull-requests/433)
@@ -3796,7 +3672,7 @@
     * [BitBucket pull request 430](https://osrf-migration.github.io/ignition-gh-pages/#!/ignitionrobotics/ign-gazebo/pull-requests/430)
     * [BitBucket pull request 436](https://osrf-migration.github.io/ignition-gh-pages/#!/ignitionrobotics/ign-gazebo/pull-requests/436)
 
-### Gazebo Sim 2.10.0 (2019-09-08)
+### Ignition Gazebo 2.10.0 (2019-09-08)
 
 1.  Custom odom frequency in sim time
     * [BitBucket pull request 427](https://osrf-migration.github.io/ignition-gh-pages/#!/ignitionrobotics/ign-gazebo/pull-requests/427)
@@ -3804,12 +3680,12 @@
 1.  Add Move To gui plugin
     * [BitBucket pull request 426](https://osrf-migration.github.io/ignition-gh-pages/#!/ignitionrobotics/ign-gazebo/pull-requests/426)
 
-### Gazebo Sim 2.9.0
+### Ignition Gazebo 2.9.0
 
 1.  Use the JointSetVelocityCommand feature to set joint velocities
     * [BitBucket pull request 424](https://osrf-migration.github.io/ignition-gh-pages/#!/ignitionrobotics/ign-gazebo/pull-requests/424)
 
-### Gazebo Sim 2.8.0 (2019-08-23)
+### Ignition Gazebo 2.8.0 (2019-08-23)
 
 1. Add video recorder gui plugin
     * [BitBucket pull request 422](https://osrf-migration.github.io/ignition-gh-pages/#!/ignitionrobotics/ign-gazebo/pull-requests/422)
@@ -3820,14 +3696,14 @@
 1. Print world path when using cli
     * [BitBucket pull request 420](https://osrf-migration.github.io/ignition-gh-pages/#!/ignitionrobotics/ign-gazebo/pull-requests/420)
 
-### Gazebo Sim 2.7.1
+### Ignition Gazebo 2.7.1
 
 1. Fix order of adding and removing rendering entities, and clean up mesh
    materials in the SceneManager.
     * [BitBucket pull request 415](https://osrf-migration.github.io/ignition-gh-pages/#!/ignitionrobotics/ign-gazebo/pull-requests/415)
     * [BitBucket pull request 416](https://osrf-migration.github.io/ignition-gh-pages/#!/ignitionrobotics/ign-gazebo/pull-requests/416)
 
-### Gazebo Sim 2.7.0
+### Ignition Gazebo 2.7.0
 
 1. Move creation of default log path to ServerConfig. This lets both console logs and state logs to be stored in the same directory.  The console messages are always logged.  Allow state log files to be overwritten.
     * [BitBucket pull request 413](https://osrf-migration.github.io/ignition-gh-pages/#!/ignitionrobotics/ign-gazebo/pull-requests/413)
@@ -3845,12 +3721,12 @@
    See the `test/performance/READEM.md` file for more info.
     * [BitBucket pull request 389](https://osrf-migration.github.io/ignition-gh-pages/#!/ignitionrobotics/ign-gazebo/pull-requests/389)
 
-### Gazebo Sim 2.6.1 (2019-07-26)
+### Ignition Gazebo 2.6.1 (2019-07-26)
 
 1. Clear stepMsg before populating it
     * [BitBucket pull request 398](https://osrf-migration.github.io/ignition-gh-pages/#!/ignitionrobotics/ign-gazebo/pull-requests/398)
 
-### Gazebo Sim 2.6.0 (2019-07-24)
+### Ignition Gazebo 2.6.0 (2019-07-24)
 
 1.  Improve performance of Pose Publisher
     * [BitBucket pull request 392](https://osrf-migration.github.io/ignition-gh-pages/#!/ignitionrobotics/ign-gazebo/pull-requests/392)
@@ -3858,17 +3734,17 @@
 1. Fix distributed sim
     * [BitBucket pull request 385](https://osrf-migration.github.io/ignition-gh-pages/#!/ignitionrobotics/ign-gazebo/pull-requests/385)
 
-### Gazebo Sim 2.5.0 (2019-07-19)
+### Ignition Gazebo 2.5.0 (2019-07-19)
 
 1. The LinearBatteryPlugin system publishes battery state
     * [BitBucket pull request 388](https://osrf-migration.github.io/ignition-gh-pages/#!/ignitionrobotics/ign-gazebo/pull-requests/388)
 
-### Gazebo Sim 2.4.0 (2019-07-17)
+### Ignition Gazebo 2.4.0 (2019-07-17)
 
 1. Bundle scene updates in sensor system
     * [BitBucket pull request 386](https://osrf-migration.github.io/ignition-gh-pages/#!/ignitionrobotics/ign-gazebo/pull-requests/386)
 
-### Gazebo Sim 2.3.0 (2019-07-13)
+### Ignition Gazebo 2.3.0 (2019-07-13)
 
 1. Improve physics system peformance by skipping static model updates.
    Components state information has been incorporated, which is used to
@@ -3892,7 +3768,7 @@
     * [BitBucket pull request 375](https://osrf-migration.github.io/ignition-gh-pages/#!/ignitionrobotics/ign-gazebo/pull-requests/375)
     * [BitBucket pull request 376](https://osrf-migration.github.io/ignition-gh-pages/#!/ignitionrobotics/ign-gazebo/pull-requests/376)
 
-### Gazebo Sim 2.2.0
+### Ignition Gazebo 2.2.0
 
 1. The DiffDrive system publishes odometry information.
     * [BitBucket pull request 368](https://osrf-migration.github.io/ignition-gh-pages/#!/ignitionrobotics/ign-gazebo/pull-requests/368)
@@ -3912,7 +3788,7 @@
 1. Support custom random seed from the command line.
     * [BitBucket pull request 362](https://osrf-migration.github.io/ignition-gh-pages/#!/ignitionrobotics/ign-gazebo/pull-requests/362)
 
-### Gazebo Sim 2.1.0
+### Ignition Gazebo 2.1.0
 
 1. RenderUtil fix bad merge: check for existing entities in GzScene3D on initialization.
     * [BitBucket pull request 360](https://osrf-migration.github.io/ignition-gh-pages/#!/ignitionrobotics/ign-gazebo/pull-requests/360)
@@ -3936,7 +3812,7 @@
 1. Support log playback from a different path
     * [BitBucket pull request 355](https://osrf-migration.github.io/ignition-gh-pages/#!/ignitionrobotics/ign-gazebo/pull-requests/355)
 
-### Gazebo Sim 2.0.0
+### Ignition Gazebo 2.0.0
 
 1. RenderUtil: check for existing entities in GzScene3D on initialization.
     * [BitBucket pull request 350](https://osrf-migration.github.io/ignition-gh-pages/#!/ignitionrobotics/ign-gazebo/pull-requests/350)
@@ -4000,7 +3876,7 @@
 1. Fix distributed sim documentation
     * [BitBucket pull request 318](https://osrf-migration.github.io/ignition-gh-pages/#!/ignitionrobotics/ign-gazebo/pull-requests/318)
 
-1. Port Scene3D gui plugin from gz-gui. Renamed to GzScene3D.
+1. Port Scene3D gui plugin from ign-gui. Renamed to GzScene3D.
     * [BitBucket pull request 315](https://osrf-migration.github.io/ignition-gh-pages/#!/ignitionrobotics/ign-gazebo/pull-requests/315)
 
 1. Entity tree UI
@@ -4012,7 +3888,7 @@
 1. Update Camera and DepthCamera components to use sdf::Sensor object instead of an sdf::ElementPtr.
     * [BitBucket pull request 299](https://osrf-migration.github.io/ignition-gh-pages/#!/ignitionrobotics/ign-gazebo/pull-requests/299)
 
-1. Added system for gz::sensors::AirPressureSensor.
+1. Added system for ignition::sensors::AirPressureSensor.
     * [BitBucket pull request 300](https://osrf-migration.github.io/ignition-gh-pages/#!/ignitionrobotics/ign-gazebo/pull-requests/300)
 
 1. Support conversion and serialization of Imu components. IMU sensors are
@@ -4041,7 +3917,7 @@
 1. Update docker nightly dependencies
     * [BitBucket pull request 310](https://osrf-migration.github.io/ignition-gh-pages/#!/ignitionrobotics/ign-gazebo/pull-requests/310)
 
-1. Gz tool
+1. Ign tool
     * [BitBucket pull request 296](https://osrf-migration.github.io/ignition-gh-pages/#!/ignitionrobotics/ign-gazebo/pull-requests/296)
     * [BitBucket pull request 336](https://osrf-migration.github.io/ignition-gh-pages/#!/ignitionrobotics/ign-gazebo/pull-requests/336)
 
@@ -4111,21 +3987,21 @@
 1. Distributed sim deprecate envs
     * [BitBucket pull request 240](https://osrf-migration.github.io/ignition-gh-pages/#!/ignitionrobotics/ign-gazebo/pull-requests/240)
 
-1. Use gz-sensors magnetometer sensor plugin
+1. Use ign-sensors magnetometer sensor plugin
     * [BitBucket pull request 221](https://osrf-migration.github.io/ignition-gh-pages/#!/ignitionrobotics/ign-gazebo/pull-requests/221)
 
-1. Use gz-sensors altimeter sensor plugin
+1. Use ign-sensors altimeter sensor plugin
     * [BitBucket pull request 215](https://osrf-migration.github.io/ignition-gh-pages/#!/ignitionrobotics/ign-gazebo/pull-requests/215)
 
-1. Use gz-sensors imu sensor plugin
+1. Use ign-sensors imu sensor plugin
     * [BitBucket pull request 219](https://osrf-migration.github.io/ignition-gh-pages/#!/ignitionrobotics/ign-gazebo/pull-requests/219)
 
-1. Depend on gz-sensors rendering component
+1. Depend on ign-sensors rendering component
     * [BitBucket pull request 212](https://osrf-migration.github.io/ignition-gh-pages/#!/ignitionrobotics/ign-gazebo/pull-requests/212)
 
-## Gazebo Sim 1.x
-
-### Gazebo Sim 1.X.X
+## Ignition Gazebo 1.x
+
+### Ignition Gazebo 1.X.X
 
 1. Add Wind Plugin (Ported from Gazebo classic)
     * [BitBucket pull request 273](https://osrf-migration.github.io/ignition-gh-pages/#!/ignitionrobotics/ign-gazebo/pull-requests/273/)
@@ -4150,7 +4026,7 @@
 1. Added LiftDragPlugin (ported from Gazebo classic)
     * [BitBucket pull request 256](https://osrf-migration.github.io/ignition-gh-pages/#!/ignitionrobotics/ign-gazebo/pull-requests/256)
 
-1. Logging refactor unique path functions to gz-common
+1. Logging refactor unique path functions to ign-common
     * [BitBucket pull request 270](https://osrf-migration.github.io/ignition-gh-pages/#!/ignitionrobotics/ign-gazebo/pull-requests/270)
 
 1. Added test for log record and playback.
@@ -4159,7 +4035,7 @@
 1. Add ApplyJointForce system
     * [BitBucket pull request 254](https://osrf-migration.github.io/ignition-gh-pages/#!/ignitionrobotics/ign-gazebo/pull-requests/254)
 
-1. More gz-msgs <-> SDF conversions: Inertial, Geometry, Material
+1. More ign-msgs <-> SDF conversions: Inertial, Geometry, Material
     * [BitBucket pull request 251](https://osrf-migration.github.io/ignition-gh-pages/#!/ignitionrobotics/ign-gazebo/pull-requests/251)
 
 1. Logging command line support
@@ -4193,7 +4069,7 @@
 1. Add systems to queue before actually adding them to runner
     * [BitBucket pull request 241](https://osrf-migration.github.io/ignition-gh-pages/#!/ignitionrobotics/ign-gazebo/pull-requests/241)
 
-1. Added a docker image that uses the Gazebo meta package
+1. Added a docker image that uses the ignition meta package
     * [BitBucket pull request 237](https://osrf-migration.github.io/ignition-gh-pages/#!/ignitionrobotics/ign-gazebo/pull-requests/237)
 
 1. Move some design docs to tutorials
@@ -4220,13 +4096,13 @@
 1. Example tunnel world
     * [BitBucket pull request 205](https://osrf-migration.github.io/ignition-gh-pages/#!/ignitionrobotics/ign-gazebo/pull-requests/205)
 
-1. Conversion from chrono to gz-msgs
+1. Conversion from chrono to ign-msgs
     * [BitBucket pull request 223](https://osrf-migration.github.io/ignition-gh-pages/#!/ignitionrobotics/ign-gazebo/pull-requests/223)
 
 1. Prevent error message when using levels
     * [BitBucket pull request 229](https://osrf-migration.github.io/ignition-gh-pages/#!/ignitionrobotics/ign-gazebo/pull-requests/229)
 
-### Gazebo Sim 1.1.0 (2019-03-15)
+### Ignition Gazebo 1.1.0 (2019-03-15)
 
 1. Distributed performers running in lockstep
     * [BitBucket pull request 186](https://osrf-migration.github.io/ignition-gh-pages/#!/ignitionrobotics/ign-gazebo/pull-requests/186)
@@ -4255,23 +4131,23 @@
 1. Unversioned system libraries
     * [BitBucket pull request 222](https://osrf-migration.github.io/ignition-gh-pages/#!/ignitionrobotics/ign-gazebo/pull-requests/222)
 
-### Gazebo Sim 1.0.2 (2019-03-12)
+### Ignition Gazebo 1.0.2 (2019-03-12)
 
 1. Use TARGET_SO_NAME to fix finding dartsim plugin
     * [BitBucket pull request 217](https://osrf-migration.github.io/ignition-gh-pages/#!/ignitionrobotics/ign-gazebo/pull-requests/217)
 
-### Gazebo Sim 1.0.1 (2019-03-01)
+### Ignition Gazebo 1.0.1 (2019-03-01)
 
 1. Update gazebo version number in sdf files
     * [BitBucket pull request 207](https://osrf-migration.github.io/ignition-gh-pages/#!/ignitionrobotics/ign-gazebo/pull-requests/207)
 
-### Gazebo Sim 1.0.0 (2019-03-01)
+### Ignition Gazebo 1.0.0 (2019-03-01)
 
 1. Initial release
 
-## Gazebo Sim 0.x
-
-### Gazebo Sim 0.1.0
+## Ignition Gazebo 0.x
+
+### Ignition Gazebo 0.1.0
 
 1. Add support for joints
     * [BitBucket pull request 77](https://osrf-migration.github.io/ignition-gh-pages/#!/ignitionrobotics/ign-gazebo/pull-requests/77)
@@ -4282,7 +4158,7 @@
 1. Create EventManager and delegate System instantiation to SimulationRunner
     * [BitBucket pull request 79](https://osrf-migration.github.io/ignition-gh-pages/#!/ignitionrobotics/ign-gazebo/pull-requests/79)
 
-1. Integrate gz-gui
+1. Integrate ign-gui
     * [BitBucket pull request 11](https://osrf-migration.github.io/ignition-gh-pages/#!/ignitionrobotics/ign-gazebo/pull-requests/11)
 
 1. Remove some build dependencies.
