## Gazebo Sim 3.x

### Gazebo Sim 3.14.0 (2022-08-17)

1. Change `CODEOWNERS` and maintainer to Michael
    * [Pull request #1644](https://github.com/gazebosim/gz-sim/pull/1644)

1. Replace pose in `ViewAngle` with `GzPose`
    * [Pull request #1641](https://github.com/gazebosim/gz-sim/pull/1641)

1. Fix loading worlds from CLI
    * [Pull request #1627](https://github.com/gazebosim/gz-sim/pull/1627)

1. Quick start dialog
    * [Pull request #1536](https://github.com/gazebosim/gz-sim/pull/1536)

1. Quiet `libSDFormat` console on --verbose 0
    * [Pull request #1621](https://github.com/gazebosim/gz-sim/pull/1621)

1. Add Ackermann Steering system (backport from Fortress)
    * [Pull request #1613](https://github.com/gazebosim/gz-sim/pull/1613)

1. New Apply Link Wrench system
    * [Pull request #1593](https://github.com/gazebosim/gz-sim/pull/1593)

1. Implement Component Inspector `Vector3` with common widget `Vector3`
    * [Pull request #1569](https://github.com/gazebosim/gz-sim/pull/1569)

1. Helper function to get an entity from an entity message
    * [Pull request #1595](https://github.com/gazebosim/gz-sim/pull/1595)

1. Ignition -> Gazebo
    * [Pull request #1596](https://github.com/gazebosim/gz-sim/pull/1596)

1. Add Model::CanonicalLink getter
    * [Pull request #1594](https://github.com/gazebosim/gz-sim/pull/1594)

1. Implement Pose3d with common widget pose
    * [Pull request #1571](https://github.com/gazebosim/gz-sim/pull/1571)

1. Test fixes and updates
    * [Pull request #1545](https://github.com/gazebosim/gz-sim/pull/1545)
    * [Pull request #1531](https://github.com/gazebosim/gz-sim/pull/1531)
    * [Pull request #1599](https://github.com/gazebosim/gz-sim/pull/1599)

1. Bash completion for flags
    * [Pull request #1504](https://github.com/gazebosim/gz-sim/pull/1504)

1. Add new `GZ_GUI_RESOURCE_PATH` to help message
    * [Pull request #1470](https://github.com/gazebosim/gz-sim/pull/1470)

### Ignition Gazebo 3.13.0 (2022-06-01)

1. Extruded 2D polyline geometries
    * [Pull request #1456](https://github.com/gazebosim/gz-sim/pull/1456)

1. Add elevator system
    * [Pull request #535](https://github.com/gazebosim/gz-sim/pull/535)

1. Add desktop entry and svg logo
    * [Pull request #1411](https://github.com/gazebosim/gz-sim/pull/1411)
    * [Pull request #1430](https://github.com/gazebosim/gz-sim/pull/1430)

1. Delete unused `gazebo.hh.in`
    * [Pull request #1490](https://github.com/gazebosim/gz-sim/pull/1490)

1. Add repo specific issue templates
    * [Pull request #1461](https://github.com/gazebosim/gz-sim/pull/1461)

1. Added user command to set multiple entities' poses
    * [Pull request #1394](https://github.com/gazebosim/gz-sim/pull/1394)

1. Component inspector: refactor Pose3d C++ code into a separate class
    * [Pull request #1400](https://github.com/gazebosim/gz-sim/pull/1400)

1. Added more sensor properties to `scene/info` topic
    * [Pull request #1344](https://github.com/gazebosim/gz-sim/pull/1344)

1. `JointStatePublisher` publish parent, child and axis data
    * [Pull request #1345](https://github.com/gazebosim/gz-sim/pull/1345)

1. Removed unused variables in shapes plugin
    * [Pull request #1321](https://github.com/gazebosim/gz-sim/pull/1321)

1. Log an error if `JointPositionController` cannot find the joint. (citadel retarget)
    * [Pull request #1314](https://github.com/gazebosim/gz-sim/pull/1314)

1. `Buoyancy`: fix center of volume's reference frame
    * [Pull request #1302](https://github.com/gazebosim/gz-sim/pull/1302)

1. Remove `EachNew` calls from sensor PreUpdates
    * [Pull request #1281](https://github.com/gazebosim/gz-sim/pull/1281)

1. Prevent `GzScene3D` 💥 if another scene is already loaded
    * [Pull request #1294](https://github.com/gazebosim/gz-sim/pull/1294)

1. Add `project()` call to examples
    * [Pull request #1274](https://github.com/gazebosim/gz-sim/pull/1274)

1. Implement `/server_control::stop`
    * [Pull request #1240](https://github.com/gazebosim/gz-sim/pull/1240)

1. 👩‍🌾 Make depth camera tests more robust
    * [Pull request1257](https://github.com/gazebosim/gz-sim/pull/1257)

1. Make tests run as fast as possible
    * [Pull request #1194](https://github.com/gazebosim/gz-sim/pull/1194)

### Ignition Gazebo 3.12.0 (2021-11-11)

1. Prevent creation of spurious `<plugin>` elements when saving worlds
    * [Pull request #1192](https://github.com/gazebosim/gz-sim/pull/1192)

1. Added support for tracked vehicles
    * [Pull request #869](https://github.com/gazebosim/gz-sim/pull/869)

1. Add components to dynamically set joint limits
    * [Pull request #847](https://github.com/gazebosim/gz-sim/pull/847)

1. Fix updating a component's data via SerializedState msg
    * [Pull request #1149](https://github.com/gazebosim/gz-sim/pull/1149)

1. Sensor systems work if loaded after sensors
    * [Pull request #1104](https://github.com/gazebosim/gz-sim/pull/1104)

1. Fix generation of systems library symlinks in build directory
    * [Pull request #1160](https://github.com/gazebosim/gz-sim/pull/1160)

<<<<<<< HEAD
1. Backport sim::Util::validTopic() from ign-gazebo4.
    * [Pull request #1153](https://github.com/ignitionrobotics/ign-gazebo/pull/1153)
=======
1. Backport gazebo::Util::validTopic() from ign-gazebo4.
    * [Pull request #1153](https://github.com/gazebosim/gz-sim/pull/1153)
>>>>>>> 784e8228

1. Support setting the background color for sensors
    * [Pull request #1147](https://github.com/gazebosim/gz-sim/pull/1147)

1. Use uint64_t for ComponentInspector Entity IDs
    * [Pull request #1144](https://github.com/gazebosim/gz-sim/pull/1144)

1. Fix integers and floats on component inspector
    * [Pull request #1143](https://github.com/gazebosim/gz-sim/pull/1143)

### Ignition Gazebo 3.11.0 (2021-10-21)

1. Updates to camera video record from subt.
    * [Pull request #1117](https://github.com/gazebosim/gz-sim/pull/1117)
1. Fix performance level test flakiness.
    * [Pull request #1129](https://github.com/gazebosim/gz-sim/pull/1129)

### Ignition Gazebo 3.10.0 (2021-10-15)

1. Performance: use std::unordered_map where possible in SceneManager
    * [Pull request #1083](https://github.com/gazebosim/gz-sim/pull/1083)

1. Enable new CMake policy to fix protobuf compilation
    * [Pull request #1059](https://github.com/gazebosim/gz-sim/pull/1059)

1. Fix setting cast_shadows for visuals without material
    * [Pull request #1015](https://github.com/gazebosim/gz-sim/pull/1015)

1. Remove duplicate XML tag in pendulum_links example world
    * [Pull request #1002](https://github.com/gazebosim/gz-sim/pull/1002)

1. Enable sensor metrics on example worlds
    * [Pull request #982](https://github.com/gazebosim/gz-sim/pull/982)

1. Improved doxygen
    * [Pull request #996](https://github.com/gazebosim/gz-sim/pull/996)

1. JointPositionController: Improve misleading error message
    * [Pull request #1098](https://github.com/gazebosim/gz-sim/pull/1098)

1. Adjust pose decimals based on element width
    * [Pull request #1089](https://github.com/gazebosim/gz-sim/pull/1089)

1. Fixed IMU system plugin
    * [Pull request #1043](https://github.com/gazebosim/gz-sim/pull/1043)

1. Use QTimer to update plugins in the Qt thread
    * [Pull request #1095](https://github.com/gazebosim/gz-sim/pull/1095)

### Ignition Gazebo 3.9.0 (2021-08-16)

1. Entity tree: prevent creation of repeated entity items
    * [Pull request #974](https://github.com/gazebosim/gz-sim/pull/974)

1. Don't use $HOME on most tests (InternalFixture)
    * [Pull request #971](https://github.com/gazebosim/gz-sim/pull/971)

1. Be more specific when looking for physics plugins
    * [Pull request #965](https://github.com/gazebosim/gz-sim/pull/965)

1. Drag and drop meshes into scene
    * [Pull request #939](https://github.com/gazebosim/gz-sim/pull/939)

1. Set protobuf_MODULE_COMPATIBLE before any find_package call
    * [Pull request #957](https://github.com/gazebosim/gz-sim/pull/957)

1. [DiffDrive] add enable/disable
    * [Pull request #772](https://github.com/gazebosim/gz-sim/pull/772)

1. Fix component inspector shutdown crash
    * [Pull request #724](https://github.com/gazebosim/gz-sim/pull/724)

1. Add UserCommands Plugin.
    * [Pull request #719](https://github.com/gazebosim/gz-sim/pull/719)

1. Setting the intiial velocity for a model or joint
    * [Pull request #693](https://github.com/gazebosim/gz-sim/pull/693)

1. Examples and tutorial on using rendering API from plugins
    * [Pull request #596](https://github.com/gazebosim/gz-sim/pull/596)

1.  Add missing IGNITION_GAZEBO_VISIBLE macros
    * [Pull request #563](https://github.com/gazebosim/gz-sim/pull/563)

1. Fix visibility macro names when used by a different component (Windows)
    * [Pull request #564](https://github.com/gazebosim/gz-sim/pull/564)

1. No install apt recommends and clear cache
    * [Pull request #423](https://github.com/gazebosim/gz-sim/pull/423)

1. Add 25percent darker view angle icons
    * [Pull request #426](https://github.com/gazebosim/gz-sim/pull/426)

1. Expose a test fixture helper class
    * [Pull request #926](https://github.com/gazebosim/gz-sim/pull/926)

1. Fix logic to disable server default plugins loading
    * [Pull request #953](https://github.com/gazebosim/gz-sim/pull/953)

1. removed unneeded plugin update
    * [Pull request #944](https://github.com/gazebosim/gz-sim/pull/944)

1. Functions to enable velocity and acceleration checks on Link
    * [Pull request #935](https://github.com/gazebosim/gz-sim/pull/935)

1. Support adding systems that don't come from a plugin
    * [Pull request #936](https://github.com/gazebosim/gz-sim/pull/936)

1. 3D plot GUI plugin
    * [Pull request #917](https://github.com/gazebosim/gz-sim/pull/917)

1. Add a convenience function for getting possibly non-existing components.
    * [Pull request #629](https://github.com/gazebosim/gz-sim/pull/629)

1. Fix topLevelModel method
    * [Pull request #600](https://github.com/gazebosim/gz-sim/pull/600)

1. World exporter
    * [Pull request #474](https://github.com/gazebosim/gz-sim/pull/474)

1. Fix finding PBR materials
    * [Pull request #575](https://github.com/gazebosim/gz-sim/pull/575)

1. Handle multiple logical cameras
    * [Pull request #539](https://github.com/gazebosim/gz-sim/pull/539)

1. Make some tests more robust
    * [Pull request #314](https://github.com/gazebosim/gz-sim/pull/314)

1. Fix codecheck
    * [Pull request #887](https://github.com/gazebosim/gz-sim/pull/887)

1. Hello world plugin added
    * [Pull request #699](https://github.com/gazebosim/gz-sim/pull/699)

1. Model info CLI `ign model`
    * [Pull request #893](https://github.com/gazebosim/gz-sim/pull/893)

1. Don't create components for entities that don't exist
    * [Pull request #927](https://github.com/gazebosim/gz-sim/pull/927)

1. Adds Mesh Tutorial
    * [Pull request #915](https://github.com/gazebosim/gz-sim/pull/915)

1. Fix updating GUI plugin on load
    * [Pull request #904](https://github.com/gazebosim/gz-sim/pull/904)

1. Fix documentation for the Sensor component
    * [Pull request #898](https://github.com/gazebosim/gz-sim/pull/898)

1. Use UINT64_MAX for kComponentTpyeIDInvalid instead of relying on underflow
    * [Pull request #889](https://github.com/gazebosim/gz-sim/pull/889)

1. Fix mouse view control target position
    * [Pull request #879](https://github.com/gazebosim/gz-sim/pull/879)

1. Set GUI camera pose
    * [Pull request #863](https://github.com/gazebosim/gz-sim/pull/863)

1. Enables confirmation dialog when closing Gazebo.
    * [Pull request #850](https://github.com/gazebosim/gz-sim/pull/850)

1. Depend on ign-rendering 3.5
    * [Pull request #867](https://github.com/gazebosim/gz-sim/pull/867)

1. Using math::SpeedLimiter on the diff_drive controller.
    * [Pull request #833](https://github.com/gazebosim/gz-sim/pull/833)

1. New example: get an ECM snapshot from an external program
    * [Pull request #859](https://github.com/gazebosim/gz-sim/pull/859)

1. Fix WindEffects Plugin bug, not configuring new links
    * [Pull request #844](https://github.com/gazebosim/gz-sim/pull/844)

1. Fix potentially flaky integration component test case
    * [Pull request #848](https://github.com/gazebosim/gz-sim/pull/848)

1. Cleanup and alphabetize plugin headers
    * [Pull request #838](https://github.com/gazebosim/gz-sim/pull/838)

1. Removed duplicated code with rendering::sceneFromFirstRenderEngine
    * [Pull request #819](https://github.com/gazebosim/gz-sim/pull/819)

1. Remove unused headers in video_recoder plugin
    * [Pull request #834](https://github.com/gazebosim/gz-sim/pull/834)

1. Use moveToHelper from ign-rendering
    * [Pull request #825](https://github.com/gazebosim/gz-sim/pull/825)

1. Remove tools/code_check and update codecov
    * [Pull request #814](https://github.com/gazebosim/gz-sim/pull/814)

1. Add service and GUI to configure physics parameters
    * [Pull request #536](https://github.com/gazebosim/gz-sim/pull/536)
    * [Pull request #812](https://github.com/gazebosim/gz-sim/pull/812)

1. Fix documentation for EntityComponentManager::EachNew
    * [Pull request #795](https://github.com/gazebosim/gz-sim/pull/795)

1. Fix macOS build: components::Name in benchmark
    * [Pull request #784](https://github.com/gazebosim/gz-sim/pull/784)

1. Don't store duplicate ComponentTypeId in ECM
    * [Pull request #751](https://github.com/gazebosim/gz-sim/pull/751)

1. [TPE] Support setting individual link velocity
    * [Pull request #427](https://github.com/gazebosim/gz-sim/pull/427)

1. 👩‍🌾 Enable Focal CI
    * [Pull request #646](https://github.com/gazebosim/gz-sim/pull/646)

1. Update benchmark comparison instructions
    * [Pull request #766](https://github.com/gazebosim/gz-sim/pull/766)

1. Use Protobuf_IMPORT_DIRS instead of PROTOBUF_IMPORT_DIRS for compatibility with Protobuf CMake config
    * [Pull request #715](https://github.com/gazebosim/gz-sim/pull/715)

1. Do not pass -Wno-unused-parameter to MSVC compiler
    * [Pull request #716](https://github.com/gazebosim/gz-sim/pull/716)

1. Scenebroadcaster sensors
    * [Pull request #698](https://github.com/gazebosim/gz-sim/pull/698)

1. Make it so joint state publisher is quieter
    * [Pull request #696](https://github.com/gazebosim/gz-sim/pull/696)

### Ignition Gazebo 3.8.0 (2021-03-17)

1. Add joint position controller GUI, also enable tests for GUI plugins
    * [Pull request #534](https://github.com/gazebosim/gz-sim/pull/534)

1. Remove visibility from headers that are not installed
    * [Pull request #665](https://github.com/gazebosim/gz-sim/pull/665)

1. Added screenshot to toolbar
    * [Pull request #588](https://github.com/gazebosim/gz-sim/pull/588)

1. Improve ign tool support on macOS
    * [Pull request #477](https://github.com/gazebosim/gz-sim/pull/477)

1. change nullptr to a int ptr for qt 5.15.2 bug
    * [Pull request #527](https://github.com/gazebosim/gz-sim/pull/527)

1. Kinetic energy monitor plugin
    * [Pull request #492](https://github.com/gazebosim/gz-sim/pull/492)

1. Use a std::promise/std::future to avoid busy waiting the step ack messages in NetworkManagerPrimary
    * [Pull request #470](https://github.com/gazebosim/gz-sim/pull/470)

1. clarified performer example
    * [Pull request #390](https://github.com/gazebosim/gz-sim/pull/390)

1. Add tutorial tweaks
    * [Pull request #380](https://github.com/gazebosim/gz-sim/pull/380)

1. Fix Qt5 warnings for using anchors
    * [Pull request #363](https://github.com/gazebosim/gz-sim/pull/363)

1. Update codeowners
    * [Pull request #305](https://github.com/gazebosim/gz-sim/pull/305)

1. Qt auto scale factor for HiDPI displays
    * [Pull request #291](https://github.com/gazebosim/gz-sim/pull/291)

1. Fix yaw units
    * [Pull request #238](https://github.com/gazebosim/gz-sim/pull/238)

1. Fixed docblock showGrid
    * [Pull request #152](https://github.com/gazebosim/gz-sim/pull/152)

1. Fix entity tree for large worlds
    * [Pull request #673](https://github.com/gazebosim/gz-sim/pull/673)

1. Master branch updates
    * [Pull request #672](https://github.com/gazebosim/gz-sim/pull/672)

1. Backport #561: Use common::setenv
    * [Pull request #666](https://github.com/gazebosim/gz-sim/pull/666)

1. Use a custom data structure to manage entity feature maps
    * [Pull request #586](https://github.com/gazebosim/gz-sim/pull/586)

1. Limit scene broadcast publications when paused
    * [Pull request #497](https://github.com/gazebosim/gz-sim/pull/497)

1. Fix flaky SceneBoradcaster test
    * [Pull request #641](https://github.com/gazebosim/gz-sim/pull/641)

1. Add TF/Pose_V publisher in DiffDrive
    * [Pull request #548](https://github.com/gazebosim/gz-sim/pull/548)

1. 👩‍🌾 Relax performance test
    * [Pull request #640](https://github.com/gazebosim/gz-sim/pull/640)

1. 👩‍🌾 Improve velocity control test
    * [Pull request #642](https://github.com/gazebosim/gz-sim/pull/642)

1. Add `laser_retro` support
    * [Pull request #603](https://github.com/gazebosim/gz-sim/pull/603)

1. Fix pose of plane visual with non-default normal vector
    * [Pull request #574](https://github.com/gazebosim/gz-sim/pull/574)

1. Add About dialog
    * [Pull request #609](https://github.com/gazebosim/gz-sim/pull/609)

1. Make topics configurable for joint controllers
    * [Pull request #584](https://github.com/gazebosim/gz-sim/pull/584)

1. Also use Ignition GUI render event
    * [Pull request #598](https://github.com/gazebosim/gz-sim/pull/598)

1. Tutorial on migrating SDF files from Gazebo classic
    * [Pull request #400](https://github.com/gazebosim/gz-sim/pull/400)

1. Visualize collisions
    * [Pull request #531](https://github.com/gazebosim/gz-sim/pull/531)

1. Backport state update changes from pull request #486
    * [Pull request #583](https://github.com/gazebosim/gz-sim/pull/583)

1. Publish all periodic change components in Scene Broadcaster
    * [Pull request #544](https://github.com/gazebosim/gz-sim/pull/544)

1. added size to `ground_plane` in examples
    * [Pull request #573](https://github.com/gazebosim/gz-sim/pull/573)

1. Parallelize State call in ECM
    * [Pull request #451](https://github.com/gazebosim/gz-sim/pull/451)

1. Non-blocking paths request
    * [Pull request #555](https://github.com/gazebosim/gz-sim/pull/555)

### Ignition Gazebo 3.7.0 (2021-01-13)

1. Fix examples in migration plugins tutorial.
    * [Pull Request 543](https://github.com/gazebosim/gz-sim/pull/543)

1. Added missing namespace in `detail/EntityComponentManager.hh`.
    * [Pull Request 541](https://github.com/gazebosim/gz-sim/pull/541)

1. Automatically load a subset of world plugins.
    * [Pull Request 281](https://github.com/gazebosim/gz-sim/pull/281)

1. Update gtest to 1.10.0 for Windows compilation.
    * [Pull Request 506](https://github.com/gazebosim/gz-sim/pull/506)

1. Updates to ardupilot migration tutorial.
    * [Pull Request 525](https://github.com/gazebosim/gz-sim/pull/525)

1. Don't make docs on macOS.
    * [Pull Request 528](https://github.com/gazebosim/gz-sim/pull/528)

### Ignition Gazebo 3.6.0 (2020-12-30)

1. Fix pose msg conversion when msg is missing orientation
    * [Pull Request 450](https://github.com/gazebosim/gz-sim/pull/450)

1. Address code checker warnings
    * [Pull Request 443](https://github.com/gazebosim/gz-sim/pull/443)
    * [Pull Request 491](https://github.com/gazebosim/gz-sim/pull/491)
    * [Pull Request 499](https://github.com/gazebosim/gz-sim/pull/499)
    * [Pull Request 502](https://github.com/gazebosim/gz-sim/pull/502)

1. Test fixes
    * [Pull Request 455](https://github.com/gazebosim/gz-sim/pull/455)
    * [Pull Request 463](https://github.com/gazebosim/gz-sim/pull/463)
    * [Pull Request 452](https://github.com/gazebosim/gz-sim/pull/452)
    * [Pull Request 480](https://github.com/gazebosim/gz-sim/pull/480)

1. Documentation updates
    * [Pull Request 472](https://github.com/gazebosim/gz-sim/pull/472)

1. Fix segfault in the Breadcrumb system when associated model is unloaded
    * [Pull Request 454](https://github.com/gazebosim/gz-sim/pull/454)

1. Added user commands to example thermal camera world
    * [Pull Request 442](https://github.com/gazebosim/gz-sim/pull/442)

1. Helper function to set component data
    * [Pull Request 436](https://github.com/gazebosim/gz-sim/pull/436)

1. Remove unneeded if statement in EntityComponentManager
    * [Pull Request 432](https://github.com/gazebosim/gz-sim/pull/432)

1. Clarify how time is represented in each phase of a System step
    * [Pull Request 467](https://github.com/gazebosim/gz-sim/pull/467)

1. Switch to async state service request
    * [Pull Request 461](https://github.com/gazebosim/gz-sim/pull/461)

1. Update key event handling
    * [Pull Request 466](https://github.com/gazebosim/gz-sim/pull/466)

1. Tape Measure Plugin
    * [Pull Request 456](https://github.com/gazebosim/gz-sim/pull/456)

1. Move deselect and preview termination to render thread
    * [Pull Request 493](https://github.com/gazebosim/gz-sim/pull/493)

1. Logical audio sensor plugin
    * [Pull Request 401](https://github.com/gazebosim/gz-sim/pull/401)

1. add frame_id and child_frame_id attribute support for DiffDrive
    * [Pull Request 361](https://github.com/gazebosim/gz-sim/pull/361)

1. Add ability to record video based on sim time
    * [Pull Request 414](https://github.com/gazebosim/gz-sim/pull/414)

1. Add lockstep mode to video recording
    * [Pull Request 419](https://github.com/gazebosim/gz-sim/pull/419)

1. Disable right click menu when using measuring tool
    * [Pull Request 458](https://github.com/gazebosim/gz-sim/pull/458)

### Ignition Gazebo 3.5.0 (2020-11-03)

1. Updated source build instructions
    * [Pull Request 403](https://github.com/gazebosim/gz-sim/pull/403)

1. More world APIs, helper function ComponentData
    * [Pull Request 378](https://github.com/gazebosim/gz-sim/pull/378)

1. Improve fork experience
    * [Pull Request 411](https://github.com/gazebosim/gz-sim/pull/411)

1. Fix a crash in the grid config plugin, set grid material
    * [Pull Request 412](https://github.com/gazebosim/gz-sim/pull/412)

1. Document deprecation of log playback `<path>` SDF param
    * [Pull Request 424](https://github.com/gazebosim/gz-sim/pull/424)
    * [Pull Request 425](https://github.com/gazebosim/gz-sim/pull/425)

1. Enable mouse highlighting selection on resource spawner
    * [Pull Request 402](https://github.com/gazebosim/gz-sim/pull/402)

1. Add support for custom render engines
    * [Pull Request 373](https://github.com/gazebosim/gz-sim/pull/373)

1. Component Vector -> Map ECM Optimization
    * [Pull Request 416](https://github.com/gazebosim/gz-sim/pull/416)

### Ignition Gazebo 3.4.0 (2020-10-14)

1. Fix gui sendEvent memory leaks
    * [Pull Request 365](https://github.com/gazebosim/gz-sim/pull/365)

1. Support nested models
    * [Pull Request 258](https://github.com/gazebosim/gz-sim/pull/258)

1. Generalize actor count and pose in actor population erb SDF
    * [Pull Request 336](https://github.com/gazebosim/gz-sim/pull/336)

1. Add more link APIs, with tutorial
    * [Pull Request 375](https://github.com/gazebosim/gz-sim/pull/375)

1. Add screenshots to GUI config tutorial
    * [Pull Request 406](https://github.com/gazebosim/gz-sim/pull/406)

1. Fix adding performers to entity tree
    * [Pull Request 374](https://github.com/gazebosim/gz-sim/pull/374)

1. Remove sidebar and put world control in bottom left for joint controller examples
    * [Pull Request 384](https://github.com/gazebosim/gz-sim/pull/384)

1. Allow executing a blocking single Server run in both paused and unpaused states
    * [Pull Request 297](https://github.com/gazebosim/gz-sim/pull/297)

1. Add camera video recorder system
    * [Pull Request 316](https://github.com/gazebosim/gz-sim/pull/316)

1. Decrease time step for quadcopter world
    * [Pull Request 372](https://github.com/gazebosim/gz-sim/pull/372)

1. Add support for moving the GUI camera to a pose
    * [Pull Request 352](https://github.com/gazebosim/gz-sim/pull/352)

1. Remove `lib`+`.so` from plugin's name
    * [Pull Request 279](https://github.com/gazebosim/gz-sim/pull/279)
    * [Pull Request 335](https://github.com/gazebosim/gz-sim/pull/335)

1. EntityComponentManager::EachRemoved documentation fix.
    * [Pull Request 348](https://github.com/gazebosim/gz-sim/pull/348)

1. Add more model APIs.
    * [Pull Request 349](https://github.com/gazebosim/gz-sim/pull/349)

1. Update dimensions of the grid config.
    * [Pull Request 383](https://github.com/gazebosim/gz-sim/pull/383)

1. Fix top-left toolbar layout so magnet shows.
    * [Pull Request 381](https://github.com/gazebosim/gz-sim/pull/381)

1. Add instructions to bitmask world.
    * [Pull Request 377](https://github.com/gazebosim/gz-sim/pull/377)

1. Add search and sort for resource spawner.
    * [Pull Request 359](https://github.com/gazebosim/gz-sim/pull/359)

1. Fix source build instructions for ign-gazebo3.
    * [Pull Request 395](https://github.com/gazebosim/gz-sim/pull/395)

1. Added playback scrubber GUI
    * [Pull Request 299](https://github.com/gazebosim/gz-sim/pull/299)
    * [Pull Request 362](https://github.com/gazebosim/gz-sim/pull/362)

1. Added wheel slip system plugin.
    * [Pull Request 134](https://github.com/gazebosim/gz-sim/pull/134)
    * [Pull Request 357](https://github.com/gazebosim/gz-sim/pull/357)
    * [Pull Request 362](https://github.com/gazebosim/gz-sim/pull/362)

1. Enhanced log playback performance.
    * [Pull Request 351](https://github.com/gazebosim/gz-sim/pull/351)
    * [Pull Request 362](https://github.com/gazebosim/gz-sim/pull/362)

<<<<<<< HEAD
1. Tests & Warnings: Qt 5.14, breadcrumbs, Gui, gz_TEST
    * [Pull Request 327](https://github.com/ignitionrobotics/ign-gazebo/pull/327)
=======
1. Tests & Warnings: Qt 5.14, breadcrumbs, Gui, ign_TEST
    * [Pull Request 327](https://github.com/gazebosim/gz-sim/pull/327)
>>>>>>> 784e8228

1. Added support for specifying topics to record.
    * [Pull Request 315](https://github.com/gazebosim/gz-sim/pull/315)

1. Make sure OpenGL core profile context is used by GzScene3D.
    * [Pull Request 339](https://github.com/gazebosim/gz-sim/pull/339)

1. Support relative paths for PBR materials
    * [Pull Request 328](https://github.com/gazebosim/gz-sim/pull/328)
    * [Pull Request 362](https://github.com/gazebosim/gz-sim/pull/362)

1. Add file extension automatically for record plugin.
    * [Pull Request 303](https://github.com/gazebosim/gz-sim/pull/303)
    * [Pull Request 362](https://github.com/gazebosim/gz-sim/pull/362)

1. Support spawning during log playback.
    * [Pull Request 346](https://github.com/gazebosim/gz-sim/pull/346)

1. Added wheel slip system plugin.
    * [Pull Request 134](https://github.com/gazebosim/gz-sim/pull/134)
    * [Pull Request 357](https://github.com/gazebosim/gz-sim/pull/357)

1. Add Render Engine Cmd Line option
    * [Pull Request 331](https://github.com/gazebosim/gz-sim/pull/331)

### Ignition Gazebo 3.3.0 (2020-08-31)

1. Added marker array service.
    * [pull request 302](https://github.com/gazebosim/gz-sim/pull/302)

1. Introduced a new parameter in the scene3D plugin to launch in fullscreen.
    * [pull request 254](https://github.com/gazebosim/gz-sim/pull/254)

1. Fix issue #285 by adding checks for a marker's parent.
    * [pull request 290](https://github.com/gazebosim/gz-sim/pull/290)

1. Fix non-specified material error.
    * [pull request 292](https://github.com/gazebosim/gz-sim/pull/292)

1. Added simulation world with large number of entities.
    * [pull request 283](https://github.com/gazebosim/gz-sim/pull/283)

1. Fixed parsing of the touch plugin' enabled flag.
    * [pull request 275](https://github.com/gazebosim/gz-sim/pull/275)

1. Added buoyancy system plugin.
    * [pull request 252](https://github.com/gazebosim/gz-sim/pull/252)

1. Implemented shift + drag = rotate in the GUI.
    * [pull request 247](https://github.com/gazebosim/gz-sim/pull/247)

1. Backport collision bitmask changes
    * [pull request 223](https://github.com/gazebosim/gz-sim/pull/223)

1. Added velocity command to TPE.
    * [pull request 169](https://github.com/gazebosim/gz-sim/pull/169)

1. This version includes all features in Gazebo 2.23.0

### Ignition Gazebo 3.2.0 (2020-05-20)

1. Merge ign-gazebo2 to ign-gazebo3
    * [pull request 149](https://github.com/gazebosim/gz-sim/pull/149)

### Ignition Gazebo 3.1.0 (2020-05-19)

1. Port support for computing model bounding box in physics system
    * [pull request 127](https://github.com/gazebosim/gz-sim/pull/127)

1.  Add DetachableJoint: A system that initially attaches two models via a fixed joint and allows for the models to get detached during simulation via a topic.
    * [BitBucket pull request 440](https://osrf-migration.github.io/ignition-gh-pages/#!/ignitionrobotics/ign-gazebo/pull-requests/440)

1. Update physics state even when paused (not stepping)
    * [BitBucket pull request 556](https://osrf-migration.github.io/ignition-gh-pages/#!/ignitionrobotics/ign-gazebo/pull-requests/556)

1. Fix entity tree context menu position
    * [BitBucket pull request 567](https://osrf-migration.github.io/ignition-gh-pages/#!/ignitionrobotics/ign-gazebo/pull-requests/567)

1. Fix moving static model with link offset
    * [BitBucket pull request 566](https://osrf-migration.github.io/ignition-gh-pages/#!/ignitionrobotics/ign-gazebo/pull-requests/566)

1. Added Link::AddWorldWrench function that adds a wrench to a link.
    * [BitBucket pull request 509](https://osrf-migration.github.io/ignition-gh-pages/#!/ignitionrobotics/ign-gazebo/pull-requests/509)

1. Fix duplicate marker services and crash due to unset marker field
    * [BitBucket pull request 561](https://osrf-migration.github.io/ignition-gh-pages/#!/ignitionrobotics/ign-gazebo/pull-requests/561)

1. Support <uri>s from Fuel
    * [BitBucket pull request 532](https://osrf-migration.github.io/ignition-gh-pages/#!/ignitionrobotics/ign-gazebo/pull-requests/532)

1. Add support for thermal camera
    * [BitBucket pull request 512](https://osrf-migration.github.io/ignition-gh-pages/#!/ignitionrobotics/ign-gazebo/pull-requests/512)
    * [BitBucket pull request 513](https://osrf-migration.github.io/ignition-gh-pages/#!/ignitionrobotics/ign-gazebo/pull-requests/513)
    * [BitBucket pull request 514](https://osrf-migration.github.io/ignition-gh-pages/#!/ignitionrobotics/ign-gazebo/pull-requests/514)

1. Add window focus upon mouse entering the render window
    * [Github pull request 96](https://github.com/gazebosim/gz-sim/pull/96)

### Ignition Gazebo 3.0.0 (2019-12-10)

1. Add example world for collide bitmask feature
    * [BitBucket pull request 525](https://osrf-migration.github.io/ignition-gh-pages/#!/ignitionrobotics/ign-gazebo/pull-requests/525)

1. Remove <emissive> sdf element from visuals that do not emit light in the example worlds
    * [BitBucket pull request 478](https://osrf-migration.github.io/ignition-gh-pages/#!/ignitionrobotics/ign-gazebo/pull-requests/478)
    * [BitBucket pull request 480](https://osrf-migration.github.io/ignition-gh-pages/#!/ignitionrobotics/ign-gazebo/pull-requests/480)

1. Support for sdformat frame semantics
    * [BitBucket pull request 456](https://osrf-migration.github.io/ignition-gh-pages/#!/ignitionrobotics/ign-gazebo/pull-requests/456)

1. Support for relative path URIs for actors
    * [BitBucket pull request 444](https://osrf-migration.github.io/ignition-gh-pages/#!/ignitionrobotics/ign-gazebo/pull-requests/444)

1. Add rechargeable battery model
    * [BitBucket pull request 457](https://osrf-migration.github.io/ignition-gh-pages/#!/ignitionrobotics/ign-gazebo/pull-requests/457)

1. Add Marker Manager
    * [BitBucket pull request 442](https://osrf-migration.github.io/ignition-gh-pages/#!/ignitionrobotics/ign-gazebo/pull-requests/442)

1. Parse material emissive map, bump to msgs5 and transport8
    * [BitBucket pull request 447](https://osrf-migration.github.io/ignition-gh-pages/#!/ignitionrobotics/ign-gazebo/pull-requests/447)

1. Move function definitions to their correct locations in EntityComponentManager
    * [BitBucket pull request 380](https://osrf-migration.github.io/ignition-gh-pages/#!/ignitionrobotics/ign-gazebo/pull-requests/380)

1. Depend on ign-rendering3, ign-gui3, ign-sensors3
    * [BitBucket pull request 411](https://osrf-migration.github.io/ignition-gh-pages/#!/ignitionrobotics/ign-gazebo/pull-requests/411)

1. Rendering and Animating Actors
    * [BitBucket pull request 414](https://osrf-migration.github.io/ignition-gh-pages/#!/ignitionrobotics/ign-gazebo/pull-requests/414)


## Ignition Gazebo 2.x

### Ignition Gazebo 2.25.0 (2020-09-17)

1. Added wheel slip system plugin.
    * [Pull Request 134](https://github.com/gazebosim/gz-sim/pull/134)
    * [Pull Request 357](https://github.com/gazebosim/gz-sim/pull/357)

1. Enhanced log playback performance.
    * [Pull Request 351](https://github.com/gazebosim/gz-sim/pull/351)

<<<<<<< HEAD
1. Tests & Warnings: Qt 5.14, breadcrumbs, Gui, gz_TEST
    * [Pull Request 327](https://github.com/ignitionrobotics/ign-gazebo/pull/327)
=======
1. Tests & Warnings: Qt 5.14, breadcrumbs, Gui, ign_TEST
    * [Pull Request 327](https://github.com/gazebosim/gz-sim/pull/327)
>>>>>>> 784e8228

1. Added support for specifying topics to record.
    * [Pull Request 315](https://github.com/gazebosim/gz-sim/pull/315)

1. Make sure OpenGL core profile context is used by GzScene3D.
    * [Pull Request 339](https://github.com/gazebosim/gz-sim/pull/339)

1. Support relative paths for PBR materials
    * [Pull Request 328](https://github.com/gazebosim/gz-sim/pull/328)

1. Add file extension automatically for record plugin.
    * [Pull Request 303](https://github.com/gazebosim/gz-sim/pull/303)

1. Support spawning during log playback.
    * [Pull Request 346](https://github.com/gazebosim/gz-sim/pull/346)

### Ignition Gazebo 2.24.0 (2020-09-03)

1. Resource env var, with transport interface.
    * [Pull Request 172](https://github.com/gazebosim/gz-sim/pull/172)

1. Save http URIs (fix tests)
    * [Pull Request 271](https://github.com/gazebosim/gz-sim/pull/271)

1. Insert Local Models.
    * [Pull Request 173](https://github.com/gazebosim/gz-sim/pull/173)

1. Modernize actions CI.
    * [Pull Request 269](https://github.com/gazebosim/gz-sim/pull/269)

1. Sensor topics available through components and GUI.
    * [Pull Request 266](https://github.com/gazebosim/gz-sim/pull/266)

1. Customizable layouts - fully functional.
    * [Pull Request 278](https://github.com/gazebosim/gz-sim/pull/278)

1. Add Fuel World Support.
    * [Pull Request 274](https://github.com/gazebosim/gz-sim/pull/274)

1. Insert Fuel Models.
    * [Pull Request 263](https://github.com/gazebosim/gz-sim/pull/263)

1. Disable rendering tests on macOS that are known to fail.
    * [Pull Request 209](https://github.com/gazebosim/gz-sim/pull/209)

1. Fix tests on Blueprint.
    * [Pull Request 295](https://github.com/gazebosim/gz-sim/pull/295)

1. Publish remaining breadcrumb deployments.
    * [Pull Request 308](https://github.com/gazebosim/gz-sim/pull/308)

### Ignition Gazebo 2.23.0 (2020-07-28)

1. Deactivate PerformerDetector if its parent model gets removed.
    * [Pull Request 260](https://github.com/gazebosim/gz-sim/pull/260)

1. Backport support for <uri>s from Fuel #255
    * [Pull Request 255](https://github.com/gazebosim/gz-sim/pull/255)

### Ignition Gazebo 2.22.0 (2020-07-22)

1. Allow zero or more key/value pairs to be added to detection header information.
    * [Pull Request 257](https://github.com/gazebosim/gz-sim/pull/257)

### Ignition Gazebo 2.21.0 (2020-07-16)

1. Added support for controlling which joints are published by the
   JointStatePublisher.
    * [Pull Request 222](https://github.com/gazebosim/gz-sim/pull/222)

1. Added an additional pose offset for the performer detector plugin.
    * [Pull Request 236](https://github.com/gazebosim/gz-sim/pull/236)

1. Fixed battery issues and updated tutorial.
    * [Pull Request 230](https://github.com/gazebosim/gz-sim/pull/230)

### Ignition Gazebo 2.20.1 (2020-06-18)

1. Properly add new models into the scenegraph. With this fix, when a model is spawned it will be added into the graph and resulting calls to the `scene/info` service will return a correct `msgs::Scene`.
    * [Pull Request 212](https://github.com/gazebosim/gz-sim/pull/212)

### Ignition Gazebo 2.20.0 (2020-06-09)

1. Updated battery model to stop battery drain when there is no joint
   velocity/force command, and added a recharging trigger.
    * [Pull Request 183](https://github.com/gazebosim/gz-sim/pull/183)

1. Fix segfault in the Breadcrumbs system
    * [Pull Request 180](https://github.com/gazebosim/gz-sim/pull/180)

1. Added an `<odom_topic>` element to the DiffDrive system so that a custom odometry topic can be used.
    * [Pull Request 179](https://github.com/gazebosim/gz-sim/pull/179)

### Ignition Gazebo 2.19.0 (2020-06-02)

1. Use updated model names for spawned models when generating SDFormat
    * [Pull Request 166](https://github.com/gazebosim/gz-sim/pull/166)

1. Allow joint force commands (JointForceCmd) to dscharge a battery.
    * [Pull Request 165](https://github.com/gazebosim/gz-sim/pull/165)

1. Allow renaming breadcrumb models if there is a name conflict
    * [Pull Request 155](https://github.com/gazebosim/gz-sim/pull/155)

1. Add TriggeredPublisher system
    * [Pull Request 139](https://github.com/gazebosim/gz-sim/pull/139)

1. Add PerformerDetector, a system for detecting when performers enter a specified region
    * [Pull Request 125](https://github.com/gazebosim/gz-sim/pull/125)

### Ignition Gazebo 2.18.0 (2020-05-20)

<<<<<<< HEAD
1. Added a `/world/<world_name>/create_multiple` service that parallels the current `/world/<world_name>/create` service. The `create_multiple` service can handle an `gz::msgs::EntityFactory_V` message that may contain one or more entities to spawn.
    * [Pull Request 146](https://github.com/ignitionrobotics/ign-gazebo/pull/146)
=======
1. Added a `/world/<world_name>/create_multiple` service that parallels the current `/world/<world_name>/create` service. The `create_multiple` service can handle an `ignition::msgs::EntityFactory_V` message that may contain one or more entities to spawn.
    * [Pull Request 146](https://github.com/gazebosim/gz-sim/pull/146)
>>>>>>> 784e8228

1. DetachableJoint system: Add option to suppress warning about missing child model
    * [Pull Request 132](https://github.com/gazebosim/gz-sim/pull/132)

### Ignition Gazebo 2.17.0 (2020-05-13)

1. Allow battery plugin to work with joint force systems.
    * [Pull Request 120](https://github.com/gazebosim/gz-sim/pull/120)

1. Make breadcrumb static after specified time
    * [Pull Request 90](https://github.com/gazebosim/gz-sim/pull/90)

1. Disable breadcrumbs if the `max_deployments` == 0.
    * [Pull Request 88](https://github.com/gazebosim/gz-sim/pull/88)

1. Add static pose publisher and support pose\_v msg type in pose publisher system
    * [Pull Request 65](https://github.com/gazebosim/gz-sim/pull/65)

1. Refactor Gui.hh so that the Gazebo GUI can be ran from other packages
    * [Pull Request 79](https://github.com/gazebosim/gz-sim/pull/79)

1. Add ability to save worlds to SDFormat
    * [BitBucket pull request 545](https://osrf-migration.github.io/ignition-gh-pages/#!/ignitionrobotics/ign-gazebo/pull-requests/545)

1. Add window focus upon mouse entering the render window
    * [Github pull request 95](https://github.com/gazebosim/gz-sim/pull/95)

### Ignition Gazebo 2.16.0 (2020-03-24)

1. Add support for computing model bounding box in physics system
    * [BitBucket pull request 546](https://osrf-migration.github.io/ignition-gh-pages/#!/ignitionrobotics/ign-gazebo/pull-requests/546)

1. Add DetachableJoint: A system that initially attaches two models via a fixed joint and allows for the models to get detached during simulation via a topic.
    * [BitBucket pull request 440](https://osrf-migration.github.io/ignition-gh-pages/#!/ignitionrobotics/ign-gazebo/pull-requests/440)

1. Update physics state even when paused (not stepping)
    * [BitBucket pull request 556](https://osrf-migration.github.io/ignition-gh-pages/#!/ignitionrobotics/ign-gazebo/pull-requests/556)

1. Fix entity tree context menu position
    * [BitBucket pull request 567](https://osrf-migration.github.io/ignition-gh-pages/#!/ignitionrobotics/ign-gazebo/pull-requests/567)

1. Fix moving static model with link offset
    * [BitBucket pull request 566](https://osrf-migration.github.io/ignition-gh-pages/#!/ignitionrobotics/ign-gazebo/pull-requests/566)

1. Add support for setting visual transparency through SDF
    * [BitBucket pull request 547](https://osrf-migration.github.io/ignition-gh-pages/#!/ignitionrobotics/ign-gazebo/pull-requests/547)

1. Add `JointPositionReset` and `JointVelocityReset` components to reset the joint state.
    * [BitBucket pull request 437](https://osrf-migration.github.io/ignition-gh-pages/#!/ignitionrobotics/ign-gazebo/pull-requests/437)

1. Logging meshes and materials
    * [BitBucket pull request 367](https://osrf-migration.github.io/ignition-gh-pages/#!/ignitionrobotics/ign-gazebo/pull-requests/367)

1. List plugin env vars
    * [BitBucket pull request 560](https://osrf-migration.github.io/ignition-gh-pages/#!/ignitionrobotics/ign-gazebo/pull-requests/560)

1. Fix protobuf / clang warnings
    * [BitBucket pull request 555](https://osrf-migration.github.io/ignition-gh-pages/#!/ignitionrobotics/ign-gazebo/pull-requests/555)

1. Component inspector
    * [BitBucket pull request 528](https://osrf-migration.github.io/ignition-gh-pages/#!/ignitionrobotics/ign-gazebo/pull-requests/528)

1. Log compress
    * [BitBucket pull request 500](https://osrf-migration.github.io/ignition-gh-pages/#!/ignitionrobotics/ign-gazebo/pull-requests/500)

1. Set process titles
    * [BitBucket pull request 530](https://osrf-migration.github.io/ignition-gh-pages/#!/ignitionrobotics/ign-gazebo/pull-requests/530)

1. Add custom user snapping
    * [BitBucket pull request 493](https://osrf-migration.github.io/ignition-gh-pages/#!/ignitionrobotics/ign-gazebo/pull-requests/493)

1. Add GUI to configure grid
    * [BitBucket pull request 507](https://osrf-migration.github.io/ignition-gh-pages/#!/ignitionrobotics/ign-gazebo/pull-requests/507)

1. Add multiple entity selection to view angle
    * [BitBucket pull request 531](https://osrf-migration.github.io/ignition-gh-pages/#!/ignitionrobotics/ign-gazebo/pull-requests/531)

1. Highlight selected entities
    * [BitBucket pull request 515](https://osrf-migration.github.io/ignition-gh-pages/#!/ignitionrobotics/ign-gazebo/pull-requests/515)

1. Log record overwrite
    * [BitBucket pull request 497](https://osrf-migration.github.io/ignition-gh-pages/#!/ignitionrobotics/ign-gazebo/pull-requests/497)

1. Add copyright to QML files
    * [BitBucket pull request 527](https://osrf-migration.github.io/ignition-gh-pages/#!/ignitionrobotics/ign-gazebo/pull-requests/527)

1. Fix shift translation bug
    * [BitBucket pull request 529](https://osrf-migration.github.io/ignition-gh-pages/#!/ignitionrobotics/ign-gazebo/pull-requests/529)

### Ignition Gazebo 2.15.0 (2020-02-07)

1. Fix seeking back in time in log playback
    * [BitBucket pull request 523](https://osrf-migration.github.io/ignition-gh-pages/#!/ignitionrobotics/ign-gazebo/pull-requests/523)

1. Fix the deprecated ign-gazebo command line
    * [BitBucket pull request 499](https://osrf-migration.github.io/ignition-gh-pages/#!/ignitionrobotics/ign-gazebo/pull-requests/499)

1. Always use the latest render texture in scene3d
    * [BitBucket pull request 518](https://osrf-migration.github.io/ignition-gh-pages/#!/ignitionrobotics/ign-gazebo/pull-requests/518)

1. Remove redundent messages when levels get unloaded
    * [BitBucket pull request 522](https://osrf-migration.github.io/ignition-gh-pages/#!/ignitionrobotics/ign-gazebo/pull-requests/522)

1. View angle plugin
    * [BitBucket pull request 516](https://osrf-migration.github.io/ignition-gh-pages/#!/ignitionrobotics/ign-gazebo/pull-requests/516)

1. Support breadcrumb performers
    * [BitBucket pull request 484](https://osrf-migration.github.io/ignition-gh-pages/#!/ignitionrobotics/ign-gazebo/pull-requests/484)

1. Drag and drop Fuel object into mouse position
    * [BitBucket pull request 511](https://osrf-migration.github.io/ignition-gh-pages/#!/ignitionrobotics/ign-gazebo/pull-requests/511)

1. Add hotkey keybindings
    * [BitBucket pull request 486](https://osrf-migration.github.io/ignition-gh-pages/#!/ignitionrobotics/ign-gazebo/pull-requests/486)

### Ignition Gazebo 2.14.0 (2020-01-10)

1. Use Actuator component to communicate between MulticopterVelocityControl and MulticopterMotorModel systems
    * [BitBucket pull request 498](https://osrf-migration.github.io/ignition-gh-pages/#!/ignitionrobotics/ign-gazebo/pull-requests/498)

1.  Backport fix to insert multiple lights with same name
    * [BitBucket pull request 502](https://osrf-migration.github.io/ignition-gh-pages/#!/ignitionrobotics/ign-gazebo/pull-requests/502)

1.  Get all component types attached to an entity
    * [BitBucket pull request 494](https://osrf-migration.github.io/ignition-gh-pages/#!/ignitionrobotics/ign-gazebo/pull-requests/494)

1.  Fix tooltips on entity tree
    * [BitBucket pull request 496](https://osrf-migration.github.io/ignition-gh-pages/#!/ignitionrobotics/ign-gazebo/pull-requests/496)

### Ignition Gazebo 2.13.0 (2019-12-17)

1. Add Multicopter velocity controller
    * [BitBucket pull request 487](https://osrf-migration.github.io/ignition-gh-pages/#!/ignitionrobotics/ign-gazebo/pull-requests/487)

1. Fix crash when removing an entity being followed
    * [BitBucket pull request 465](https://osrf-migration.github.io/ignition-gh-pages/#!/ignitionrobotics/ign-gazebo/pull-requests/465)

1. Add option to right click and remove nodes
    * [BitBucket pull request 458](https://osrf-migration.github.io/ignition-gh-pages/#!/ignitionrobotics/ign-gazebo/pull-requests/458)

1. Fix jumpy log playback
    * [BitBucket pull request 488](https://osrf-migration.github.io/ignition-gh-pages/#!/ignitionrobotics/ign-gazebo/pull-requests/488)

1. Remove Scene3d Text anchors
    * [BitBucket pull request 467](https://osrf-migration.github.io/ignition-gh-pages/#!/ignitionrobotics/ign-gazebo/pull-requests/467)

1. Show grid using SDF file
    * [BitBucket pull request 461](https://osrf-migration.github.io/ignition-gh-pages/#!/ignitionrobotics/ign-gazebo/pull-requests/461)

### Ignition Gazebo 2.12.0 (2019-11-25)

1. Parse visual cast shadows and add CastShadows component
    * [BitBucket pull request 453](https://osrf-migration.github.io/ignition-gh-pages/#!/ignitionrobotics/ign-gazebo/pull-requests/453)

1. Update SceneBroadcaster to publish state msg for world with only static models
    * [BitBucket pull request 450](https://osrf-migration.github.io/ignition-gh-pages/#!/ignitionrobotics/ign-gazebo/pull-requests/450)

1. Add log video recorder
    * [BitBucket pull request 441](https://osrf-migration.github.io/ignition-gh-pages/#!/ignitionrobotics/ign-gazebo/pull-requests/441)

1. Rechargeable battery model
    * [BitBucket pull request 455](https://osrf-migration.github.io/ignition-gh-pages/#!/ignitionrobotics/ign-gazebo/pull-requests/455)

1. Add Breadcrumbs system
    * [BitBucket pull request 459](https://osrf-migration.github.io/ignition-gh-pages/#!/ignitionrobotics/ign-gazebo/pull-requests/459)

1. Drag models from Fuel
    * [BitBucket pull request 454](https://osrf-migration.github.io/ignition-gh-pages/#!/ignitionrobotics/ign-gazebo/pull-requests/454)

1. Improvements to GUI configuration
    * [BitBucket pull request 451](https://osrf-migration.github.io/ignition-gh-pages/#!/ignitionrobotics/ign-gazebo/pull-requests/451)

1. Prevent crash when attempting to load more than one render engine per process
    * [BitBucket pull request 463](https://osrf-migration.github.io/ignition-gh-pages/#!/ignitionrobotics/ign-gazebo/pull-requests/463)

### Ignition Gazebo 2.11.0 (2019-10-23)

1.  Handle Relative URIs
    * [BitBucket pull request 433](https://osrf-migration.github.io/ignition-gh-pages/#!/ignitionrobotics/ign-gazebo/pull-requests/433)

1.  Avoid using invalid/unsupported joints
    * [BitBucket pull request 438](https://osrf-migration.github.io/ignition-gh-pages/#!/ignitionrobotics/ign-gazebo/pull-requests/438)

1.  Add mutex to protect views from potential concurrent access
    * [BitBucket pull request 435](https://osrf-migration.github.io/ignition-gh-pages/#!/ignitionrobotics/ign-gazebo/pull-requests/435)

1.  Add `Link::WorldKineticEnergy` for computing total kinetic energy of a link with respect to the world frame.
    * [BitBucket pull request 434](https://osrf-migration.github.io/ignition-gh-pages/#!/ignitionrobotics/ign-gazebo/pull-requests/434)

1.  Improve steering behavior of example tracked vehicle
    * [BitBucket pull request 432](https://osrf-migration.github.io/ignition-gh-pages/#!/ignitionrobotics/ign-gazebo/pull-requests/432)

1.  Rewind / reset and seek
    * [BitBucket pull request 429](https://osrf-migration.github.io/ignition-gh-pages/#!/ignitionrobotics/ign-gazebo/pull-requests/429)

1.  Add Follow mode to GUI
    * [BitBucket pull request 430](https://osrf-migration.github.io/ignition-gh-pages/#!/ignitionrobotics/ign-gazebo/pull-requests/430)
    * [BitBucket pull request 436](https://osrf-migration.github.io/ignition-gh-pages/#!/ignitionrobotics/ign-gazebo/pull-requests/436)

### Ignition Gazebo 2.10.0 (2019-09-08)

1.  Custom odom frequency in sim time
    * [BitBucket pull request 427](https://osrf-migration.github.io/ignition-gh-pages/#!/ignitionrobotics/ign-gazebo/pull-requests/427)

1.  Add Move To gui plugin
    * [BitBucket pull request 426](https://osrf-migration.github.io/ignition-gh-pages/#!/ignitionrobotics/ign-gazebo/pull-requests/426)

### Ignition Gazebo 2.9.0

1.  Use the JointSetVelocityCommand feature to set joint velocities
    * [BitBucket pull request 424](https://osrf-migration.github.io/ignition-gh-pages/#!/ignitionrobotics/ign-gazebo/pull-requests/424)

### Ignition Gazebo 2.8.0 (2019-08-23)

1. Add video recorder gui plugin
    * [BitBucket pull request 422](https://osrf-migration.github.io/ignition-gh-pages/#!/ignitionrobotics/ign-gazebo/pull-requests/422)

1. Vertical rays for lidar demo
    * [BitBucket pull request 419](https://osrf-migration.github.io/ignition-gh-pages/#!/ignitionrobotics/ign-gazebo/pull-requests/419)

1. Print world path when using cli
    * [BitBucket pull request 420](https://osrf-migration.github.io/ignition-gh-pages/#!/ignitionrobotics/ign-gazebo/pull-requests/420)

### Ignition Gazebo 2.7.1

1. Fix order of adding and removing rendering entities, and clean up mesh
   materials in the SceneManager.
    * [BitBucket pull request 415](https://osrf-migration.github.io/ignition-gh-pages/#!/ignitionrobotics/ign-gazebo/pull-requests/415)
    * [BitBucket pull request 416](https://osrf-migration.github.io/ignition-gh-pages/#!/ignitionrobotics/ign-gazebo/pull-requests/416)

### Ignition Gazebo 2.7.0

1. Move creation of default log path to ServerConfig. This lets both console logs and state logs to be stored in the same directory.  The console messages are always logged.  Allow state log files to be overwritten.
    * [BitBucket pull request 413](https://osrf-migration.github.io/ignition-gh-pages/#!/ignitionrobotics/ign-gazebo/pull-requests/413)

1. Baseline for stereo cameras
    * [BitBucket pull request 406](https://osrf-migration.github.io/ignition-gh-pages/#!/ignitionrobotics/ign-gazebo/pull-requests/406)

1. Fix log playback with levels. This drops support for logs created before v2.0.0.
    * [BitBucket pull request 407](https://osrf-migration.github.io/ignition-gh-pages/#!/ignitionrobotics/ign-gazebo/pull-requests/407)

1. Add worker threads for System PostUpdate phase
    * [BitBucket pull request 387](https://osrf-migration.github.io/ignition-gh-pages/#!/ignitionrobotics/ign-gazebo/pull-requests/387)

1. Added a test runner for executing an SDF and recording simulation rates.
   See the `test/performance/READEM.md` file for more info.
    * [BitBucket pull request 389](https://osrf-migration.github.io/ignition-gh-pages/#!/ignitionrobotics/ign-gazebo/pull-requests/389)

### Ignition Gazebo 2.6.1 (2019-07-26)

1. Clear stepMsg before populating it
    * [BitBucket pull request 398](https://osrf-migration.github.io/ignition-gh-pages/#!/ignitionrobotics/ign-gazebo/pull-requests/398)

### Ignition Gazebo 2.6.0 (2019-07-24)

1.  Improve performance of Pose Publisher
    * [BitBucket pull request 392](https://osrf-migration.github.io/ignition-gh-pages/#!/ignitionrobotics/ign-gazebo/pull-requests/392)

1. Fix distributed sim
    * [BitBucket pull request 385](https://osrf-migration.github.io/ignition-gh-pages/#!/ignitionrobotics/ign-gazebo/pull-requests/385)

### Ignition Gazebo 2.5.0 (2019-07-19)

1. The LinearBatteryPlugin system publishes battery state
    * [BitBucket pull request 388](https://osrf-migration.github.io/ignition-gh-pages/#!/ignitionrobotics/ign-gazebo/pull-requests/388)

### Ignition Gazebo 2.4.0 (2019-07-17)

1. Bundle scene updates in sensor system
    * [BitBucket pull request 386](https://osrf-migration.github.io/ignition-gh-pages/#!/ignitionrobotics/ign-gazebo/pull-requests/386)

### Ignition Gazebo 2.3.0 (2019-07-13)

1. Improve physics system peformance by skipping static model updates.
   Components state information has been incorporated, which is used to
   indicate if a component change is periodic (such as through a physics
   update) or a one-time change (such as through a user command).
    * [BitBucket pull request 384](https://osrf-migration.github.io/ignition-gh-pages/#!/ignitionrobotics/ign-gazebo/pull-requests/384)

1. Add sdf parameter to battery to start draining only when robot has started moving
    * [BitBucket pull request 370](https://osrf-migration.github.io/ignition-gh-pages/#!/ignitionrobotics/ign-gazebo/pull-requests/370)

1. Improve SceneBroadcaster peformance by 1) Limit message generation if
   subscribers to pose topics are not present, 2) Set world stats message
   instead of copying the message, 3) Suppress scenegraph updates when there
   are no new entities, 4) Make better use of const functions, 5) Prevent
   creation of msgs::SerializedStep every PostUpdate, 6) Only serialized and
   transmit components that have changed.
    * [BitBucket pull request 371](https://osrf-migration.github.io/ignition-gh-pages/#!/ignitionrobotics/ign-gazebo/pull-requests/371)
    * [BitBucket pull request 372](https://osrf-migration.github.io/ignition-gh-pages/#!/ignitionrobotics/ign-gazebo/pull-requests/372)
    * [BitBucket pull request 373](https://osrf-migration.github.io/ignition-gh-pages/#!/ignitionrobotics/ign-gazebo/pull-requests/373)
    * [BitBucket pull request 374](https://osrf-migration.github.io/ignition-gh-pages/#!/ignitionrobotics/ign-gazebo/pull-requests/374)
    * [BitBucket pull request 375](https://osrf-migration.github.io/ignition-gh-pages/#!/ignitionrobotics/ign-gazebo/pull-requests/375)
    * [BitBucket pull request 376](https://osrf-migration.github.io/ignition-gh-pages/#!/ignitionrobotics/ign-gazebo/pull-requests/376)

### Ignition Gazebo 2.2.0

1. The DiffDrive system publishes odometry information.
    * [BitBucket pull request 368](https://osrf-migration.github.io/ignition-gh-pages/#!/ignitionrobotics/ign-gazebo/pull-requests/368)

1. Allow attaching plugins to sensors from a server config.
    * [BitBucket pull request 366](https://osrf-migration.github.io/ignition-gh-pages/#!/ignitionrobotics/ign-gazebo/pull-requests/366)

1. Remove world name from frame_ids
    * [BitBucket pull request 364](https://osrf-migration.github.io/ignition-gh-pages/#!/ignitionrobotics/ign-gazebo/pull-requests/364)

1. Fix deadlock when spawning robots
    * [BitBucket pull request 365](https://osrf-migration.github.io/ignition-gh-pages/#!/ignitionrobotics/ign-gazebo/pull-requests/365)

1. Set default topics for rendering sensors
    * [BitBucket pull request 363](https://osrf-migration.github.io/ignition-gh-pages/#!/ignitionrobotics/ign-gazebo/pull-requests/363)

1. Support custom random seed from the command line.
    * [BitBucket pull request 362](https://osrf-migration.github.io/ignition-gh-pages/#!/ignitionrobotics/ign-gazebo/pull-requests/362)

### Ignition Gazebo 2.1.0

1. RenderUtil fix bad merge: check for existing entities in GzScene3D on initialization.
    * [BitBucket pull request 360](https://osrf-migration.github.io/ignition-gh-pages/#!/ignitionrobotics/ign-gazebo/pull-requests/360)

1. Allow sensors to load plugins.
    * [BitBucket pull request 356](https://osrf-migration.github.io/ignition-gh-pages/#!/ignitionrobotics/ign-gazebo/pull-requests/356)
    * [BitBucket pull request 366](https://osrf-migration.github.io/ignition-gh-pages/#!/ignitionrobotics/ign-gazebo/pull-requests/366)

1. Parse and load submesh geometry in visuals.
    * [BitBucket pull request 353](https://osrf-migration.github.io/ignition-gh-pages/#!/ignitionrobotics/ign-gazebo/pull-requests/353)

1. Allow setting the update frequency of pose publisher.
    * [BitBucket pull request 352](https://osrf-migration.github.io/ignition-gh-pages/#!/ignitionrobotics/ign-gazebo/pull-requests/352)

1. Added RGBD camera sensor.
    * [BitBucket pull request 351](https://osrf-migration.github.io/ignition-gh-pages/#!/ignitionrobotics/ign-gazebo/pull-requests/351)

1. Fix Docker scripts.
    * [BitBucket pull request 347](https://osrf-migration.github.io/ignition-gh-pages/#!/ignitionrobotics/ign-gazebo/pull-requests/347)

1. Support log playback from a different path
    * [BitBucket pull request 355](https://osrf-migration.github.io/ignition-gh-pages/#!/ignitionrobotics/ign-gazebo/pull-requests/355)

### Ignition Gazebo 2.0.0

1. RenderUtil: check for existing entities in GzScene3D on initialization.
    * [BitBucket pull request 350](https://osrf-migration.github.io/ignition-gh-pages/#!/ignitionrobotics/ign-gazebo/pull-requests/350)

1. SceneBroadcaster: only send pose state periodically.
    * [BitBucket pull request 345](https://osrf-migration.github.io/ignition-gh-pages/#!/ignitionrobotics/ign-gazebo/pull-requests/345)

1. PeerTracker: increase distributed simulation peer tracking timeout.
    * [BitBucket pull request 344](https://osrf-migration.github.io/ignition-gh-pages/#!/ignitionrobotics/ign-gazebo/pull-requests/344)

1. MultiCopterMotorModel: add mutex to protect motor velocity command.
    * [BitBucket pull request 341](https://osrf-migration.github.io/ignition-gh-pages/#!/ignitionrobotics/ign-gazebo/pull-requests/341)

1. Tweaks to example worlds
    * [BitBucket pull request 342](https://osrf-migration.github.io/ignition-gh-pages/#!/ignitionrobotics/ign-gazebo/pull-requests/342)

1. DiffDrive system: add topic as system parameter.
    * [BitBucket pull request 343](https://osrf-migration.github.io/ignition-gh-pages/#!/ignitionrobotics/ign-gazebo/pull-requests/343)

1. Log entity creation and deletion
    * [BitBucket pull request 337](https://osrf-migration.github.io/ignition-gh-pages/#!/ignitionrobotics/ign-gazebo/pull-requests/337)

1. Multicopter motor model
    * [BitBucket pull request 322](https://osrf-migration.github.io/ignition-gh-pages/#!/ignitionrobotics/ign-gazebo/pull-requests/322)

1. Fix removing selected entity
    * [BitBucket pull request 339](https://osrf-migration.github.io/ignition-gh-pages/#!/ignitionrobotics/ign-gazebo/pull-requests/339)

1. Collision serialization
    * [BitBucket pull request 326](https://osrf-migration.github.io/ignition-gh-pages/#!/ignitionrobotics/ign-gazebo/pull-requests/326)

1. Add support for moving and rotating models
    * [BitBucket pull request 316](https://osrf-migration.github.io/ignition-gh-pages/#!/ignitionrobotics/ign-gazebo/pull-requests/316)

1. Pose commands
    * [BitBucket pull request 334](https://osrf-migration.github.io/ignition-gh-pages/#!/ignitionrobotics/ign-gazebo/pull-requests/334)

1. Level performers can be added at runtime using a service call. See the
   levels tutorial for more information.
    * [BitBucket pull request 264](https://osrf-migration.github.io/ignition-gh-pages/#!/ignitionrobotics/ign-gazebo/pull-requests/264)

1. Update worlds to GzScene3D
    * [BitBucket pull request 333](https://osrf-migration.github.io/ignition-gh-pages/#!/ignitionrobotics/ign-gazebo/pull-requests/333)

1. Reduce logging file size
    * [BitBucket pull request 332](https://osrf-migration.github.io/ignition-gh-pages/#!/ignitionrobotics/ign-gazebo/pull-requests/332)

1. Update PosePublisher system to publish sensor poses and to use scoped names for frame ids
    * [BitBucket pull request 331](https://osrf-migration.github.io/ignition-gh-pages/#!/ignitionrobotics/ign-gazebo/pull-requests/331)

1. Fix gui plugin linking issue
    * [BitBucket pull request 327](https://osrf-migration.github.io/ignition-gh-pages/#!/ignitionrobotics/ign-gazebo/pull-requests/327)
    * [BitBucket pull request 330](https://osrf-migration.github.io/ignition-gh-pages/#!/ignitionrobotics/ign-gazebo/pull-requests/330)

1. Toolbar colors
    * [BitBucket pull request 329](https://osrf-migration.github.io/ignition-gh-pages/#!/ignitionrobotics/ign-gazebo/pull-requests/329)

1. Rename Scene3D gui plugin to GzScene3D
    * [BitBucket pull request 328](https://osrf-migration.github.io/ignition-gh-pages/#!/ignitionrobotics/ign-gazebo/pull-requests/328)

1. Fix distributed sim documentation
    * [BitBucket pull request 318](https://osrf-migration.github.io/ignition-gh-pages/#!/ignitionrobotics/ign-gazebo/pull-requests/318)

1. Port Scene3D gui plugin from ign-gui. Renamed to GzScene3D.
    * [BitBucket pull request 315](https://osrf-migration.github.io/ignition-gh-pages/#!/ignitionrobotics/ign-gazebo/pull-requests/315)

1. Entity tree UI
    * [BitBucket pull request 285](https://osrf-migration.github.io/ignition-gh-pages/#!/ignitionrobotics/ign-gazebo/pull-requests/285)

1. Add rendering component
    * [BitBucket pull request 306](https://osrf-migration.github.io/ignition-gh-pages/#!/ignitionrobotics/ign-gazebo/pull-requests/306)

1. Update Camera and DepthCamera components to use sdf::Sensor object instead of an sdf::ElementPtr.
    * [BitBucket pull request 299](https://osrf-migration.github.io/ignition-gh-pages/#!/ignitionrobotics/ign-gazebo/pull-requests/299)

1. Added system for gz::sensors::AirPressureSensor.
    * [BitBucket pull request 300](https://osrf-migration.github.io/ignition-gh-pages/#!/ignitionrobotics/ign-gazebo/pull-requests/300)

1. Support conversion and serialization of Imu components. IMU sensors are
   loaded from an SDF DOM object.
    * [BitBucket pull request 302](https://osrf-migration.github.io/ignition-gh-pages/#!/ignitionrobotics/ign-gazebo/pull-requests/302)

1. Throttle sensors update rate
    * [BitBucket pull request 323](https://osrf-migration.github.io/ignition-gh-pages/#!/ignitionrobotics/ign-gazebo/pull-requests/323)

1. Fix changing themes
    * [BitBucket pull request 321](https://osrf-migration.github.io/ignition-gh-pages/#!/ignitionrobotics/ign-gazebo/pull-requests/321)

1. Battery tweaks
    * [BitBucket pull request 314](https://osrf-migration.github.io/ignition-gh-pages/#!/ignitionrobotics/ign-gazebo/pull-requests/314)

1. Support conversion and serialization of PBR parameters in a material component
    * [BitBucket pull request 304](https://osrf-migration.github.io/ignition-gh-pages/#!/ignitionrobotics/ign-gazebo/pull-requests/304)

1. Joint state pub
    * [BitBucket pull request 260](https://osrf-migration.github.io/ignition-gh-pages/#!/ignitionrobotics/ign-gazebo/pull-requests/260)

1. Update Altimeter component to use sdf::Sensor object instead of an
   sdf::ElementPtr.
    * [BitBucket pull request 286](https://osrf-migration.github.io/ignition-gh-pages/#!/ignitionrobotics/ign-gazebo/pull-requests/286)

1. Update docker nightly dependencies
    * [BitBucket pull request 310](https://osrf-migration.github.io/ignition-gh-pages/#!/ignitionrobotics/ign-gazebo/pull-requests/310)

1. Ign tool
    * [BitBucket pull request 296](https://osrf-migration.github.io/ignition-gh-pages/#!/ignitionrobotics/ign-gazebo/pull-requests/296)
    * [BitBucket pull request 336](https://osrf-migration.github.io/ignition-gh-pages/#!/ignitionrobotics/ign-gazebo/pull-requests/336)

1. State broadcast
    * [BitBucket pull request 307](https://osrf-migration.github.io/ignition-gh-pages/#!/ignitionrobotics/ign-gazebo/pull-requests/307)

1. Use world statistics message on network
    * [BitBucket pull request 305](https://osrf-migration.github.io/ignition-gh-pages/#!/ignitionrobotics/ign-gazebo/pull-requests/305)

1. Update Magnetometer component to use sdf::Sensor object instead of an sdf::ElementPtr.
    * [BitBucket pull request 272](https://osrf-migration.github.io/ignition-gh-pages/#!/ignitionrobotics/ign-gazebo/pull-requests/272)

1. Fix Scene3D loading empty world
    * [BitBucket pull request 308](https://osrf-migration.github.io/ignition-gh-pages/#!/ignitionrobotics/ign-gazebo/pull-requests/308)

1. Support conversion and serialization of scene and light components
    * [BitBucket pull request 297](https://osrf-migration.github.io/ignition-gh-pages/#!/ignitionrobotics/ign-gazebo/pull-requests/297)

1. Operators instead of De/Serialize
    * [BitBucket pull request 293](https://osrf-migration.github.io/ignition-gh-pages/#!/ignitionrobotics/ign-gazebo/pull-requests/293)

1. Remove PIMPL from Component
    * [BitBucket pull request 267](https://osrf-migration.github.io/ignition-gh-pages/#!/ignitionrobotics/ign-gazebo/pull-requests/267)

1. Delay scene broadcaster transport setup
    * [BitBucket pull request 292](https://osrf-migration.github.io/ignition-gh-pages/#!/ignitionrobotics/ign-gazebo/pull-requests/292)

1. Report link poses from secondaries during distributed simulation, using a cache
    * [BitBucket pull request 276](https://osrf-migration.github.io/ignition-gh-pages/#!/ignitionrobotics/ign-gazebo/pull-requests/276)
    * [BitBucket pull request 265](https://osrf-migration.github.io/ignition-gh-pages/#!/ignitionrobotics/ign-gazebo/pull-requests/265)

1. Restore log playback
    * [BitBucket pull request 288](https://osrf-migration.github.io/ignition-gh-pages/#!/ignitionrobotics/ign-gazebo/pull-requests/288)

1. ECM changed state
    * [BitBucket pull request 287](https://osrf-migration.github.io/ignition-gh-pages/#!/ignitionrobotics/ign-gazebo/pull-requests/287)

1. Joint serialization
    * [BitBucket pull request 281](https://osrf-migration.github.io/ignition-gh-pages/#!/ignitionrobotics/ign-gazebo/pull-requests/281)

1. Use scene ambient and background color information in sensor
   configuration.
    * [BitBucket pull request 268](https://osrf-migration.github.io/ignition-gh-pages/#!/ignitionrobotics/ign-gazebo/pull-requests/268)

1. Performance benchmarking
    * [BitBucket pull request 220](https://osrf-migration.github.io/ignition-gh-pages/#!/ignitionrobotics/ign-gazebo/pull-requests/220)
    * [BitBucket pull request 253](https://osrf-migration.github.io/ignition-gh-pages/#!/ignitionrobotics/ign-gazebo/pull-requests/253)
    * [BitBucket pull request 258](https://osrf-migration.github.io/ignition-gh-pages/#!/ignitionrobotics/ign-gazebo/pull-requests/258)
    * [BitBucket pull request 283](https://osrf-migration.github.io/ignition-gh-pages/#!/ignitionrobotics/ign-gazebo/pull-requests/283)
    * [BitBucket pull request 312](https://osrf-migration.github.io/ignition-gh-pages/#!/ignitionrobotics/ign-gazebo/pull-requests/312)

1. Remove emissive component from visual materials
    * [BitBucket pull request 271](https://osrf-migration.github.io/ignition-gh-pages/#!/ignitionrobotics/ign-gazebo/pull-requests/271)

1. Serialization for more components
    * [BitBucket pull request 255](https://osrf-migration.github.io/ignition-gh-pages/#!/ignitionrobotics/ign-gazebo/pull-requests/255)

1. Added an SDF message to the start of log files.
    * [BitBucket pull request 257](https://osrf-migration.github.io/ignition-gh-pages/#!/ignitionrobotics/ign-gazebo/pull-requests/257)

1. Unify network and sync managers
    * [BitBucket pull request 261](https://osrf-migration.github.io/ignition-gh-pages/#!/ignitionrobotics/ign-gazebo/pull-requests/261)

1. Add PerformerLevels component
    * [BitBucket pull request 262](https://osrf-migration.github.io/ignition-gh-pages/#!/ignitionrobotics/ign-gazebo/pull-requests/262)

1. Distributed sim deprecate envs
    * [BitBucket pull request 240](https://osrf-migration.github.io/ignition-gh-pages/#!/ignitionrobotics/ign-gazebo/pull-requests/240)

1. Use ign-sensors magnetometer sensor plugin
    * [BitBucket pull request 221](https://osrf-migration.github.io/ignition-gh-pages/#!/ignitionrobotics/ign-gazebo/pull-requests/221)

1. Use ign-sensors altimeter sensor plugin
    * [BitBucket pull request 215](https://osrf-migration.github.io/ignition-gh-pages/#!/ignitionrobotics/ign-gazebo/pull-requests/215)

1. Use ign-sensors imu sensor plugin
    * [BitBucket pull request 219](https://osrf-migration.github.io/ignition-gh-pages/#!/ignitionrobotics/ign-gazebo/pull-requests/219)

1. Depend on ign-sensors rendering component
    * [BitBucket pull request 212](https://osrf-migration.github.io/ignition-gh-pages/#!/ignitionrobotics/ign-gazebo/pull-requests/212)

## Ignition Gazebo 1.x

### Ignition Gazebo 1.X.X

1. Add Wind Plugin (Ported from Gazebo classic)
    * [BitBucket pull request 273](https://osrf-migration.github.io/ignition-gh-pages/#!/ignitionrobotics/ign-gazebo/pull-requests/273/)

1. Port battery plugin from Gazebo classic
    * [BitBucket pull request 234](https://osrf-migration.github.io/ignition-gh-pages/#!/ignitionrobotics/ign-gazebo/pull-requests/234)
    * [BitBucket pull request 317](https://osrf-migration.github.io/ignition-gh-pages/#!/ignitionrobotics/ign-gazebo/pull-requests/317)
    * [BitBucket pull request 324](https://osrf-migration.github.io/ignition-gh-pages/#!/ignitionrobotics/ign-gazebo/pull-requests/324)

1. Use ISO timestamp for default log path
    * [BitBucket pull request 289](https://osrf-migration.github.io/ignition-gh-pages/#!/ignitionrobotics/ign-gazebo/pull-requests/289)

1. Logging tutorial
    * [BitBucket pull request 280](https://osrf-migration.github.io/ignition-gh-pages/#!/ignitionrobotics/ign-gazebo/pull-requests/280)

1. Joystick SDF small typos
    * [BitBucket pull request 284](https://osrf-migration.github.io/ignition-gh-pages/#!/ignitionrobotics/ign-gazebo/pull-requests/284)

1. Add `Link`: a convenience class for interfacing with link entities
    * [BitBucket pull request 269](https://osrf-migration.github.io/ignition-gh-pages/#!/ignitionrobotics/ign-gazebo/pull-requests/269)

1. Added LiftDragPlugin (ported from Gazebo classic)
    * [BitBucket pull request 256](https://osrf-migration.github.io/ignition-gh-pages/#!/ignitionrobotics/ign-gazebo/pull-requests/256)

1. Logging refactor unique path functions to ign-common
    * [BitBucket pull request 270](https://osrf-migration.github.io/ignition-gh-pages/#!/ignitionrobotics/ign-gazebo/pull-requests/270)

1. Added test for log record and playback.
    * [BitBucket pull request 263](https://osrf-migration.github.io/ignition-gh-pages/#!/ignitionrobotics/ign-gazebo/pull-requests/263)

1. Add ApplyJointForce system
    * [BitBucket pull request 254](https://osrf-migration.github.io/ignition-gh-pages/#!/ignitionrobotics/ign-gazebo/pull-requests/254)

1. More ign-msgs <-> SDF conversions: Inertial, Geometry, Material
    * [BitBucket pull request 251](https://osrf-migration.github.io/ignition-gh-pages/#!/ignitionrobotics/ign-gazebo/pull-requests/251)

1. Logging command line support
    * [BitBucket pull request 249](https://osrf-migration.github.io/ignition-gh-pages/#!/ignitionrobotics/ign-gazebo/pull-requests/249)

1. Remove inactive performers instead of setting static
    * [BitBucket pull request 247](https://osrf-migration.github.io/ignition-gh-pages/#!/ignitionrobotics/ign-gazebo/pull-requests/247)

1. Use state instead of pose in distributed simulation
    * [BitBucket pull request 242](https://osrf-migration.github.io/ignition-gh-pages/#!/ignitionrobotics/ign-gazebo/pull-requests/242)

1. Distributed implies levels
    * [BitBucket pull request 243](https://osrf-migration.github.io/ignition-gh-pages/#!/ignitionrobotics/ign-gazebo/pull-requests/243)

1. Add a basic JointController system
    * [BitBucket pull request 246](https://osrf-migration.github.io/ignition-gh-pages/#!/ignitionrobotics/ign-gazebo/pull-requests/246)

1. Enforce component type uniqueness
    * [BitBucket pull request 236](https://osrf-migration.github.io/ignition-gh-pages/#!/ignitionrobotics/ign-gazebo/pull-requests/236)

1. Clean CI: disable test known to fail on OSX
    * [BitBucket pull request 244](https://osrf-migration.github.io/ignition-gh-pages/#!/ignitionrobotics/ign-gazebo/pull-requests/244)

1. Logical camera topic name check
    * [BitBucket pull request 245](https://osrf-migration.github.io/ignition-gh-pages/#!/ignitionrobotics/ign-gazebo/pull-requests/245)

1. Added command line options to configure distributed simulation. These
   will replace the environment variables.
    * [BitBucket pull request 238](https://osrf-migration.github.io/ignition-gh-pages/#!/ignitionrobotics/ign-gazebo/pull-requests/238)

1. Add systems to queue before actually adding them to runner
    * [BitBucket pull request 241](https://osrf-migration.github.io/ignition-gh-pages/#!/ignitionrobotics/ign-gazebo/pull-requests/241)

1. Added a docker image that uses the ignition meta package
    * [BitBucket pull request 237](https://osrf-migration.github.io/ignition-gh-pages/#!/ignitionrobotics/ign-gazebo/pull-requests/237)

1. Move some design docs to tutorials
    * [BitBucket pull request 230](https://osrf-migration.github.io/ignition-gh-pages/#!/ignitionrobotics/ign-gazebo/pull-requests/230)

1. Disable GUI when using distributed simulation
    * [BitBucket pull request 235](https://osrf-migration.github.io/ignition-gh-pages/#!/ignitionrobotics/ign-gazebo/pull-requests/235)

1. Bring component type names back
    * [BitBucket pull request 232](https://osrf-migration.github.io/ignition-gh-pages/#!/ignitionrobotics/ign-gazebo/pull-requests/232)

1. A few tweaks to logging
    * [BitBucket pull request 228](https://osrf-migration.github.io/ignition-gh-pages/#!/ignitionrobotics/ign-gazebo/pull-requests/228)

1. Handle friction coefficients
    * [BitBucket pull request 227](https://osrf-migration.github.io/ignition-gh-pages/#!/ignitionrobotics/ign-gazebo/pull-requests/227)

1. Change private msgs namespace
    * [BitBucket pull request 233](https://osrf-migration.github.io/ignition-gh-pages/#!/ignitionrobotics/ign-gazebo/pull-requests/233)

1. Set tutorial titles
    * [BitBucket pull request 231](https://osrf-migration.github.io/ignition-gh-pages/#!/ignitionrobotics/ign-gazebo/pull-requests/231)

1. Example tunnel world
    * [BitBucket pull request 205](https://osrf-migration.github.io/ignition-gh-pages/#!/ignitionrobotics/ign-gazebo/pull-requests/205)

1. Conversion from chrono to ign-msgs
    * [BitBucket pull request 223](https://osrf-migration.github.io/ignition-gh-pages/#!/ignitionrobotics/ign-gazebo/pull-requests/223)

1. Prevent error message when using levels
    * [BitBucket pull request 229](https://osrf-migration.github.io/ignition-gh-pages/#!/ignitionrobotics/ign-gazebo/pull-requests/229)

### Ignition Gazebo 1.1.0 (2019-03-15)

1. Distributed performers running in lockstep
    * [BitBucket pull request 186](https://osrf-migration.github.io/ignition-gh-pages/#!/ignitionrobotics/ign-gazebo/pull-requests/186)
    * [BitBucket pull request 201](https://osrf-migration.github.io/ignition-gh-pages/#!/ignitionrobotics/ign-gazebo/pull-requests/201)
    * [BitBucket pull request 209](https://osrf-migration.github.io/ignition-gh-pages/#!/ignitionrobotics/ign-gazebo/pull-requests/209)
    * [BitBucket pull request 213](https://osrf-migration.github.io/ignition-gh-pages/#!/ignitionrobotics/ign-gazebo/pull-requests/213)

1. Fix documentation tagfiles
    * [BitBucket pull request 214](https://osrf-migration.github.io/ignition-gh-pages/#!/ignitionrobotics/ign-gazebo/pull-requests/214)

1. Convert gui library into a component
    * [BitBucket pull request 206](https://osrf-migration.github.io/ignition-gh-pages/#!/ignitionrobotics/ign-gazebo/pull-requests/206)

1. include <cstdint> wherever special int types like uint64_t are used
    * [BitBucket pull request 208](https://osrf-migration.github.io/ignition-gh-pages/#!/ignitionrobotics/ign-gazebo/pull-requests/208)

1. Move network internal
    * [BitBucket pull request 211](https://osrf-migration.github.io/ignition-gh-pages/#!/ignitionrobotics/ign-gazebo/pull-requests/211)

1. Logging / playback
    * [BitBucket pull request 181](https://osrf-migration.github.io/ignition-gh-pages/#!/ignitionrobotics/ign-gazebo/pull-requests/181)

1. ECM state streaming
    * [BitBucket pull request 184](https://osrf-migration.github.io/ignition-gh-pages/#!/ignitionrobotics/ign-gazebo/pull-requests/184)

1. Unversioned system libraries
    * [BitBucket pull request 222](https://osrf-migration.github.io/ignition-gh-pages/#!/ignitionrobotics/ign-gazebo/pull-requests/222)

### Ignition Gazebo 1.0.2 (2019-03-12)

1. Use TARGET_SO_NAME to fix finding dartsim plugin
    * [BitBucket pull request 217](https://osrf-migration.github.io/ignition-gh-pages/#!/ignitionrobotics/ign-gazebo/pull-requests/217)

### Ignition Gazebo 1.0.1 (2019-03-01)

1. Update gazebo version number in sdf files
    * [BitBucket pull request 207](https://osrf-migration.github.io/ignition-gh-pages/#!/ignitionrobotics/ign-gazebo/pull-requests/207)

### Ignition Gazebo 1.0.0 (2019-03-01)

1. Initial release

## Ignition Gazebo 0.x

### Ignition Gazebo 0.1.0

1. Add support for joints
    * [BitBucket pull request 77](https://osrf-migration.github.io/ignition-gh-pages/#!/ignitionrobotics/ign-gazebo/pull-requests/77)

1. Use SimpleWrapper for more component types
    * [BitBucket pull request 78](https://osrf-migration.github.io/ignition-gh-pages/#!/ignitionrobotics/ign-gazebo/pull-requests/78)

1. Create EventManager and delegate System instantiation to SimulationRunner
    * [BitBucket pull request 79](https://osrf-migration.github.io/ignition-gh-pages/#!/ignitionrobotics/ign-gazebo/pull-requests/79)

1. Integrate ign-gui
    * [BitBucket pull request 11](https://osrf-migration.github.io/ignition-gh-pages/#!/ignitionrobotics/ign-gazebo/pull-requests/11)

1. Remove some build dependencies.
    * [BitBucket pull request 6](https://osrf-migration.github.io/ignition-gh-pages/#!/ignitionrobotics/ign-gazebo/pull-requests/6)

1. Added basic Entity class.
    * [BitBucket pull request 3](https://osrf-migration.github.io/ignition-gh-pages/#!/ignitionrobotics/ign-gazebo/pull-requests/3)

1. Added a basic System class.
    * [BitBucket pull request 4](https://osrf-migration.github.io/ignition-gh-pages/#!/ignitionrobotics/ign-gazebo/pull-requests/4)<|MERGE_RESOLUTION|>--- conflicted
+++ resolved
@@ -126,13 +126,8 @@
 1. Fix generation of systems library symlinks in build directory
     * [Pull request #1160](https://github.com/gazebosim/gz-sim/pull/1160)
 
-<<<<<<< HEAD
 1. Backport sim::Util::validTopic() from ign-gazebo4.
-    * [Pull request #1153](https://github.com/ignitionrobotics/ign-gazebo/pull/1153)
-=======
-1. Backport gazebo::Util::validTopic() from ign-gazebo4.
     * [Pull request #1153](https://github.com/gazebosim/gz-sim/pull/1153)
->>>>>>> 784e8228
 
 1. Support setting the background color for sensors
     * [Pull request #1147](https://github.com/gazebosim/gz-sim/pull/1147)
@@ -648,13 +643,8 @@
     * [Pull Request 351](https://github.com/gazebosim/gz-sim/pull/351)
     * [Pull Request 362](https://github.com/gazebosim/gz-sim/pull/362)
 
-<<<<<<< HEAD
 1. Tests & Warnings: Qt 5.14, breadcrumbs, Gui, gz_TEST
-    * [Pull Request 327](https://github.com/ignitionrobotics/ign-gazebo/pull/327)
-=======
-1. Tests & Warnings: Qt 5.14, breadcrumbs, Gui, ign_TEST
     * [Pull Request 327](https://github.com/gazebosim/gz-sim/pull/327)
->>>>>>> 784e8228
 
 1. Added support for specifying topics to record.
     * [Pull Request 315](https://github.com/gazebosim/gz-sim/pull/315)
@@ -798,13 +788,8 @@
 1. Enhanced log playback performance.
     * [Pull Request 351](https://github.com/gazebosim/gz-sim/pull/351)
 
-<<<<<<< HEAD
 1. Tests & Warnings: Qt 5.14, breadcrumbs, Gui, gz_TEST
-    * [Pull Request 327](https://github.com/ignitionrobotics/ign-gazebo/pull/327)
-=======
-1. Tests & Warnings: Qt 5.14, breadcrumbs, Gui, ign_TEST
     * [Pull Request 327](https://github.com/gazebosim/gz-sim/pull/327)
->>>>>>> 784e8228
 
 1. Added support for specifying topics to record.
     * [Pull Request 315](https://github.com/gazebosim/gz-sim/pull/315)
@@ -917,13 +902,8 @@
 
 ### Ignition Gazebo 2.18.0 (2020-05-20)
 
-<<<<<<< HEAD
 1. Added a `/world/<world_name>/create_multiple` service that parallels the current `/world/<world_name>/create` service. The `create_multiple` service can handle an `gz::msgs::EntityFactory_V` message that may contain one or more entities to spawn.
-    * [Pull Request 146](https://github.com/ignitionrobotics/ign-gazebo/pull/146)
-=======
-1. Added a `/world/<world_name>/create_multiple` service that parallels the current `/world/<world_name>/create` service. The `create_multiple` service can handle an `ignition::msgs::EntityFactory_V` message that may contain one or more entities to spawn.
     * [Pull Request 146](https://github.com/gazebosim/gz-sim/pull/146)
->>>>>>> 784e8228
 
 1. DetachableJoint system: Add option to suppress warning about missing child model
     * [Pull Request 132](https://github.com/gazebosim/gz-sim/pull/132)
