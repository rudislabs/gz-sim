## Ignition Gazebo 2.x

### Ignition Gazebo 2.X.X

<<<<<<< HEAD
1. Update Camera and DepthCamera components to use sdf::Sensor object instead of an sdf::ElementPtr.
    * [Pull Request xxx](https://bitbucket.org/ignitionrobotics/ign-gazebo/pull-requests/XXX)
=======
1. Support conversion and serialization of Imu components. IMU sensors are
   loaded from an SDF DOM object.
    * [Pull Request 302](https://bitbucket.org/ignitionrobotics/ign-gazebo/pull-requests/302)

1. Throttle sensors update rate
    * [Pull Request 323](https://bitbucket.org/ignitionrobotics/ign-gazebo/pull-requests/323)

1. Added system for ignition::sensors::AirPressureSensor.
    * [Pull Request 300](https://bitbucket.org/ignitionrobotics/ign-gazebo/pull-requests/300)
>>>>>>> 40f05d52

1. Support conversion and serialization of PBR parameters in a material component
    * [Pull Request 304](https://bitbucket.org/ignitionrobotics/ign-gazebo/pull-requests/304)

1. Support conversion and serialization of scene and light components
    * [Pull Request 297](https://bitbucket.org/ignitionrobotics/ign-gazebo/pull-requests/297)

1. Use scene ambient and background color information in sensor
   configuration.
    * [Pull Request 268](https://bitbucket.org/ignitionrobotics/ign-gazebo/pull-requests/268)

1. Added an SDF message to the start of log files.
    * [Pull Request 257](https://bitbucket.org/ignitionrobotics/ign-gazebo/pull-requests/257)
    
1. Update Magnetometer component to use sdf::Sensor object instead of an sdf::ElementPtr.
    * [Pull Request 272](https://bitbucket.org/ignitionrobotics/ign-gazebo/pull-requests/272)

1. Update Altimeter component to use sdf::Sensor object instead of an
   sdf::ElementPtr.
    * [Pull Request 286](https://bitbucket.org/ignitionrobotics/ign-gazebo/pull-requests/286)

## Ignition Gazebo 1.x

### Ignition Gazebo 1.X.X

1. Add Wind Plugin (Ported from Gazebo classic)
    * [Pull Request 273](https://bitbucket.org/ignitionrobotics/ign-gazebo/pull-requests/273/)

1. Add `Link`: a convenience class for interfacing with link entities
    * [Pull Request 269](https://bitbucket.org/ignitionrobotics/ign-gazebo/pull-requests/269)

1. Added LiftDragPlugin (ported from Gazebo classic)
    * [Pull Request 256](https://bitbucket.org/ignitionrobotics/ign-gazebo/pull-requests/256)

1. Added test for log record and playback.
    * [Pull Request 263](https://bitbucket.org/ignitionrobotics/ign-gazebo/pull-requests/263)

1. More ign-msgs <-> SDF conversions: Inertial, Geometry, Material
    * [Pull Request 251](https://bitbucket.org/ignitionrobotics/ign-gazebo/pull-requests/251)

1. Add a basic JointController system
    * [Pull Request 246](https://bitbucket.org/ignitionrobotics/ign-gazebo/pull-requests/246)

1. Added command line options to configure distributed simulation. These
   will replace the environment variables.
    * [Pull Request 238](https://bitbucket.org/ignitionrobotics/ign-gazebo/pull-requests/238)


### Ignition Gazebo 1.1.0 (2019-03-15)

1. Distributed performers running in lockstep
    * [Pull Request 186](https://bitbucket.org/ignitionrobotics/ign-gazebo/pull-requests/186)
    * [Pull Request 201](https://bitbucket.org/ignitionrobotics/ign-gazebo/pull-requests/201)
    * [Pull Request 209](https://bitbucket.org/ignitionrobotics/ign-gazebo/pull-requests/209)
    * [Pull Request 213](https://bitbucket.org/ignitionrobotics/ign-gazebo/pull-requests/213)

1. Fix documentation tagfiles
    * [Pull Request 214](https://bitbucket.org/ignitionrobotics/ign-gazebo/pull-requests/214)

1. Convert gui library into a component
    * [Pull Request 206](https://bitbucket.org/ignitionrobotics/ign-gazebo/pull-requests/206)

1. include <cstdint> wherever special int types like uint64_t are used
    * [Pull Request 208](https://bitbucket.org/ignitionrobotics/ign-gazebo/pull-requests/208)

1. Move network internal
    * [Pull Request 211](https://bitbucket.org/ignitionrobotics/ign-gazebo/pull-requests/211)

1. Logging / playback
    * [Pull Request 181](https://bitbucket.org/ignitionrobotics/ign-gazebo/pull-requests/181)

1. ECM state streaming
    * [Pull Request 184](https://bitbucket.org/ignitionrobotics/ign-gazebo/pull-requests/184)

1. Unversioned system libraries
    * [Pull Request 222](https://bitbucket.org/ignitionrobotics/ign-gazebo/pull-requests/222)

### Ignition Gazebo 1.0.2 (2019-03-12)

1. Use TARGET_SO_NAME to fix finding dartsim plugin
    * [Pull Request 217](https://bitbucket.org/ignitionrobotics/ign-gazebo/pull-requests/217)

### Ignition Gazebo 1.0.1 (2019-03-01)

1. Update gazebo version number in sdf files
    * [Pull Request 207](https://bitbucket.org/ignitionrobotics/ign-gazebo/pull-requests/207)

### Ignition Gazebo 1.0.0 (2019-03-01)

1. Initial release

## Ignition Gazebo 0.x

### Ignition Gazebo 0.1.0

1. Add support for joints
    * [Pull Request 77](https://bitbucket.org/ignitionrobotics/ign-gazebo/pull-requests/77)

1. Use SimpleWrapper for more component types
    * [Pull Request 78](https://bitbucket.org/ignitionrobotics/ign-gazebo/pull-requests/78)

1. Create EventManager and delegate System instantiation to SimulationRunner
    * [Pull Request 79](https://bitbucket.org/ignitionrobotics/ign-gazebo/pull-requests/79)

1. Integrate ign-gui
    * [Pull request 11](https://bitbucket.org/ignitionrobotics/ign-gazebo/pull-request/11)

1. Remove some build dependencies.
    * [Pull request 6](https://bitbucket.org/ignitionrobotics/ign-gazebo/pull-request/6)

1. Added basic Entity class.
    * [Pull request 3](https://bitbucket.org/ignitionrobotics/ign-gazebo/pull-request/3)

1. Added a basic System class.
    * [Pull request 4](https://bitbucket.org/ignitionrobotics/ign-gazebo/pull-request/4)<|MERGE_RESOLUTION|>--- conflicted
+++ resolved
@@ -2,10 +2,9 @@
 
 ### Ignition Gazebo 2.X.X
 
-<<<<<<< HEAD
 1. Update Camera and DepthCamera components to use sdf::Sensor object instead of an sdf::ElementPtr.
     * [Pull Request xxx](https://bitbucket.org/ignitionrobotics/ign-gazebo/pull-requests/XXX)
-=======
+
 1. Support conversion and serialization of Imu components. IMU sensors are
    loaded from an SDF DOM object.
     * [Pull Request 302](https://bitbucket.org/ignitionrobotics/ign-gazebo/pull-requests/302)
@@ -15,7 +14,6 @@
 
 1. Added system for ignition::sensors::AirPressureSensor.
     * [Pull Request 300](https://bitbucket.org/ignitionrobotics/ign-gazebo/pull-requests/300)
->>>>>>> 40f05d52
 
 1. Support conversion and serialization of PBR parameters in a material component
     * [Pull Request 304](https://bitbucket.org/ignitionrobotics/ign-gazebo/pull-requests/304)
