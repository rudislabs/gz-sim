--- conflicted
+++ resolved
@@ -2,17 +2,12 @@
 
 ### Ignition Math 5.x.x
 
-<<<<<<< HEAD
 1. Added a `MassMatrix3::SetFromBox` function that uses a `Material` to specify
    a density.
     * [Pull request 246](https://bitbucket.org/ignitionrobotics/ign-math/pull-requests/246)
 
 1. Deprecated mutator functions in MassMatrix3 that lacked a `Set` prefix.
-    * [Pull request 246](https://bitbucket.org/ignitionrobotics/ign-math/pull-requests/246)
-=======
-1. Deprecated mutator functions in MassMatrix3 that lacked a `Set` prefix.
     * [Pull request 262](https://bitbucket.org/ignitionrobotics/ign-math/pull-requests/262)
->>>>>>> 84be2447
 
 
 ## Ignition Math 4.x
