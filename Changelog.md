## Ignition Gazebo 2.x

### Ignition Gazebo 2.X.X

<<<<<<< HEAD
1. Update Camera and DepthCamera components to use sdf::Sensor object instead of an sdf::ElementPtr.
    * [Pull Request xxx](https://bitbucket.org/ignitionrobotics/ign-gazebo/pull-requests/XXX)
=======
1. Support conversion and serialization of PBR parameters in a material component
    * [Pull Request 304](https://bitbucket.org/ignitionrobotics/ign-gazebo/pull-requests/304)
>>>>>>> 6032b595

1. Support conversion and serialization of scene and light components
    * [Pull Request 297](https://bitbucket.org/ignitionrobotics/ign-gazebo/pull-requests/297)

1. Use scene ambient and background color information in sensor
   configuration.
    * [Pull Request 268](https://bitbucket.org/ignitionrobotics/ign-gazebo/pull-requests/268)

1. Added an SDF message to the start of log files.
    * [Pull Request 257](https://bitbucket.org/ignitionrobotics/ign-gazebo/pull-requests/257)
    
1. Update Magnetometer component to use sdf::Sensor object instead of an sdf::ElementPtr.
    * [Pull Request 272](https://bitbucket.org/ignitionrobotics/ign-gazebo/pull-requests/272)

1. Update Altimeter component to use sdf::Sensor object instead of an
   sdf::ElementPtr.
    * [Pull Request 286](https://bitbucket.org/ignitionrobotics/ign-gazebo/pull-requests/286)

## Ignition Gazebo 1.x

### Ignition Gazebo 1.X.X

1. Add Wind Plugin (Ported from Gazebo classic)
    * [Pull Request 273](https://bitbucket.org/ignitionrobotics/ign-gazebo/pull-requests/273/)

1. Add `Link`: a convenience class for interfacing with link entities
    * [Pull Request 269](https://bitbucket.org/ignitionrobotics/ign-gazebo/pull-requests/269)

1. Added LiftDragPlugin (ported from Gazebo classic)
    * [Pull Request 256](https://bitbucket.org/ignitionrobotics/ign-gazebo/pull-requests/256)

1. Added test for log record and playback.
    * [Pull Request 263](https://bitbucket.org/ignitionrobotics/ign-gazebo/pull-requests/263)

1. More ign-msgs <-> SDF conversions: Inertial, Geometry, Material
    * [Pull Request 251](https://bitbucket.org/ignitionrobotics/ign-gazebo/pull-requests/251)

1. Add a basic JointController system
    * [Pull Request 246](https://bitbucket.org/ignitionrobotics/ign-gazebo/pull-requests/246)

1. Added command line options to configure distributed simulation. These
   will replace the environment variables.
    * [Pull Request 238](https://bitbucket.org/ignitionrobotics/ign-gazebo/pull-requests/238)


### Ignition Gazebo 1.1.0 (2019-03-15)

1. Distributed performers running in lockstep
    * [Pull Request 186](https://bitbucket.org/ignitionrobotics/ign-gazebo/pull-requests/186)
    * [Pull Request 201](https://bitbucket.org/ignitionrobotics/ign-gazebo/pull-requests/201)
    * [Pull Request 209](https://bitbucket.org/ignitionrobotics/ign-gazebo/pull-requests/209)
    * [Pull Request 213](https://bitbucket.org/ignitionrobotics/ign-gazebo/pull-requests/213)

1. Fix documentation tagfiles
    * [Pull Request 214](https://bitbucket.org/ignitionrobotics/ign-gazebo/pull-requests/214)

1. Convert gui library into a component
    * [Pull Request 206](https://bitbucket.org/ignitionrobotics/ign-gazebo/pull-requests/206)

1. include <cstdint> wherever special int types like uint64_t are used
    * [Pull Request 208](https://bitbucket.org/ignitionrobotics/ign-gazebo/pull-requests/208)

1. Move network internal
    * [Pull Request 211](https://bitbucket.org/ignitionrobotics/ign-gazebo/pull-requests/211)

1. Logging / playback
    * [Pull Request 181](https://bitbucket.org/ignitionrobotics/ign-gazebo/pull-requests/181)

1. ECM state streaming
    * [Pull Request 184](https://bitbucket.org/ignitionrobotics/ign-gazebo/pull-requests/184)

1. Unversioned system libraries
    * [Pull Request 222](https://bitbucket.org/ignitionrobotics/ign-gazebo/pull-requests/222)

### Ignition Gazebo 1.0.2 (2019-03-12)

1. Use TARGET_SO_NAME to fix finding dartsim plugin
    * [Pull Request 217](https://bitbucket.org/ignitionrobotics/ign-gazebo/pull-requests/217)

### Ignition Gazebo 1.0.1 (2019-03-01)

1. Update gazebo version number in sdf files
    * [Pull Request 207](https://bitbucket.org/ignitionrobotics/ign-gazebo/pull-requests/207)

### Ignition Gazebo 1.0.0 (2019-03-01)

1. Initial release

## Ignition Gazebo 0.x

### Ignition Gazebo 0.1.0

1. Add support for joints
    * [Pull Request 77](https://bitbucket.org/ignitionrobotics/ign-gazebo/pull-requests/77)

1. Use SimpleWrapper for more component types
    * [Pull Request 78](https://bitbucket.org/ignitionrobotics/ign-gazebo/pull-requests/78)

1. Create EventManager and delegate System instantiation to SimulationRunner
    * [Pull Request 79](https://bitbucket.org/ignitionrobotics/ign-gazebo/pull-requests/79)

1. Integrate ign-gui
    * [Pull request 11](https://bitbucket.org/ignitionrobotics/ign-gazebo/pull-request/11)

1. Remove some build dependencies.
    * [Pull request 6](https://bitbucket.org/ignitionrobotics/ign-gazebo/pull-request/6)

1. Added basic Entity class.
    * [Pull request 3](https://bitbucket.org/ignitionrobotics/ign-gazebo/pull-request/3)

1. Added a basic System class.
    * [Pull request 4](https://bitbucket.org/ignitionrobotics/ign-gazebo/pull-request/4)<|MERGE_RESOLUTION|>--- conflicted
+++ resolved
@@ -2,13 +2,11 @@
 
 ### Ignition Gazebo 2.X.X
 
-<<<<<<< HEAD
 1. Update Camera and DepthCamera components to use sdf::Sensor object instead of an sdf::ElementPtr.
     * [Pull Request xxx](https://bitbucket.org/ignitionrobotics/ign-gazebo/pull-requests/XXX)
-=======
+
 1. Support conversion and serialization of PBR parameters in a material component
     * [Pull Request 304](https://bitbucket.org/ignitionrobotics/ign-gazebo/pull-requests/304)
->>>>>>> 6032b595
 
 1. Support conversion and serialization of scene and light components
     * [Pull Request 297](https://bitbucket.org/ignitionrobotics/ign-gazebo/pull-requests/297)
