\page terminology Terminology

This is a list of definitions used throughout Gazebo. Some of them
are important for downstream users, while some of them are only interesting
to developers touching the source code.

* **World**: The complete description of a simulation, including all robots,
    movable and static objects, plugins, scenes and GUIs. It corresponds to
    an SDF `<world>` tag.

* **Entity**: Every "object" in the world, such as models, links,
    collisions, visuals, lights, joints, etc.
<<<<<<< HEAD
    An entity \ref gz::sim::Entity "is just a numeric ID"
=======
    An entity [is just a numeric ID](namespacegz_1_1sim.html#ad83694d867b0e3a9446b535b5dfd208d),
>>>>>>> 3eb2c7c4
    and may have several components attached to it. Entity IDs are assigned
    at runtime.

* **Component**: Adds a certain functionality or characteristic (e.g., pose,
    name, material, etc.) to an entity.
    Gazebo comes with various
<<<<<<< HEAD
    \ref gz::sim::components "components"
=======
    [components](namespacegz_1_1sim_1_1components.html)
>>>>>>> 3eb2c7c4
    ready to be used, such as `Pose` and `Inertial`, and downstream developers
    can also create their own by inheriting from the
    \ref gz::sim::components::BaseComponent "BaseComponent"
    class or instantiating a template of
    \ref gz::sim::components::Component "Component"

* **System**: Logic that operates on all entities that have a given set of
    components. Systems are plugins that can be loaded at runtime.
    Gazebo ships with various systems, and downstream develpers can
    [create their own systems](createsystemplugins.html).

* **Entity-component manager** (**ECM**): Provides functions for
    querying, creating, removing and updating entities and components.
    See the whole API
    \ref gz::sim::EntityComponentManager "here".

* **Level**: Part of a world, defined by a box volume and the static entities
    inside it. An entity can be present in more than one level, or in none of
    them. Levels may overlap in their volumes and may be far from each other.

* **Buffer zone**: Each level has a buffer zone, which is an inflation of the
    level's volume outside its boundaries used to detect when a performer
    is about to come into the level, or has left and is far enough away to
    exclude the entity from the level.

* **Performer**: All simulation entities which may change levels during the
    simulation, such as robots, actors and dynamic models. A performer only
    has meaning if there are levels.

* **Global entities**: Entities which are present on all levels, such as the
    sun, ground plane, heightmaps, etc. These entities will be duplicated
    across all simulation runners.

* **Default level**: Level which handles all entities that are not within
    any other levels.

* **Network manager**: Controls the flow of information in a simulation
    distributed across processes.

* **Primary / secondary network manager**: For each world that is split
    across multiple managers, there is exactly one primary network and one or more
    secondary runners. The **secondary** runners are running a set of levels of
    the world, while the **primary** runner is keeping all secondaries in sync.
    Worlds that are not split across runners don't have a primary runner.

* \ref gz::sim::EventManager "Event manager":
    Manages events that can be sent across systems and the server. Plugins can
    create and emit custom
    \ref gz::common::Event "Event"s
    and / or emit / listen to events from Gazebo.

* **Simulation runner**: Runs a whole world or some levels of a world, but no
    more than 1 world.
    * It has a single ECM with all the entities and components
      relevant to the levels / world / performer being simulated.
        * It's still [an open task](https://github.com/gazebosim/gz-sim/issues/18)
          to support multiple `<worlds>` in parallel.
    * It has an event manager.
    * It has a network manager, if simulation is distributed.
    * It loads up a set of systems.

* **Server**: Gazebo Sim's entry point. It's responsible for loading an
    SDF file and instantiating a simulation runner per world.<|MERGE_RESOLUTION|>--- conflicted
+++ resolved
@@ -10,22 +10,14 @@
 
 * **Entity**: Every "object" in the world, such as models, links,
     collisions, visuals, lights, joints, etc.
-<<<<<<< HEAD
     An entity \ref gz::sim::Entity "is just a numeric ID"
-=======
-    An entity [is just a numeric ID](namespacegz_1_1sim.html#ad83694d867b0e3a9446b535b5dfd208d),
->>>>>>> 3eb2c7c4
     and may have several components attached to it. Entity IDs are assigned
     at runtime.
 
 * **Component**: Adds a certain functionality or characteristic (e.g., pose,
     name, material, etc.) to an entity.
     Gazebo comes with various
-<<<<<<< HEAD
     \ref gz::sim::components "components"
-=======
-    [components](namespacegz_1_1sim_1_1components.html)
->>>>>>> 3eb2c7c4
     ready to be used, such as `Pose` and `Inertial`, and downstream developers
     can also create their own by inheriting from the
     \ref gz::sim::components::BaseComponent "BaseComponent"
