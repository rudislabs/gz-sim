--- conflicted
+++ resolved
@@ -12,17 +12,10 @@
   set(@PKG_NAME@_CXX_FLAGS "${@PKG_NAME@_CXX_FLAGS} -stdlib=libc++")
 endif ()
 
-<<<<<<< HEAD
-#on windows we produce .dlls with no prefix
-if(WIN32)
-  SET(CMAKE_FIND_LIBRARY_PREFIXES "")
-  SET(CMAKE_FIND_LIBRARY_SUFFIXES ".lib" ".dll")
-=======
 # On windows we produce .dll libraries with no prefix
 if (WIN32)
  set(CMAKE_FIND_LIBRARY_PREFIXES "")
  set(CMAKE_FIND_LIBRARY_SUFFIXES ".lib" ".dll")
->>>>>>> 9572b083
 endif()
 
 foreach(lib @PKG_LIBRARIES@)
