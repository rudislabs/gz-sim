--- conflicted
+++ resolved
@@ -312,7 +312,57 @@
     template<>
     sdf::Scene convert(const msgs::Scene &_in);
 
-<<<<<<< HEAD
+    /// \brief Generic conversion from an SDF Sensor to another type.
+    /// \param[in] _in SDF Sensor.
+    /// \return Conversion result.
+    /// \tparam Out Output type.
+    template<class Out>
+    Out convert(const sdf::Sensor &/*_in*/)
+    {
+      Out::ConversionNotImplemented;
+    }
+
+    /// \brief Specialized conversion from an SDF sensor to a sensor
+    /// message.
+    /// \param[in] _in SDF geometry.
+    /// \return Sensor message.
+    template<>
+    msgs::Sensor convert(const sdf::Sensor &_in);
+
+    /// \brief Generic conversion from a sensor message to another type.
+    /// \param[in] _in Sensor message.
+    /// \return Conversion result.
+    /// \tparam Out Output type.
+    template<class Out>
+    Out convert(const msgs::Sensor &/*_in*/)
+    {
+      Out::ConversionNotImplemented;
+    }
+
+    /// \brief Specialized conversion from a sensor message to a sensor
+    /// SDF object.
+    /// \param[in] _in Sensor message.
+    /// \return SDF sensor.
+    template<>
+    sdf::Sensor convert(const msgs::Sensor &_in);
+
+    /// \brief Generic conversion from a sensor noise message to another type.
+    /// \param[in] _in SensorNoise message.
+    /// \return Conversion result.
+    /// \tparam Out Output type.
+    template<class Out>
+    Out convert(const msgs::SensorNoise &/*_in*/)
+    {
+      Out::ConversionNotImplemented;
+    }
+
+    /// \brief Specialized conversion from a sensor noise message to a noise
+    /// SDF object.
+    /// \param[in] _in Sensor noise message.
+    /// \return SDF noise.
+    template<>
+    sdf::Noise convert(const msgs::SensorNoise &_in);
+
     /// \brief Generic conversion from a world statistics message to another
     /// type.
     /// \param[in] _in WorldStatistics message.
@@ -320,19 +370,10 @@
     /// \tparam Out Output type.
     template<class Out>
     Out convert(const msgs::WorldStatistics &/*_in*/)
-=======
-    /// \brief Generic conversion from an SDF Sensor to another type.
-    /// \param[in] _in SDF Sensor.
-    /// \return Conversion result.
-    /// \tparam Out Output type.
-    template<class Out>
-    Out convert(const sdf::Sensor &/*_in*/)
->>>>>>> d9a9aaf8
-    {
-      Out::ConversionNotImplemented;
-    }
-
-<<<<<<< HEAD
+    {
+      Out::ConversionNotImplemented;
+    }
+
     /// \brief Specialized conversion from a world statistics message to an
     /// `ignition::gazebo::UpdateInfo` object.
     /// \param[in] _in WorldStatistics message.
@@ -346,58 +387,17 @@
     /// \tparam Out Output type.
     template<class Out>
     Out convert(const UpdateInfo &/*_in*/)
-=======
-    /// \brief Specialized conversion from an SDF sensor to a sensor
-    /// message.
-    /// \param[in] _in SDF geometry.
-    /// \return Sensor message.
-    template<>
-    msgs::Sensor convert(const sdf::Sensor &_in);
-
-    /// \brief Generic conversion from a sensor message to another type.
-    /// \param[in] _in Sensor message.
-    /// \return Conversion result.
-    /// \tparam Out Output type.
-    template<class Out>
-    Out convert(const msgs::Sensor &/*_in*/)
->>>>>>> d9a9aaf8
-    {
-      Out::ConversionNotImplemented;
-    }
-
-<<<<<<< HEAD
+    {
+      Out::ConversionNotImplemented;
+    }
+
     /// \brief Specialized conversion from update info to a world statistics
     /// message.
     /// \param[in] _in Update info.
     /// \return World statistics message.
     template<>
     msgs::WorldStatistics convert(const UpdateInfo &_in);
-=======
-    /// \brief Specialized conversion from a sensor message to a sensor
-    /// SDF object.
-    /// \param[in] _in Sensor message.
-    /// \return SDF sensor.
-    template<>
-    sdf::Sensor convert(const msgs::Sensor &_in);
-    }
-
-    /// \brief Generic conversion from a sensor noise message to another type.
-    /// \param[in] _in SensorNoise message.
-    /// \return Conversion result.
-    /// \tparam Out Output type.
-    template<class Out>
-    Out convert(const msgs::SensorNoise &/*_in*/)
-    {
-      Out::ConversionNotImplemented;
->>>>>>> d9a9aaf8
-    }
-
-    /// \brief Specialized conversion from a sensor noise message to a noise
-    /// SDF object.
-    /// \param[in] _in Sensor noise message.
-    /// \return SDF noise.
-    template<>
-    sdf::Noise convert(const msgs::SensorNoise &_in);
+    }
   }
 }
 #endif