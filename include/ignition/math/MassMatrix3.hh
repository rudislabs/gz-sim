--- conflicted
+++ resolved
@@ -394,24 +394,16 @@
           // this includes case when all three moments are
           // approximately equal
           // return identity rotation
-<<<<<<< HEAD
-          return Quaternion<T>();
-=======
           return Quaternion<T>::Identity;
->>>>>>> 73afd4c8
         }
 
         // Algorithm based on http://arxiv.org/abs/1306.6291v4
         // A Method for Fast Diagonalization of a 2x2 or 3x3 Real Symmetric
         // Matrix, by Maarten Kronenburg
         // A real, symmetric matrix can be diagonalized by an orthogonal matrix
-<<<<<<< HEAD
-        // (due to the finite-dimensional spectral theorem [wikipedia]),
-=======
         // (due to the finite-dimensional spectral theorem
         // https://en.wikipedia.org/wiki/Spectral_theorem
         // #Hermitian_maps_and_Hermitian_matrices ),
->>>>>>> 73afd4c8
         // and another name for orthogonal matrix is rotation matrix.
         // Section 5 of the paper shows how to compute Euler angles
         // phi1, phi2, and phi3 that map to a rotation matrix.
@@ -459,14 +451,9 @@
           // phi12 is straightforward to compute as a function of f2 and g2.
           // eq 5.25:
           Vector2<T> g2(momentsDiff3 * s, 0);
-<<<<<<< HEAD
-          // eq 5.14:
-          math::Angle phi12(0.5*(Angle2(g2) - Angle2(f2)));
-=======
           // combining eq 5.12 and 5.14, and subtracting psi2
           // instead of multiplying by its rotation matrix:
           math::Angle phi12(0.5*(Angle2(g2, tol) - Angle2(f2, tol)));
->>>>>>> 73afd4c8
           phi12.Normalize();
 
           // The paragraph prior to equation 5.16 describes how to choose
@@ -495,27 +482,17 @@
             // a: phi2 > 0
             // eq. 5.24
             Vector2<T> g1a(0, 0.5*momentsDiff3 * sin(2*phi2));
-<<<<<<< HEAD
-            // eq. 5.13
-            math::Angle phi11a(Angle2(g1a) - Angle2(f1));
-=======
             // combining eq 5.11 and 5.13, and subtracting psi1
             // instead of multiplying by its rotation matrix:
             math::Angle phi11a(Angle2(g1a, tol) - Angle2(f1, tol));
->>>>>>> 73afd4c8
             phi11a.Normalize();
 
             // b: phi2 < 0
             // eq. 5.24
             Vector2<T> g1b(0, 0.5*momentsDiff3 * sin(-2*phi2));
-<<<<<<< HEAD
-            // eq. 5.13
-            math::Angle phi11b(Angle2(g1b) - Angle2(f1));
-=======
             // combining eq 5.11 and 5.13, and subtracting psi1
             // instead of multiplying by its rotation matrix:
             math::Angle phi11b(Angle2(g1b, tol) - Angle2(f1, tol));
->>>>>>> 73afd4c8
             phi11b.Normalize();
 
             // choose sign of phi2
@@ -540,21 +517,12 @@
           // repeated moments are at the end (moments[1] == moments[2]).
           // In this case (unequalMoment == 0), we apply an extra
           // rotation that exchanges moment[0] and moment[2]
-<<<<<<< HEAD
-          // Rotation matrix = [0  0 -1]
-          //                   [0  1  0]
-          //                   [1  0  0]
-          // That is equivalent to a 90 degree pitch
-          if (unequalMoment == 0)
-            result *= Quaternion<T>(0, M_PI_2, 0);
-=======
           // Rotation matrix = [ 0  0  1]
           //                   [ 0  1  0]
           //                   [-1  0  0]
           // That is equivalent to a 90 degree pitch
           if (unequalMoment == 0)
             result *= Quaternion<T>(0, IGN_PI_2, 0);
->>>>>>> 73afd4c8
 
           return result;
         }
@@ -602,52 +570,30 @@
           // this should never happen
           // f1small && f2small implies a repeated moment
           // return invalid quaternion
-<<<<<<< HEAD
-          return Quaternion<T>(0, 0, 0, 0);
-        }
-        else if (f1small)
-        {
-          // use phi12 (equation 5.14)
-          math::Angle phi12(0.5*(Angle2(g2) - Angle2(f2)));
-=======
           return Quaternion<T>::Zero;
         }
         else if (f1small)
         {
           // use phi12 (equations 5.12, 5.14)
           math::Angle phi12(0.5*(Angle2(g2, tol) - Angle2(f2, tol)));
->>>>>>> 73afd4c8
           phi12.Normalize();
           phi1 = phi12.Radian();
         }
         else if (f2small)
         {
-<<<<<<< HEAD
-          // use phi11 (equation 5.13)
-          math::Angle phi11(Angle2(g1) - Angle2(f1));
-=======
           // use phi11 (equations 5.11, 5.13)
           math::Angle phi11(Angle2(g1, tol) - Angle2(f1, tol));
->>>>>>> 73afd4c8
           phi11.Normalize();
           phi1 = phi11.Radian();
         }
         else
         {
           // check for when phi11 == phi12
-<<<<<<< HEAD
-          // eq 5.13:
-          math::Angle phi11(Angle2(g1) - Angle2(f1));
-          phi11.Normalize();
-          // eq 5.14:
-          math::Angle phi12(0.5*(Angle2(g2) - Angle2(f2)));
-=======
           // eqs 5.11, 5.13:
           math::Angle phi11(Angle2(g1, tol) - Angle2(f1, tol));
           phi11.Normalize();
           // eqs 5.12, 5.14:
           math::Angle phi12(0.5*(Angle2(g2, tol) - Angle2(f2, tol)));
->>>>>>> 73afd4c8
           phi12.Normalize();
           T err  = std::pow(sin(phi11.Radian()) - sin(phi12.Radian()), 2)
                  + std::pow(cos(phi11.Radian()) - cos(phi12.Radian()), 2);
@@ -657,13 +603,8 @@
           {
             Vector2<T> g1a = Vector2<T>(1, -1) * g1;
             Vector2<T> g2a = Vector2<T>(1, -1) * g2;
-<<<<<<< HEAD
-            math::Angle phi11a(Angle2(g1a) - Angle2(f1));
-            math::Angle phi12a(0.5*(Angle2(g2a) - Angle2(f2)));
-=======
             math::Angle phi11a(Angle2(g1a, tol) - Angle2(f1, tol));
             math::Angle phi12a(0.5*(Angle2(g2a, tol) - Angle2(f2, tol)));
->>>>>>> 73afd4c8
             phi11a.Normalize();
             phi12a.Normalize();
             T erra = std::pow(sin(phi11a.Radian()) - sin(phi12a.Radian()), 2)
@@ -679,13 +620,8 @@
           {
             Vector2<T> g1b = Vector2<T>(-1, 1) * g1;
             Vector2<T> g2b = Vector2<T>(1, -1) * g2;
-<<<<<<< HEAD
-            math::Angle phi11b(Angle2(g1b) - Angle2(f1));
-            math::Angle phi12b(0.5*(Angle2(g2b) - Angle2(f2)));
-=======
             math::Angle phi11b(Angle2(g1b, tol) - Angle2(f1, tol));
             math::Angle phi12b(0.5*(Angle2(g2b, tol) - Angle2(f2, tol)));
->>>>>>> 73afd4c8
             phi11b.Normalize();
             phi12b.Normalize();
             T errb = std::pow(sin(phi11b.Radian()) - sin(phi12b.Radian()), 2)
@@ -701,13 +637,8 @@
           {
             Vector2<T> g1c = Vector2<T>(-1, -1) * g1;
             Vector2<T> g2c = g2;
-<<<<<<< HEAD
-            math::Angle phi11c(Angle2(g1c) - Angle2(f1));
-            math::Angle phi12c(0.5*(Angle2(g2c) - Angle2(f2)));
-=======
             math::Angle phi11c(Angle2(g1c, tol) - Angle2(f1, tol));
             math::Angle phi12c(0.5*(Angle2(g2c, tol) - Angle2(f2, tol)));
->>>>>>> 73afd4c8
             phi11c.Normalize();
             phi12c.Normalize();
             T errc = std::pow(sin(phi11c.Radian()) - sin(phi12c.Radian()), 2)
@@ -729,7 +660,6 @@
         return Quaternion<T>(-phi1, -phi2, -phi3).Inverse();
       }
 
-<<<<<<< HEAD
       /// \brief Get dimensions and rotation offset of uniform box
       /// with equivalent mass and moment of inertia.
       /// To compute this, the Matrix3 is diagonalized.
@@ -818,8 +748,6 @@
         return this->MOI(R * L * R.Transposed());
       }
 
-=======
->>>>>>> 73afd4c8
       /// \brief Square root of positive numbers, otherwise zero.
       /// \param[in] _x Number to be square rooted.
       /// \return sqrt(_x) if _x > 0, otherwise 0
@@ -831,13 +759,6 @@
       }
 
       /// \brief Angle formed by direction of a Vector2.
-<<<<<<< HEAD
-      /// \return Angle formed between vector and X axis,
-      /// or zero if vector has length less than 1e-6.
-      private: static T Angle2(const Vector2<T> &_v, const T _tol = 1e-12)
-      {
-        if (_v.SquaredLength() < _tol)
-=======
       /// \param[in] _v Vector whose direction is to be computed.
       /// \param[in] _eps Minimum length of vector required for computing angle.
       /// \return Angle formed between vector and X axis,
@@ -845,7 +766,6 @@
       private: static T Angle2(const Vector2<T> &_v, const T _eps = 1e-6)
       {
         if (_v.SquaredLength() < std::pow(_eps, 2))
->>>>>>> 73afd4c8
           return 0;
         return atan2(_v[1], _v[0]);
       }
