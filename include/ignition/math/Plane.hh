--- conflicted
+++ resolved
@@ -60,11 +60,7 @@
       /// \param[in] _normal The plane normal
       /// \param[in] _offset Offset along the normal
       public: Plane(const Vector3<T> &_normal, T _offset = 0.0)
-<<<<<<< HEAD
-              : normal(_normal), d(_offset)
-=======
       : normal(_normal), d(_offset)
->>>>>>> 9779f6b1
       {
       }
 
