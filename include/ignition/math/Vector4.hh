/*
 * Copyright (C) 2012-2016 Open Source Robotics Foundation
 *
 * Licensed under the Apache License, Version 2.0 (the "License");
 * you may not use this file except in compliance with the License.
 * You may obtain a copy of the License at
 *
 *     http://www.apache.org/licenses/LICENSE-2.0
 *
 * Unless required by applicable law or agreed to in writing, software
 * distributed under the License is distributed on an "AS IS" BASIS,
 * WITHOUT WARRANTIES OR CONDITIONS OF ANY KIND, either express or implied.
 * See the License for the specific language governing permissions and
 * limitations under the License.
 *
*/
#ifndef IGNITION_MATH_VECTOR4_HH_
#define IGNITION_MATH_VECTOR4_HH_

#include <ignition/math/Helpers.hh>
#include <ignition/math/Matrix4.hh>
#include <ignition/math/Helpers.hh>

namespace ignition
{
  namespace math
  {
    /// \class Vector4 Vector4.hh ignition/math/Vector4.hh
    /// \brief T Generic x, y, z, w vector
    template<typename T>
    class Vector4
    {
      /// \brief math::Vector4(0, 0, 0, 0)
      public: static const Vector4<T> Zero;

      /// \brief math::Vector4(1, 1, 1, 1)
      public: static const Vector4<T> One;

      /// \brief Constructor
      public: Vector4()
      {
        this->data[0] = this->data[1] = this->data[2] = this->data[3] = 0;
      }

      /// \brief Constructor with component values
      /// \param[in] _x value along x axis
      /// \param[in] _y value along y axis
      /// \param[in] _z value along z axis
      /// \param[in] _w value along w axis
      public: Vector4(const T &_x, const T &_y, const T &_z, const T &_w)
      {
        this->data[0] = _x;
        this->data[1] = _y;
        this->data[2] = _z;
        this->data[3] = _w;
      }

      /// \brief Copy constructor
      /// \param[in] _v vector
      public: Vector4(const Vector4<T> &_v)
      {
        this->data[0] = _v[0];
        this->data[1] = _v[1];
        this->data[2] = _v[2];
        this->data[3] = _v[3];
      }

      /// \brief Destructor
      public: virtual ~Vector4() {}

      /// \brief Calc distance to the given point
      /// \param[in] _pt the point
      /// \return the distance
      public: T Distance(const Vector4<T> &_pt) const
      {
        return sqrt((this->data[0]-_pt[0])*(this->data[0]-_pt[0]) +
                    (this->data[1]-_pt[1])*(this->data[1]-_pt[1]) +
                    (this->data[2]-_pt[2])*(this->data[2]-_pt[2]) +
                    (this->data[3]-_pt[3])*(this->data[3]-_pt[3]));
      }

      /// \brief Returns the length (magnitude) of the vector
      /// \return The length
      public: T Length() const
      {
        return sqrt(this->SquaredLength());
      }

      /// \brief Return the square of the length (magnitude) of the vector
      /// \return the length
      public: T SquaredLength() const
      {
        return std::pow(this->data[0], 2)
             + std::pow(this->data[1], 2)
             + std::pow(this->data[2], 2)
             + std::pow(this->data[3], 2);
      }

      /// \brief Normalize the vector length
      public: void Normalize()
      {
        T d = this->Length();

        if (!equal<T>(d, static_cast<T>(0.0)))
        {
          this->data[0] /= d;
          this->data[1] /= d;
          this->data[2] /= d;
          this->data[3] /= d;
        }
      }

      /// \brief Set the contents of the vector
      /// \param[in] _x value along x axis
      /// \param[in] _y value along y axis
      /// \param[in] _z value along z axis
      /// \param[in] _w value along w axis
      public: void Set(T _x = 0, T _y = 0, T _z = 0, T _w = 0)
      {
        this->data[0] = _x;
        this->data[1] = _y;
        this->data[2] = _z;
        this->data[3] = _w;
      }

      /// \brief Assignment operator
      /// \param[in] _v the vector
      /// \return a reference to this vector
      public: Vector4<T> &operator=(const Vector4<T> &_v)
      {
        this->data[0] = _v[0];
        this->data[1] = _v[1];
        this->data[2] = _v[2];
        this->data[3] = _v[3];

        return *this;
      }

      /// \brief Assignment operator
      /// \param[in] _value
      public: Vector4<T> &operator=(T _value)
      {
        this->data[0] = _value;
        this->data[1] = _value;
        this->data[2] = _value;
        this->data[3] = _value;

        return *this;
      }

      /// \brief Addition operator
      /// \param[in] _v the vector to add
      /// \result a sum vector
      public: Vector4<T> operator+(const Vector4<T> &_v) const
      {
        return Vector4<T>(this->data[0] + _v[0],
                          this->data[1] + _v[1],
                          this->data[2] + _v[2],
                          this->data[3] + _v[3]);
      }

      /// \brief Addition operator
      /// \param[in] _v the vector to add
      /// \return this vector
      public: const Vector4<T> &operator+=(const Vector4<T> &_v)
      {
        this->data[0] += _v[0];
        this->data[1] += _v[1];
        this->data[2] += _v[2];
        this->data[3] += _v[3];

        return *this;
      }

      /// \brief Addition operators
      /// \param[in] _s the scalar addend
      /// \return sum vector
      public: inline Vector4<T> operator+(const T _s) const
      {
        return Vector4<T>(this->data[0] + _s,
                          this->data[1] + _s,
                          this->data[2] + _s,
                          this->data[3] + _s);
      }

      /// \brief Addition operators
      /// \param[in] _s the scalar addend
      /// \param[in] _v input vector
      /// \return sum vector
      public: friend inline Vector4<T> operator+(const T _s,
                                                 const Vector4<T> &_v)
      {
        return _v + _s;
      }

      /// \brief Addition assignment operator
      /// \param[in] _s scalar addend
      /// \return this
      public: const Vector4<T> &operator+=(const T _s)
      {
        this->data[0] += _s;
        this->data[1] += _s;
        this->data[2] += _s;
        this->data[3] += _s;

        return *this;
      }

      /// \brief Negation operator
      /// \return negative of this vector
      public: inline Vector4 operator-() const
      {
        return Vector4(-this->data[0], -this->data[1],
                       -this->data[2], -this->data[3]);
      }

      /// \brief Subtraction operator
      /// \param[in] _v the vector to substract
      /// \return a vector
      public: Vector4<T> operator-(const Vector4<T> &_v) const
      {
        return Vector4<T>(this->data[0] - _v[0],
                          this->data[1] - _v[1],
                          this->data[2] - _v[2],
                          this->data[3] - _v[3]);
      }

      /// \brief Subtraction assigment operators
      /// \param[in] _v the vector to substract
      /// \return this vector
      public: const Vector4<T> &operator-=(const Vector4<T> &_v)
      {
        this->data[0] -= _v[0];
        this->data[1] -= _v[1];
        this->data[2] -= _v[2];
        this->data[3] -= _v[3];

        return *this;
      }

      /// \brief Subtraction operators
      /// \param[in] _s the scalar subtrahend
      /// \return difference vector
      public: inline Vector4<T> operator-(const T _s) const
      {
        return Vector4<T>(this->data[0] - _s,
                          this->data[1] - _s,
                          this->data[2] - _s,
                          this->data[3] - _s);
      }

      /// \brief Subtraction operators
      /// \param[in] _s the scalar minuend
      /// \param[in] _v vector subtrahend
      /// \return difference vector
      public: friend inline Vector4<T> operator-(const T _s,
                                                 const Vector4<T> &_v)
      {
        return Vector4<T>(_s - _v.X(), _s - _v.Y(), _s - _v.Z(), _s - _v.W());
      }

      /// \brief Subtraction assignment operator
      /// \param[in] _s scalar subtrahend
      /// \return this
      public: const Vector4<T> &operator-=(const T _s)
      {
        this->data[0] -= _s;
        this->data[1] -= _s;
        this->data[2] -= _s;
        this->data[3] -= _s;

        return *this;
      }

      /// \brief Division assignment operator
      /// \remarks Performs element wise division,
      /// which has limited use.
      /// \param[in] _v the vector to perform element wise division with
      /// \return a result vector
      public: const Vector4<T> operator/(const Vector4<T> &_v) const
      {
        return Vector4<T>(this->data[0] / _v[0],
                          this->data[1] / _v[1],
                          this->data[2] / _v[2],
                          this->data[3] / _v[3]);
      }

      /// \brief Division assignment operator
      /// \remarks Performs element wise division,
      /// which has limited use.
      /// \param[in] _v the vector to perform element wise division with
      /// \return this
      public: const Vector4<T> &operator/=(const Vector4<T> &_v)
      {
        this->data[0] /= _v[0];
        this->data[1] /= _v[1];
        this->data[2] /= _v[2];
        this->data[3] /= _v[3];

        return *this;
      }

      /// \brief Division assignment operator
      /// \remarks Performs element wise division,
      /// which has limited use.
      /// \param[in] _pt another vector
      /// \return a result vector
      public: const Vector4<T> operator/(T _v) const
      {
        return Vector4<T>(this->data[0] / _v, this->data[1] / _v,
            this->data[2] / _v, this->data[3] / _v);
      }

      /// \brief Division operator
      /// \param[in] _v scaling factor
      /// \return a vector
      public: const Vector4<T> &operator/=(T _v)
      {
        this->data[0] /= _v;
        this->data[1] /= _v;
        this->data[2] /= _v;
        this->data[3] /= _v;

        return *this;
      }

      /// \brief Multiplication operator.
      /// \remarks Performs element wise multiplication,
      /// which has limited use.
      /// \param[in] _pt another vector
      /// \return result vector
      public: const Vector4<T> operator*(const Vector4<T> &_pt) const
      {
        return Vector4<T>(this->data[0] * _pt[0],
                          this->data[1] * _pt[1],
                          this->data[2] * _pt[2],
                          this->data[3] * _pt[3]);
      }

      /// \brief Matrix multiplication operator.
      /// \param[in] _m matrix
      /// \return the vector multiplied by _m
      public: const Vector4<T> operator*(const Matrix4<T> &_m) const
      {
        return Vector4<T>(
            this->data[0]*_m(0, 0) + this->data[1]*_m(1, 0) +
            this->data[2]*_m(2, 0) + this->data[3]*_m(3, 0),
            this->data[0]*_m(0, 1) + this->data[1]*_m(1, 1) +
            this->data[2]*_m(2, 1) + this->data[3]*_m(3, 1),
            this->data[0]*_m(0, 2) + this->data[1]*_m(1, 2) +
            this->data[2]*_m(2, 2) + this->data[3]*_m(3, 2),
            this->data[0]*_m(0, 3) + this->data[1]*_m(1, 3) +
            this->data[2]*_m(2, 3) + this->data[3]*_m(3, 3));
      }

      /// \brief Multiplication assignment operator
      /// \remarks Performs element wise multiplication,
      /// which has limited use.
      /// \param[in] _pt a vector
      /// \return this
      public: const Vector4<T> &operator*=(const Vector4<T> &_pt)
      {
        this->data[0] *= _pt[0];
        this->data[1] *= _pt[1];
        this->data[2] *= _pt[2];
        this->data[3] *= _pt[3];

        return *this;
      }

      /// \brief Multiplication operators
      /// \param[in] _v scaling factor
      /// \return a  scaled vector
      public: const Vector4<T> operator*(T _v) const
      {
        return Vector4<T>(this->data[0] * _v, this->data[1] * _v,
            this->data[2] * _v, this->data[3] * _v);
      }

      /// \brief Scalar left multiplication operators
      /// \param[in] _s the scaling factor
      /// \param[in] _v the vector to scale
      /// \return a scaled vector
      public: friend inline const Vector4 operator*(const T _s,
                                                    const Vector4 &_v)
      {
        return Vector4(_v * _s);
      }

      /// \brief Multiplication assignment operator
      /// \param[in] _v scaling factor
      /// \return this
      public: const Vector4<T> &operator*=(T _v)
      {
        this->data[0] *= _v;
        this->data[1] *= _v;
        this->data[2] *= _v;
        this->data[3] *= _v;

        return *this;
      }

      /// \brief Equality test with tolerance.
      /// \param[in] _v the vector to compare to
      /// \param[in] _tol equality tolerance.
      /// \return true if the elements of the vectors are equal within
      /// the tolerence specified by _tol.
      public: bool Equal(const Vector4 &_v, const T &_tol) const
      {
        return equal<T>(this->data[0], _v[0], _tol)
            && equal<T>(this->data[1], _v[1], _tol)
            && equal<T>(this->data[2], _v[2], _tol)
            && equal<T>(this->data[3], _v[3], _tol);
      }

      /// \brief Equal to operator
      /// \param[in] _v the other vector
      /// \return true if each component is equal within a
      /// default tolerence (1e-6), false otherwise
      public: bool operator==(const Vector4<T> &_v) const
      {
        return this->Equal(_v, static_cast<T>(1e-6));
      }

      /// \brief Not equal to operator
      /// \param[in] _pt the other vector
      /// \return false if each component is equal within a
      /// default tolerence (1e-6), true otherwise
      public: bool operator!=(const Vector4<T> &_pt) const
      {
        return !(*this == _pt);
      }

      /// \brief See if a point is finite (e.g., not nan)
      /// \return true if finite, false otherwise
      public: bool IsFinite() const
      {
        // std::isfinite works with floating point values,
        // need to explicit cast to avoid ambiguity in vc++.
        return std::isfinite(static_cast<double>(this->data[0])) &&
               std::isfinite(static_cast<double>(this->data[1])) &&
               std::isfinite(static_cast<double>(this->data[2])) &&
               std::isfinite(static_cast<double>(this->data[3]));
      }
      /// \brief Array subscript operator
      /// \param[in] _index The index, where 0 == x, 1 == y, 2 == z, 3 == w.
<<<<<<< HEAD
      /// The index is clamped to the range (0, 3).
      /// \return The value.
      public: inline T operator[](size_t _index) const
      {
        static const size_t min = 0;
        static const size_t max = 2;
        return this->data[math::clamp(_index, min, max)];
=======
      /// The index is clamped to the range (0,3).
      /// \return The value.
      public: inline T operator[](const size_t _index) const
      {
        return this->data[clamp(_index, IGN_ZERO_SIZE_T, IGN_THREE_SIZE_T)];
>>>>>>> 22b914d5
      }

      /// \brief Get the x value.
      /// \return The x component of the vector
      public: inline T X() const
      {
        return this->data[0];
      }

      /// \brief Get the y value.
      /// \return The y component of the vector
      public: inline T Y() const
      {
        return this->data[1];
      }

      /// \brief Get the z value.
      /// \return The z component of the vector
      public: inline T Z() const
      {
        return this->data[2];
      }

      /// \brief Get the w value.
      /// \return The w component of the vector
      public: inline T W() const
      {
        return this->data[3];
      }

      /// \brief Set the x value.
      /// \param[in] _v Value for the x component.
      public: inline void X(const T &_v)
      {
        this->data[0] = _v;
      }

      /// \brief Set the y value.
      /// \param[in] _v Value for the y component.
      public: inline void Y(const T &_v)
      {
        this->data[1] = _v;
      }

      /// \brief Set the z value.
      /// \param[in] _v Value for the z component.
      public: inline void Z(const T &_v)
      {
        this->data[2] = _v;
      }

      /// \brief Set the w value.
      /// \param[in] _v Value for the w component.
      public: inline void W(const T &_v)
      {
        this->data[3] = _v;
      }

      /// \brief Stream insertion operator
      /// \param[in] _out output stream
      /// \param[in] _pt Vector4 to output
      /// \return The stream
      public: friend std::ostream &operator<<(
                  std::ostream &_out, const ignition::math::Vector4<T> &_pt)
      {
        _out << _pt[0] << " " << _pt[1] << " " << _pt[2] << " " << _pt[3];
        return _out;
      }

      /// \brief Stream extraction operator
      /// \param[in] _in input stream
      /// \param[in] _pt Vector4 to read values into
      /// \return the stream
      public: friend std::istream &operator>>(
                  std::istream &_in, ignition::math::Vector4<T> &_pt)
      {
        T x, y, z, w;

        // Skip white spaces
        _in.setf(std::ios_base::skipws);
        _in >> x >> y >> z >> w;
        _pt.Set(x, y, z, w);
        return _in;
      }

      /// \brief Data values, 0==x, 1==y, 2==z, 3==w
      private: T data[4];
    };

    template<typename T>
    const Vector4<T> Vector4<T>::Zero(0, 0, 0, 0);

    template<typename T>
    const Vector4<T> Vector4<T>::One(1, 1, 1, 1);

    typedef Vector4<int> Vector4i;
    typedef Vector4<double> Vector4d;
    typedef Vector4<float> Vector4f;
  }
}
#endif<|MERGE_RESOLUTION|>--- conflicted
+++ resolved
@@ -17,7 +17,6 @@
 #ifndef IGNITION_MATH_VECTOR4_HH_
 #define IGNITION_MATH_VECTOR4_HH_
 
-#include <ignition/math/Helpers.hh>
 #include <ignition/math/Matrix4.hh>
 #include <ignition/math/Helpers.hh>
 
@@ -444,21 +443,11 @@
       }
       /// \brief Array subscript operator
       /// \param[in] _index The index, where 0 == x, 1 == y, 2 == z, 3 == w.
-<<<<<<< HEAD
-      /// The index is clamped to the range (0, 3).
-      /// \return The value.
-      public: inline T operator[](size_t _index) const
-      {
-        static const size_t min = 0;
-        static const size_t max = 2;
-        return this->data[math::clamp(_index, min, max)];
-=======
       /// The index is clamped to the range (0,3).
       /// \return The value.
       public: inline T operator[](const size_t _index) const
       {
         return this->data[clamp(_index, IGN_ZERO_SIZE_T, IGN_THREE_SIZE_T)];
->>>>>>> 22b914d5
       }
 
       /// \brief Get the x value.
