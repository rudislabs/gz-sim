--- conflicted
+++ resolved
@@ -623,18 +623,11 @@
         return _out;
       }
 
-<<<<<<< HEAD
       /// \brief Stream extraction operator. This operator requires 9 space
       /// separated scalar values, such as "1 2 3 4 5 6 7 8 9".
       /// \param [in, out] _in Input stream.
-      /// \param [out] _pt Matrix3 to read values into.
+      /// \param [out] _m Matrix3 to read values into.
       /// \return The stream.
-=======
-      /// \brief Stream extraction operator
-      /// \param[in,out] _in input stream
-      /// \param[out] _m Matrix3 to read values into
-      /// \return the stream
->>>>>>> e7c2b8d3
       public: friend std::istream &operator>>(
                   std::istream &_in, ignition::math::Matrix3<T> &_m)
       {
