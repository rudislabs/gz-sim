--- conflicted
+++ resolved
@@ -157,14 +157,8 @@
       /// \brief Destructor
       public: ~Quaternion() {}
 
-<<<<<<< HEAD
-      /// \brief Equal assignment operator. This function does not normalize
-      /// the quaternion.
-=======
       /// \brief Assignment operator
->>>>>>> 8ed5ee95
       /// \param[in] _qt Quaternion<T> to copy
-      /// \return The resulting quaternion.
       public: Quaternion<T> &operator=(const Quaternion<T> &_qt)
       {
         this->qw = _qt.qw;
