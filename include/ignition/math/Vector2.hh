--- conflicted
+++ resolved
@@ -18,11 +18,8 @@
 #define IGNITION_MATH_VECTOR2_HH_
 
 #include <algorithm>
-<<<<<<< HEAD
+#include <cmath>
 #include <istream>
-=======
-#include <cmath>
->>>>>>> b0f3685a
 #include <limits>
 #include <ostream>
 
