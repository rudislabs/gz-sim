/*
 * Copyright (C) 2018 Open Source Robotics Foundation
 *
 * Licensed under the Apache License, Version 2.0 (the "License");
 * you may not use this file except in compliance with the License.
 * You may obtain a copy of the License at
 *
 *     http://www.apache.org/licenses/LICENSE-2.0
 *
 * Unless required by applicable law or agreed to in writing, software
 * distributed under the License is distributed on an "AS IS" BASIS,
 * WITHOUT WARRANTIES OR CONDITIONS OF ANY KIND, either express or implied.
 * See the License for the specific language governing permissions and
 * limitations under the License.
 *
*/
#ifndef IGNITION_GAZEBO_TEST_CONFIG_HH_
#define IGNITION_GAZEBO_TEST_CONFIG_HH_

#include <ignition/gazebo/config.hh>

#define PROJECT_SOURCE_PATH "${PROJECT_SOURCE_DIR}"
#define PROJECT_BINARY_PATH "${CMAKE_BINARY_DIR}"

namespace ignition
{
namespace gazebo
{
// Create a special test world that doesn't use physics to avoid some issues
// where ODE doesn't initialize properly in multiple physics instances in the
// same process.
// \TODO(anyone) Remove this if ODE issues are corrected.
<<<<<<< HEAD
struct TestWorldSansPhysics
{
  /// \brief Return the SDF world string.
  /// \return Get the SDF world string.
  public: static std::string &World()
  {
    static std::string world = std::string("<?xml version='1.0'?>"
    "<sdf version='1.6'>"
      "<world name='default'>"
        "<plugin filename='libignition-gazebo") +
        IGNITION_GAZEBO_MAJOR_VERSION_STR + "-systems.so'"
        "  name='ignition::gazebo::systems::v" +
        IGNITION_GAZEBO_MAJOR_VERSION_STR + "::SceneBroadcaster'>"
        "</plugin>"
        "<plugin"
        "  filename='libignition-gazebo" +
        IGNITION_GAZEBO_MAJOR_VERSION_STR + "-user-commands-system.so'"
        "  name='ignition::gazebo::systems::v"+
        IGNITION_GAZEBO_MAJOR_VERSION_STR + "::UserCommands'>"
        "</plugin>"
      "</world>"
    "</sdf>";
    return world;
  }
};
}
}
=======
static const char kTestWorldSansPhysics[] =
  "<?xml version='1.0'?>"
  "<sdf version='1.6'>"
    "<world name='default'>"
      "<plugin"
      "  filename='libignition-gazebo-systems.so'"
      "  name='ignition::gazebo::systems::SceneBroadcaster'>"
      "</plugin>"
      "<plugin"
      "  filename='libignition-gazebo-user-commands-system.so'"
      "  name='ignition::gazebo::systems::UserCommands'>"
      "</plugin>"
    "</world>"
  "</sdf>";
>>>>>>> 38b1f940

#endif<|MERGE_RESOLUTION|>--- conflicted
+++ resolved
@@ -30,7 +30,6 @@
 // where ODE doesn't initialize properly in multiple physics instances in the
 // same process.
 // \TODO(anyone) Remove this if ODE issues are corrected.
-<<<<<<< HEAD
 struct TestWorldSansPhysics
 {
   /// \brief Return the SDF world string.
@@ -42,14 +41,12 @@
       "<world name='default'>"
         "<plugin filename='libignition-gazebo") +
         IGNITION_GAZEBO_MAJOR_VERSION_STR + "-systems.so'"
-        "  name='ignition::gazebo::systems::v" +
-        IGNITION_GAZEBO_MAJOR_VERSION_STR + "::SceneBroadcaster'>"
+        "  name='ignition::gazebo::systems::SceneBroadcaster'>"
         "</plugin>"
         "<plugin"
         "  filename='libignition-gazebo" +
         IGNITION_GAZEBO_MAJOR_VERSION_STR + "-user-commands-system.so'"
-        "  name='ignition::gazebo::systems::v"+
-        IGNITION_GAZEBO_MAJOR_VERSION_STR + "::UserCommands'>"
+        "  name='ignition::gazebo::systems::UserCommands'>"
         "</plugin>"
       "</world>"
     "</sdf>";
@@ -58,21 +55,5 @@
 };
 }
 }
-=======
-static const char kTestWorldSansPhysics[] =
-  "<?xml version='1.0'?>"
-  "<sdf version='1.6'>"
-    "<world name='default'>"
-      "<plugin"
-      "  filename='libignition-gazebo-systems.so'"
-      "  name='ignition::gazebo::systems::SceneBroadcaster'>"
-      "</plugin>"
-      "<plugin"
-      "  filename='libignition-gazebo-user-commands-system.so'"
-      "  name='ignition::gazebo::systems::UserCommands'>"
-      "</plugin>"
-    "</world>"
-  "</sdf>";
->>>>>>> 38b1f940
 
 #endif