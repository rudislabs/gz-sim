--- conflicted
+++ resolved
@@ -334,12 +334,7 @@
 
   // Test case 1:
   // No path specified on command line. This does not go through
-<<<<<<< HEAD
-  // ign.cc, so ignLogDirectory() is not initialized (empty string). Recording
-  // should not take place.
-=======
   // ign.cc, recording should take place in the `.ignition` directory
->>>>>>> dc5f117d
   {
     // Load SDF
     sdf::Root recordSdfRoot;
