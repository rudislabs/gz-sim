/*
 * Copyright (C) 2020 Open Source Robotics Foundation
 *
 * Licensed under the Apache License, Version 2.0 (the "License");
 * you may not use this file except in compliance with the License.
 * You may obtain a copy of the License at
 *
 *     http://www.apache.org/licenses/LICENSE-2.0
 *
 * Unless required by applicable law or agreed to in writing, software
 * distributed under the License is distributed on an "AS IS" BASIS,
 * WITHOUT WARRANTIES OR CONDITIONS OF ANY KIND, either express or implied.
 * See the License for the specific language governing permissions and
 * limitations under the License.
 *
*/

#include <gtest/gtest.h>

#include <sdf/Camera.hh>
#include <sdf/Sensor.hh>

#include <gz/common/Console.hh>
#include <gz/common/Filesystem.hh>
#include <gz/common/Util.hh>
#include <gz/math/Pose3.hh>
#include <gz/transport/Node.hh>
#include <gz/utils/ExtraTestMacros.hh>

#include "gz/sim/components/Name.hh"
#include "gz/sim/components/SourceFilePath.hh"
#include "gz/sim/components/Temperature.hh"
#include "gz/sim/components/TemperatureRange.hh"
#include "gz/sim/components/ThermalCamera.hh"
#include "gz/sim/components/Visual.hh"
#include "gz/sim/Server.hh"
#include "gz/sim/SystemLoader.hh"
#include "test_config.hh"

#include "../helpers/Relay.hh"
#include "../helpers/EnvTestFixture.hh"

using namespace gz;
using namespace sim;

/// \brief Test Thermal system
class ThermalTest : public InternalFixture<::testing::Test>
{
};

/////////////////////////////////////////////////
TEST_F(ThermalTest, GZ_UTILS_TEST_DISABLED_ON_MAC(TemperatureComponent))
{
  // Start server
  ServerConfig serverConfig;
  serverConfig.SetSdfFile(common::joinPaths(PROJECT_BINARY_PATH,
      "test", "worlds", "thermal.sdf"));

  Server server(serverConfig);
  EXPECT_FALSE(server.Running());
  EXPECT_FALSE(*server.Running(0));

  // Create a system that checks for thermal component
  test::Relay testSystem;

  std::map<std::string, math::Temperature> entityTemp;
  std::map<std::string, components::TemperatureRangeInfo>
    entityTempRange;
  std::map<std::string, std::string> heatSignatures;
<<<<<<< HEAD
  testSystem.OnPostUpdate([&](const sim::UpdateInfo &,
    const sim::EntityComponentManager &_ecm)
    {
      _ecm.Each<components::Temperature, components::Name>(
          [&](const gz::sim::Entity &_id,
=======
  testSystem.OnPostUpdate([&](const UpdateInfo &,
    const EntityComponentManager &_ecm)
    {
      _ecm.Each<components::Temperature, components::Name>(
          [&](const Entity &_id,
>>>>>>> 216d5a51
              const components::Temperature *_temp,
              const components::Name *_name) -> bool
          {
            // store temperature data
            entityTemp[_name->Data()] = _temp->Data();

            // verify temperature data belongs to a visual
            EXPECT_NE(nullptr, _ecm.Component<components::Visual>(_id));

            return true;
          });

      _ecm.Each<components::TemperatureRange, components::SourceFilePath,
        components::Name>(
          [&](const gz::sim::Entity &_id,
              const components::TemperatureRange *_tempRange,
              const components::SourceFilePath *_heatSigURI,
              const components::Name *_name) -> bool
          {
            // store temperature range data
            entityTempRange[_name->Data()] = _tempRange->Data();

            // store heat signature URI data
            heatSignatures[_name->Data()] = _heatSigURI->Data();

            // verify temperature range data belongs to a visual
            EXPECT_NE(nullptr, _ecm.Component<components::Visual>(_id));

            return true;
          });
    });
  server.AddSystem(testSystem.systemPtr);

  // verify nothing in the maps at beginning
  EXPECT_TRUE(entityTemp.empty());
  EXPECT_TRUE(entityTempRange.empty());
  EXPECT_TRUE(heatSignatures.empty());

  // Run server
  server.Run(true, 1, false);

  const std::string sphereVisual = "sphere_visual";
  const std::string cylinderVisual = "cylinder_visual";
  const std::string visual = "visual";
  const std::string heatSignatureCylinderVisual =
    "heat_signature_cylinder_visual";
  const std::string heatSignatureSphereVisual =
    "heat_signature_sphere_visual";
  const std::string heatSignatureSphereVisual2 =
    "heat_signature_sphere_visual_2";
  const std::string heatSignatureTestResource = "duck.png";

  // verify temperature components are created and the values are correct
  EXPECT_EQ(2u, entityTemp.size());
  ASSERT_TRUE(entityTemp.find(sphereVisual) != entityTemp.end());
  ASSERT_TRUE(entityTemp.find(cylinderVisual) != entityTemp.end());
  EXPECT_DOUBLE_EQ(600.0, entityTemp[sphereVisual].Kelvin());
  EXPECT_DOUBLE_EQ(400.0, entityTemp[cylinderVisual].Kelvin());

  EXPECT_EQ(4u, entityTempRange.size());
  ASSERT_TRUE(entityTempRange.find(visual) != entityTempRange.end());
  ASSERT_TRUE(entityTempRange.find(
        heatSignatureCylinderVisual) != entityTempRange.end());
  ASSERT_TRUE(entityTempRange.find(
        heatSignatureSphereVisual) != entityTempRange.end());
  ASSERT_TRUE(entityTempRange.find(
        heatSignatureSphereVisual2) != entityTempRange.end());
  EXPECT_DOUBLE_EQ(310.0, entityTempRange[visual].min.Kelvin());
  EXPECT_DOUBLE_EQ(310.0, entityTempRange[visual].max.Kelvin());
  EXPECT_DOUBLE_EQ(310.0,
      entityTempRange[heatSignatureCylinderVisual].min.Kelvin());
  EXPECT_DOUBLE_EQ(310.0,
      entityTempRange[heatSignatureCylinderVisual].max.Kelvin());
  EXPECT_DOUBLE_EQ(310.0,
      entityTempRange[heatSignatureSphereVisual].min.Kelvin());
  EXPECT_DOUBLE_EQ(500.0,
      entityTempRange[heatSignatureSphereVisual].max.Kelvin());
  EXPECT_DOUBLE_EQ(310.0,
      entityTempRange[heatSignatureSphereVisual2].min.Kelvin());
  EXPECT_DOUBLE_EQ(400.0,
      entityTempRange[heatSignatureSphereVisual2].max.Kelvin());

  EXPECT_EQ(4u, heatSignatures.size());
  ASSERT_TRUE(heatSignatures.find(visual) != heatSignatures.end());
  ASSERT_TRUE(heatSignatures.find(
        heatSignatureCylinderVisual) != heatSignatures.end());
  ASSERT_TRUE(heatSignatures.find(
        heatSignatureSphereVisual) != heatSignatures.end());
  ASSERT_TRUE(heatSignatures.find(
        heatSignatureSphereVisual2) != heatSignatures.end());
  EXPECT_TRUE(heatSignatures[visual].find(
        "RescueRandy_Thermal.png") != std::string::npos);
  EXPECT_TRUE(heatSignatures[heatSignatureCylinderVisual].find(
        heatSignatureTestResource) != std::string::npos);
  EXPECT_TRUE(heatSignatures[heatSignatureSphereVisual].find(
        heatSignatureTestResource) != std::string::npos);
  EXPECT_TRUE(heatSignatures[heatSignatureSphereVisual2].find(
        heatSignatureTestResource) != std::string::npos);
}

/////////////////////////////////////////////////
TEST_F(ThermalTest, GZ_UTILS_TEST_DISABLED_ON_MAC(ThermalSensorSystem))
{
  // Start server
  ServerConfig serverConfig;
  serverConfig.SetSdfFile(common::joinPaths(PROJECT_BINARY_PATH,
      "test", "worlds", "thermal.sdf"));

  Server server(serverConfig);
  EXPECT_FALSE(server.Running());
  EXPECT_FALSE(*server.Running(0));

  // Create a system that checks for thermal component
  test::Relay testSystem;

  double resolution = 0;
  double minTemp = std::numeric_limits<double>::max();
  double maxTemp = 0.0;
  std::string name;
  sdf::Sensor sensorSdf;
  testSystem.OnUpdate([&](const sim::UpdateInfo &,
    sim::EntityComponentManager &_ecm)
    {
      _ecm.Each<components::ThermalCamera, components::Name>(
          [&](const gz::sim::Entity &_id,
              const components::ThermalCamera *_sensor,
              const components::Name *_name) -> bool
          {
            // store temperature data
            sensorSdf = _sensor->Data();
            name = _name->Data();

            auto resolutionComp =
                _ecm.Component<components::TemperatureLinearResolution>(
                _id);
            EXPECT_NE(nullptr, resolutionComp);
            resolution = resolutionComp->Data();

            auto temperatureRangeComp =
                _ecm.Component<components::TemperatureRange>(_id);
            EXPECT_NE(nullptr, temperatureRangeComp);
            auto info = temperatureRangeComp->Data();
            minTemp = info.min.Kelvin();
            maxTemp = info.max.Kelvin();
            return true;
          });
    });
  server.AddSystem(testSystem.systemPtr);

  // Run server
  server.Run(true, 1, false);

  // verify camera properties from sdf
  EXPECT_EQ("thermal_camera_8bit", name);
  const sdf::Camera *cameraSdf = sensorSdf.CameraSensor();
  ASSERT_NE(nullptr, cameraSdf);
  EXPECT_EQ(320u, cameraSdf->ImageWidth());
  EXPECT_EQ(240u, cameraSdf->ImageHeight());
  EXPECT_EQ(sdf::PixelFormatType::L_INT8, cameraSdf->PixelFormat());

  // verify camera properties set through plugin
  EXPECT_DOUBLE_EQ(3.0, resolution);
  EXPECT_DOUBLE_EQ(253.15, minTemp);
  EXPECT_DOUBLE_EQ(673.15, maxTemp);
}<|MERGE_RESOLUTION|>--- conflicted
+++ resolved
@@ -67,19 +67,11 @@
   std::map<std::string, components::TemperatureRangeInfo>
     entityTempRange;
   std::map<std::string, std::string> heatSignatures;
-<<<<<<< HEAD
-  testSystem.OnPostUpdate([&](const sim::UpdateInfo &,
-    const sim::EntityComponentManager &_ecm)
-    {
-      _ecm.Each<components::Temperature, components::Name>(
-          [&](const gz::sim::Entity &_id,
-=======
   testSystem.OnPostUpdate([&](const UpdateInfo &,
     const EntityComponentManager &_ecm)
     {
       _ecm.Each<components::Temperature, components::Name>(
           [&](const Entity &_id,
->>>>>>> 216d5a51
               const components::Temperature *_temp,
               const components::Name *_name) -> bool
           {
