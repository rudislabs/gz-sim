/*
 * Copyright (C) 2021 Open Source Robotics Foundation
 *
 * Licensed under the Apache License, Version 2.0 (the "License");
 * you may not use this file except in compliance with the License.
 * You may obtain a copy of the License at
 *
 *     http://www.apache.org/licenses/LICENSE-2.0
 *
 * Unless required by applicable law or agreed to in writing, software
 * distributed under the License is distributed on an "AS IS" BASIS,
 * WITHOUT WARRANTIES OR CONDITIONS OF ANY KIND, either express or implied.
 * See the License for the specific language governing permissions and
 * limitations under the License.
 *
*/

#include <cstdint>
#include <gtest/gtest.h>
#include <gz/msgs/pose.pb.h>

<<<<<<< HEAD
#include <ignition/common/Console.hh>
#include <ignition/common/Util.hh>
#include <ignition/math/Pose3.hh>
#include <ignition/transport/Node.hh>
#include <ignition/utils/ExtraTestMacros.hh>
=======
#include <gz/common/Console.hh>
#include <gz/math/Pose3.hh>
#include <gz/transport/Node.hh>
>>>>>>> a2a2c856

#include "gz/sim/components/Name.hh"
#include "gz/sim/components/Model.hh"
#include "gz/sim/components/Pose.hh"
#include "gz/sim/Server.hh"
#include "gz/sim/SystemLoader.hh"
#include "gz/sim/test_config.hh"

#include "../helpers/EnvTestFixture.hh"
#include "../helpers/Relay.hh"

#define tol 10e-4

using namespace gz;
using namespace gz::sim;
using namespace std::chrono_literals;

/// \brief Test AckermannSteering system
class AckermannSteeringTest
  : public InternalFixture<::testing::TestWithParam<int>>
{
  /// \param[in] _sdfFile SDF file to load.
  /// \param[in] _cmdVelTopic Command velocity topic.
  /// \param[in] _odomTopic Odometry topic.
  protected: void TestPublishCmd(const std::string &_sdfFile,
                                 const std::string &_cmdVelTopic,
                                 const std::string &_odomTopic)
  {
    // Start server
    ServerConfig serverConfig;
    serverConfig.SetSdfFile(_sdfFile);

    Server server(serverConfig);
    EXPECT_FALSE(server.Running());
    EXPECT_FALSE(*server.Running(0));

    // Create a system that records the vehicle poses
    test::Relay testSystem;

    std::vector<math::Pose3d> poses;
    testSystem.OnPostUpdate([&poses](const UpdateInfo &,
      const EntityComponentManager &_ecm)
      {
        auto id = _ecm.EntityByComponents(
          components::Model(),
          components::Name("vehicle"));
        EXPECT_NE(kNullEntity, id);

        auto poseComp = _ecm.Component<components::Pose>(id);
        ASSERT_NE(nullptr, poseComp);

        poses.push_back(poseComp->Data());
      });
    server.AddSystem(testSystem.systemPtr);

    // Run server and check that vehicle didn't move
    server.Run(true, 1000, false);

    EXPECT_EQ(1000u, poses.size());

    for (const auto &pose : poses)
    {
      EXPECT_EQ(poses[0], pose);
    }

    // Get odometry messages
    double period{1.0 / 50.0};
    double lastMsgTime{1.0};
    std::vector<math::Pose3d> odomPoses;
    std::function<void(const msgs::Odometry &)> odomCb =
      [&](const msgs::Odometry &_msg)
      {
        ASSERT_TRUE(_msg.has_header());
        ASSERT_TRUE(_msg.header().has_stamp());

        double msgTime =
            static_cast<double>(_msg.header().stamp().sec()) +
            static_cast<double>(_msg.header().stamp().nsec()) * 1e-9;

        EXPECT_DOUBLE_EQ(msgTime, lastMsgTime + period);
        lastMsgTime = msgTime;

        odomPoses.push_back(msgs::Convert(_msg.pose()));
      };

    // Publish command and check that vehicle moved
    transport::Node node;
    auto pub = node.Advertise<msgs::Twist>(_cmdVelTopic);
    node.Subscribe(_odomTopic, odomCb);

    msgs::Twist msg;

    // Avoid wheel slip by limiting acceleration
    // Avoid wheel slip by limiting acceleration (1 m/s^2)
    // and max velocity (0.5 m/s).
    // See <max_velocity< and <max_aceleration> parameters
    // in "/test/worlds/ackermann_steering.sdf".
    test::Relay velocityRamp;
    const double desiredLinVel = 10.5;
    const double desiredAngVel = 0.1;
    velocityRamp.OnPreUpdate(
        [&](const UpdateInfo &/*_info*/,
            const EntityComponentManager &)
        {
          msgs::Set(msg.mutable_linear(),
                    math::Vector3d(desiredLinVel, 0, 0));
          msgs::Set(msg.mutable_angular(),
                    math::Vector3d(0.0, 0, desiredAngVel));
          pub.Publish(msg);
        });

    server.AddSystem(velocityRamp.systemPtr);

    server.Run(true, 3000, false);

    // Poses for 4s
    ASSERT_EQ(4000u, poses.size());

    int sleep = 0;
    int maxSleep = 30;
    for (; odomPoses.size() < 150 && sleep < maxSleep; ++sleep)
    {
      std::this_thread::sleep_for(std::chrono::milliseconds(100));
    }
    ASSERT_NE(maxSleep, sleep);

    // Odometry calculates the pose of a point that is located half way between
    // the four wheels, not the origin of the model.
    // Since the model origin is offset, the model position will
    // change based on orientation. To find the final pose of the model,
    // we have to do the following similarity transformation
    math::Pose3d tOdomModel(-0.1, 0, -0.325, 0, 0, 0);
    auto finalModelFramePose =
        tOdomModel * odomPoses.back() * tOdomModel.Inverse();

    // Odom for 3s
    ASSERT_FALSE(odomPoses.empty());
    EXPECT_EQ(150u, odomPoses.size());

    EXPECT_LT(poses[0].Pos().X(), poses[3999].Pos().X());
    EXPECT_LT(poses[0].Pos().Y(), poses[3999].Pos().Y());
    EXPECT_NEAR(poses[0].Pos().Z(), poses[3999].Pos().Z(), tol);
    EXPECT_NEAR(poses[0].Rot().X(), poses[3999].Rot().X(), tol);
    EXPECT_NEAR(poses[0].Rot().Y(), poses[3999].Rot().Y(), tol);
    EXPECT_LT(poses[0].Rot().Z(), poses[3999].Rot().Z());

    // The value from odometry will be close, but not exactly the ground truth
    // pose of the robot model. This is partially due to throttling the
    // odometry publisher, partially due to a frame difference between the
    // odom frame and the model frame, and partially due to wheel slip.
    EXPECT_NEAR(poses[1020].Pos().X(), odomPoses[0].Pos().X(), 1e-2);
    EXPECT_NEAR(poses[1020].Pos().Y(), odomPoses[0].Pos().Y(), 1e-2);
    // Originally:
    // EXPECT_NEAR(poses.back().Pos().X(), finalModelFramePose.Pos().X(), 1e-2);
    // EXPECT_NEAR(poses.back().Pos().Y(), finalModelFramePose.Pos().Y(), 1e-2);
    // Reduced to 25cm as I couldn't find a friction model that generated 1cm
    // accuracy
    EXPECT_NEAR(poses.back().Pos().X(), finalModelFramePose.Pos().X(), 0.25);
    EXPECT_NEAR(poses.back().Pos().Y(), finalModelFramePose.Pos().Y(), 0.25);

    // Max velocities/accelerations expectations.
    // Moving time.
    double t = 3.0;
    double d = poses[3999].Pos().Distance(poses[1000].Pos());
    const double v0 = 0;
    double v = d / t;
    double a = (v - v0) / t;
    EXPECT_LT(v, 0.5);
    EXPECT_LT(a, 1);
  }
};

/////////////////////////////////////////////////
// See https://github.com/ignitionrobotics/ign-gazebo/issues/1175
TEST_P(AckermannSteeringTest, IGN_UTILS_TEST_DISABLED_ON_WIN32(PublishCmd))
{
  TestPublishCmd(common::joinPaths(std::string(PROJECT_SOURCE_PATH),
                                   "/test/worlds/ackermann_steering.sdf"),
      "/model/vehicle/cmd_vel", "/model/vehicle/odometry");
}

/////////////////////////////////////////////////
TEST_P(AckermannSteeringTest,
       IGN_UTILS_TEST_DISABLED_ON_WIN32(PublishCmdCustomTopics))
{
  TestPublishCmd(common::joinPaths(std::string(PROJECT_SOURCE_PATH),
      "/test/worlds/ackermann_steering_custom_topics.sdf"),
      "/model/foo/cmdvel", "/model/bar/odom");
}

/////////////////////////////////////////////////
TEST_P(AckermannSteeringTest, IGN_UTILS_TEST_DISABLED_ON_WIN32(SkidPublishCmd))
{
  // Start server
  ServerConfig serverConfig;
  serverConfig.SetSdfFile(common::joinPaths(std::string(PROJECT_SOURCE_PATH),
      "/test/worlds/ackermann_steering_slow_odom.sdf"));

  Server server(serverConfig);
  EXPECT_FALSE(server.Running());
  EXPECT_FALSE(*server.Running(0));

  server.SetUpdatePeriod(0ns);

  // Create a system that records the vehicle poses
  test::Relay testSystem;

  std::vector<math::Pose3d> poses;
  testSystem.OnPostUpdate([&poses](const UpdateInfo &,
    const EntityComponentManager &_ecm)
    {
      auto id = _ecm.EntityByComponents(
        components::Model(),
        components::Name("vehicle"));
      EXPECT_NE(kNullEntity, id);

      auto poseComp = _ecm.Component<components::Pose>(id);
      ASSERT_NE(nullptr, poseComp);

      poses.push_back(poseComp->Data());
    });
  server.AddSystem(testSystem.systemPtr);

  // Run server and check that vehicle didn't move
  server.Run(true, 1000, false);

  EXPECT_EQ(1000u, poses.size());

  for (const auto &pose : poses)
  {
    EXPECT_EQ(poses[0], pose);
  }

  // Publish command and check that vehicle moved
  double period{1.0};
  double lastMsgTime{1.0};
  std::vector<math::Pose3d> odomPoses;
  std::function<void(const msgs::Odometry &)> odomCb =
    [&](const msgs::Odometry &_msg)
    {
      ASSERT_TRUE(_msg.has_header());
      ASSERT_TRUE(_msg.header().has_stamp());

      double msgTime =
          static_cast<double>(_msg.header().stamp().sec()) +
          static_cast<double>(_msg.header().stamp().nsec()) * 1e-9;

      EXPECT_DOUBLE_EQ(msgTime, lastMsgTime + period);
      lastMsgTime = msgTime;

      odomPoses.push_back(msgs::Convert(_msg.pose()));
    };

  transport::Node node;
  auto pub = node.Advertise<msgs::Twist>("/model/vehicle/cmd_vel");
  node.Subscribe("/model/vehicle/odometry", odomCb);

  msgs::Twist msg;
  msgs::Set(msg.mutable_linear(), math::Vector3d(0.5, 0, 0));
  msgs::Set(msg.mutable_angular(), math::Vector3d(0.0, 0, 0.2));

  pub.Publish(msg);

  server.Run(true, 3000, false);

  // Poses for 4s
  EXPECT_EQ(4000u, poses.size());

  int sleep = 0;
  int maxSleep = 30;
  for (; odomPoses.size() < 3 && sleep < maxSleep; ++sleep)
  {
    std::this_thread::sleep_for(std::chrono::milliseconds(100));
  }
  EXPECT_NE(maxSleep, sleep);

  // Odom for 3s
  ASSERT_FALSE(odomPoses.empty());
  EXPECT_EQ(3u, odomPoses.size());

  EXPECT_LT(poses[0].Pos().X(), poses[3999].Pos().X());
  EXPECT_LT(poses[0].Pos().Y(), poses[3999].Pos().Y());
  EXPECT_NEAR(poses[0].Pos().Z(), poses[3999].Pos().Z(), tol);
  EXPECT_NEAR(poses[0].Rot().X(), poses[3999].Rot().X(), tol);
  EXPECT_NEAR(poses[0].Rot().Y(), poses[3999].Rot().Y(), tol);
  EXPECT_LT(poses[0].Rot().Z(), poses[3999].Rot().Z());
}

/////////////////////////////////////////////////
TEST_P(AckermannSteeringTest, IGN_UTILS_TEST_DISABLED_ON_WIN32(TfPublishes))
{
  // Start server
  ServerConfig serverConfig;
  serverConfig.SetSdfFile(common::joinPaths(std::string(PROJECT_SOURCE_PATH),
      "test", "worlds", "ackermann_steering_slow_odom.sdf"));

  Server server(serverConfig);
  EXPECT_FALSE(server.Running());
  EXPECT_FALSE(*server.Running(0));

  server.SetUpdatePeriod(0ns);

  // Create a system that records the vehicle poses
  test::Relay testSystem;

  std::vector<math::Pose3d> poses;
  testSystem.OnPostUpdate([&poses](const UpdateInfo &,
    const EntityComponentManager &_ecm)
    {
      auto id = _ecm.EntityByComponents(
        components::Model(),
        components::Name("vehicle"));
      EXPECT_NE(kNullEntity, id);

      auto poseComp = _ecm.Component<components::Pose>(id);
      ASSERT_NE(nullptr, poseComp);

      poses.push_back(poseComp->Data());
    });
  server.AddSystem(testSystem.systemPtr);

  // Run server and check that vehicle didn't move
  server.Run(true, 1000, false);

  EXPECT_EQ(1000u, poses.size());

  for (const auto &pose : poses)
  {
    EXPECT_EQ(poses[0], pose);
  }

  // Publish command and check that vehicle moved
  double period{1.0};
  double lastMsgTime{1.0};
  std::vector<math::Pose3d> odomPoses;
  std::function<void(const msgs::Odometry &)> odomCb =
    [&](const msgs::Odometry &_msg)
    {
      ASSERT_TRUE(_msg.has_header());
      ASSERT_TRUE(_msg.header().has_stamp());

      double msgTime =
          static_cast<double>(_msg.header().stamp().sec()) +
          static_cast<double>(_msg.header().stamp().nsec()) * 1e-9;

      EXPECT_DOUBLE_EQ(msgTime, lastMsgTime + period);
      lastMsgTime = msgTime;

      odomPoses.push_back(msgs::Convert(_msg.pose()));
    };

  // Capture Tf data to compare to odom
  double periodTf{1.0};
  double lastMsgTimeTf{1.0};
  std::vector<math::Pose3d> tfPoses;
  std::function<void(const msgs::Pose_V &)> tfCb =
    [&](const msgs::Pose_V &_msg)
    {
      ASSERT_TRUE(_msg.pose().Get(0).has_header());

      double msgTime =
          static_cast<double>(_msg.pose().Get(0).header().stamp().sec()) +
          static_cast<double>(_msg.pose().Get(0).header().stamp().nsec()) *
            1e-9;

      EXPECT_DOUBLE_EQ(msgTime, lastMsgTimeTf + periodTf);
      lastMsgTimeTf = msgTime;

      // Use position pose to match odom (index 0)
      tfPoses.push_back(msgs::Convert(_msg.pose().Get(0)));
    };

  transport::Node node;
  auto pub = node.Advertise<msgs::Twist>("/model/vehicle/cmd_vel");
  node.Subscribe("/model/vehicle/odometry", odomCb);
  node.Subscribe("/model/vehicle/tf", tfCb);

  msgs::Twist msg;
  msgs::Set(msg.mutable_linear(), math::Vector3d(0.5, 0, 0));
  msgs::Set(msg.mutable_angular(), math::Vector3d(0.0, 0, 0.2));

  pub.Publish(msg);

  server.Run(true, 3000, false);

  // Poses for 4s
  EXPECT_EQ(4000u, poses.size());

  int sleep = 0;
  int maxSleep = 30;
  for (; odomPoses.size() < 3 && sleep < maxSleep; ++sleep)
  {
    std::this_thread::sleep_for(std::chrono::milliseconds(100));
  }
  EXPECT_NE(maxSleep, sleep);

  // There should have been the same amount of odom and tf
  ASSERT_FALSE(odomPoses.empty());
  ASSERT_FALSE(tfPoses.empty());
  ASSERT_EQ(odomPoses.size(), tfPoses.size());

  // Ensure all data is equal between the two topics
  for (uint64_t i = 0; i < odomPoses.size(); i++)
  {
    ASSERT_EQ(odomPoses[i], tfPoses[i]);
  }
}

/////////////////////////////////////////////////
TEST_P(AckermannSteeringTest, IGN_UTILS_TEST_DISABLED_ON_WIN32(OdomFrameId))
{
  // Start server
  ServerConfig serverConfig;
  serverConfig.SetSdfFile(common::joinPaths(std::string(PROJECT_SOURCE_PATH),
      "/test/worlds/ackermann_steering.sdf"));

  Server server(serverConfig);
  EXPECT_FALSE(server.Running());
  EXPECT_FALSE(*server.Running(0));

  server.SetUpdatePeriod(0ns);

  unsigned int odomPosesCount = 0;
  std::function<void(const msgs::Odometry &)> odomCb =
    [&odomPosesCount](const msgs::Odometry &_msg)
    {
      ASSERT_TRUE(_msg.has_header());
      ASSERT_TRUE(_msg.header().has_stamp());

      ASSERT_GT(_msg.header().data_size(), 1);

      EXPECT_STREQ(_msg.header().data(0).key().c_str(), "frame_id");
      EXPECT_STREQ(
            _msg.header().data(0).value().Get(0).c_str(), "vehicle/odom");

      EXPECT_STREQ(_msg.header().data(1).key().c_str(), "child_frame_id");
      EXPECT_STREQ(
            _msg.header().data(1).value().Get(0).c_str(), "vehicle/chassis");

      odomPosesCount++;
    };

  transport::Node node;
  auto pub = node.Advertise<msgs::Twist>("/model/vehicle/cmd_vel");
  node.Subscribe("/model/vehicle/odometry", odomCb);

  msgs::Twist msg;
  msgs::Set(msg.mutable_linear(), math::Vector3d(0.5, 0, 0));
  msgs::Set(msg.mutable_angular(), math::Vector3d(0.0, 0, 0.2));

  pub.Publish(msg);

  server.Run(true, 100, false);

  int sleep = 0;
  int maxSleep = 30;
  // cppcheck-suppress knownConditionTrueFalse
  for (; odomPosesCount < 5 && sleep < maxSleep; ++sleep) // NOLINT
  {
    std::this_thread::sleep_for(std::chrono::milliseconds(100));
  }
  ASSERT_NE(maxSleep, sleep);

  EXPECT_EQ(5u, odomPosesCount);
}

/////////////////////////////////////////////////
TEST_P(AckermannSteeringTest,
       IGN_UTILS_TEST_DISABLED_ON_WIN32(OdomCustomFrameId))
{
  // Start server
  ServerConfig serverConfig;
  serverConfig.SetSdfFile(common::joinPaths(std::string(PROJECT_SOURCE_PATH),
             "/test/worlds/ackermann_steering_custom_frame_id.sdf"));

  Server server(serverConfig);
  EXPECT_FALSE(server.Running());
  EXPECT_FALSE(*server.Running(0));

  server.SetUpdatePeriod(0ns);

  unsigned int odomPosesCount = 0;
  std::function<void(const msgs::Odometry &)> odomCb =
    [&odomPosesCount](const msgs::Odometry &_msg)
    {
      ASSERT_TRUE(_msg.has_header());
      ASSERT_TRUE(_msg.header().has_stamp());

      ASSERT_GT(_msg.header().data_size(), 1);

      EXPECT_STREQ(_msg.header().data(0).key().c_str(), "frame_id");
      EXPECT_STREQ(_msg.header().data(0).value().Get(0).c_str(), "odom");

      EXPECT_STREQ(_msg.header().data(1).key().c_str(), "child_frame_id");
      EXPECT_STREQ(
            _msg.header().data(1).value().Get(0).c_str(), "base_footprint");

      odomPosesCount++;
    };

  transport::Node node;
  auto pub = node.Advertise<msgs::Twist>("/model/vehicle/cmd_vel");
  node.Subscribe("/model/vehicle/odometry", odomCb);

  server.Run(true, 100, false);

  int sleep = 0;
  int maxSleep = 30;
  // cppcheck-suppress knownConditionTrueFalse
  for (; odomPosesCount < 5 && sleep < maxSleep; ++sleep)
  {
    std::this_thread::sleep_for(std::chrono::milliseconds(100));
  }
  ASSERT_NE(maxSleep, sleep);

  EXPECT_EQ(5u, odomPosesCount);
}

// Run multiple times
INSTANTIATE_TEST_SUITE_P(ServerRepeat, AckermannSteeringTest,
    ::testing::Range(1, 2));<|MERGE_RESOLUTION|>--- conflicted
+++ resolved
@@ -19,17 +19,11 @@
 #include <gtest/gtest.h>
 #include <gz/msgs/pose.pb.h>
 
-<<<<<<< HEAD
-#include <ignition/common/Console.hh>
-#include <ignition/common/Util.hh>
-#include <ignition/math/Pose3.hh>
-#include <ignition/transport/Node.hh>
-#include <ignition/utils/ExtraTestMacros.hh>
-=======
 #include <gz/common/Console.hh>
+#include <gz/common/Util.hh>
 #include <gz/math/Pose3.hh>
 #include <gz/transport/Node.hh>
->>>>>>> a2a2c856
+#include <gz/utils/ExtraTestMacros.hh>
 
 #include "gz/sim/components/Name.hh"
 #include "gz/sim/components/Model.hh"
@@ -420,7 +414,7 @@
 
   int sleep = 0;
   int maxSleep = 30;
-  for (; odomPoses.size() < 3 && sleep < maxSleep; ++sleep)
+  for (; odomPoses.size() != tfPoses.size() && sleep < maxSleep; ++sleep)
   {
     std::this_thread::sleep_for(std::chrono::milliseconds(100));
   }
