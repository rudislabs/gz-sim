--- conflicted
+++ resolved
@@ -45,11 +45,7 @@
   network_handshake.cc
   odometry_publisher.cc
   particle_emitter.cc
-<<<<<<< HEAD
-=======
-  particle_emitter2.cc
   perfect_comms.cc
->>>>>>> 2938ede7
   performer_detector.cc
   physics_system.cc
   play_pause.cc
