--- conflicted
+++ resolved
@@ -8,12 +8,9 @@
   entity_erase.cc
   events.cc
   examples_build.cc
-<<<<<<< HEAD
   gpu_lidar.cc
-=======
   imu_system.cc
   level_manager.cc
->>>>>>> 2aad4bf8
   model.cc
   network_handshake.cc
   physics_system.cc
