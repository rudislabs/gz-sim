# More info:
# https://help.github.com/en/github/creating-cloning-and-archiving-repositories/about-code-owners

*                     @mjcarroll
*/rendering/*         @iche033
examples/*            @mabelzhang
src/systems/physics/* @azeey
src/systems/sensors/* @iche033
<<<<<<< HEAD
tutorials/*           @mabelzhang
=======
*/gui/*               @jennuine
>>>>>>> 29c13bf0
<|MERGE_RESOLUTION|>--- conflicted
+++ resolved
@@ -6,8 +6,5 @@
 examples/*            @mabelzhang
 src/systems/physics/* @azeey
 src/systems/sensors/* @iche033
-<<<<<<< HEAD
-tutorials/*           @mabelzhang
-=======
 */gui/*               @jennuine
->>>>>>> 29c13bf0
+tutorials/*           @mabelzhang