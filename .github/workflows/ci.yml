name: Ubuntu CI

on:
  pull_request:
  push:
    branches:
<<<<<<< HEAD
=======
      - 'ign-gazebo[0-9]'
      - 'gz-sim[0-9]?'
>>>>>>> 71431104
      - 'main'
# and start a new one. The other runner will be available more quickly to your PR.
concurrency:
  group: ${{ github.workflow }}-${{ github.head_ref || github.run_id }}
  cancel-in-progress: true

jobs:
  jammy-ci:
    runs-on: ubuntu-latest
    name: Ubuntu Jammy CI
    steps:
      - name: Checkout
        uses: actions/checkout@v4
      - uses: actions/setup-python@v3
      - uses: pre-commit/action@v3.0.0
        with:
          extra_args: --all-files
      - name: Compile and test
        id: ci
        uses: gazebo-tooling/action-gz-ci@jammy
        with:
          # per bug https://github.com/gazebosim/gz-sim/issues/1409
          cmake-args: '-DBUILD_DOCS=OFF'
          codecov-enabled: true
          cppcheck-enabled: true
          cpplint-enabled: true<|MERGE_RESOLUTION|>--- conflicted
+++ resolved
@@ -4,12 +4,11 @@
   pull_request:
   push:
     branches:
-<<<<<<< HEAD
-=======
       - 'ign-gazebo[0-9]'
       - 'gz-sim[0-9]?'
->>>>>>> 71431104
       - 'main'
+
+# Every time you make a push to your PR, it cancel immediately the previous checks,
 # and start a new one. The other runner will be available more quickly to your PR.
 concurrency:
   group: ${{ github.workflow }}-${{ github.head_ref || github.run_id }}
