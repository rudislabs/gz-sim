# Note on deprecations
A tick-tock release cycle allows easy migration to new software versions.
Obsolete code is marked as deprecated for one major release.
Deprecated code produces compile-time warnings. These warning serve as
notification to users that their code should be upgraded. The next major
release will remove the deprecated code.

<<<<<<< HEAD
## Ignition Gazebo 5.x to 6.x

* The ParticleEmitter system is deprecated. Please use the ParticleEmitter2
system.

* Marker example has been moved to Ignition GUI.

* Some GUI plugins have been moved to Ignition GUI. Gazebo users don't need to
  change their configuration files, the plugins will be loaded the same way.
    * Grid Config
    * Tape Measure

* `dynamic_pose/info` topic is removed from `LogRecord` and `LogPlayback`
since pose information is being logged in the `changed_state` topic.

* The internal management of entities and components in the
  `EntityComponentManager` has been updated to improve runtime performance. As a
  result, several methods have been deprecated, and a few types have changed.
  * **Deprecated**:
    + All `EntityComponentManager` methods that use `ComponentKey` as an input
      parameter.
    + The `EntityComponentManager::First` method.
    + The `ComponentId` and `ComponentKey` types are now deprecated. A
      combination of `Entity` and `ComponentTypeId` should be used instead.
    + The `components::StorageDescriptorBase` and
      `components::StorageDescriptor<ComponentTypeT>` classes.
    + Methods in `components::Factory` that have deprecated input parameter
      types and/or deprecated return types.
        - The version of `components::Factory::Register` which has a
          `StorageDescriptorBase *` input parameter.
        - `components::Factory::NewStorage`
    + The `ComponentStorageBase` and `ComponentStorage<ComponentTypeT>` classes.
  * **Modified**:
    + `EntityComponentManager::CreateComponent` now returns a pointer to the
      created component instead of a `ComponentKey`.
    + `ComponentKey` has been modified to be a
      `std::pair<ComponentTypeId, Entity>` (it used to be a
      `std::pair<ComponentTypeId, ComponentId>`) since the `ComponentId` type
      is now deprecated. `ComponentKey` has also been deprecated, so usage of
      this type is discouraged (see the **Deprecated** section above for more
      information about how to replace usage of `ComponentKey`).

* The `GzScene3D` GUI plugin is being deprecated in favor of `MinimalScene`. In
  order to get the same functionality as `GzScene3D`, users need to add the
  following plugins:
      + `MinimalScene`: base rendering functionality
      + `GzSceneManager`: adds / removes / moves entities in the scene
      + `EntityContextMenuPlugin`: right-click menu
      + `InteractiveViewControl`: orbit controls
      + `CameraTracking`: Move to, follow, set camera pose
      + `MarkerManager`: Enables the use of markers
      + `SelectEntities`: Select entities clicking on the scene
      + `Spawn`: Functionality to spawn entities into the scene via GUI
      + `VisualizationCapabilities`: View collisions, inertial, CoM, joints, etc.

    Moreover, legacy mode needs to be turned off for the following plugins
    for them to work with `MinimalScene` (set `<legacy>false</legacy>`):
      + `TransformControl`: Translate and rotate
      + `ViewAndle`: Move camera to preset angles

* The `gui.config` and `server.config` files are now located in a versioned
  folder inside `$HOME/.ignition/gazebo`, i.e. `$HOME/.ignition/gazebo/6/gui.config`.
=======
## Ignition Gazebo 5.2 to 5.3

* If no `<namespace>` is given to the `Thruster` plugin, the namespace now
  defaults to the model name, instead of an empty string.
>>>>>>> adadda78

## Ignition Gazebo 4.x to 5.x

* Use `cli` component of `ignition-utils1`.

* `ignition::gazebo::RenderUtil::SelectedEntities()` now returns a
  `const std::vector<Entity> &` instead of forcing a copy. The calling code
  should create a copy if it needs to modify the vector in some way.

* Default generated topic name for thermal cameras now includes the `/image`
  suffix. The `camera_info` topic has also been fixed to include the sensor
  name in the generated topic string. The naming scheme should be consistent
  with a normal camera sensor. Topic changes:
    * `/<prefix>/<sensor_name>` -> `/<prefix>/<sensor_name>/image`
    * `/<prefix>/camera_info` -> `/<prefix>/<sensor_name>/camera_info`

* Various `GuiEvent`s were deprecated in favor of their Ignition GUI
  equivalents.
  * **Deprecated** `ignition::gazebo::gui::SnapIntervals`
  * **Replacement** `ignition::gui::SnapIntervals`
  * **Deprecated** `ignition::gazebo::gui::Render`
  * **Replacement** `ignition::gui::Render`
  * **Deprecated** `ignition::gazebo::gui::SpawnPreviewModel`
  * **Replacement** `ignition::gui::SpawnFromDescription`
  * **Deprecated** `ignition::gazebo::gui::SnapPreviewPath`
  * **Replacement** `ignition::gui::SnapFromPath`

* The `<direction>` tag of spot lights was previously not parsed by the
  scene, so all spot lights shone in the direction corresponding to the
  default `0 0 -1`. Since 5.x, the `<direction>` tag is correctly
  processed.

## Ignition Gazebo 4.0.0 to 4.X.X

* Ignition Gazebo 4.0.0 enabled double sided material by default but this
caused shadow artifacts to appear on some meshes. Double sided material is
now disabled and made an opt-in feature. Users can configure this property
in SDF by setting the `<visual><material><double_sided>` SDF element.

## Ignition Gazebo 3.x to 4.x

* The `RenderUtil::SetEnabledSensors` callback in gazebo rendering has a new
  required function argument for the Entity of the sensor.
    * ***Removed***
      `public: void SetEnableSensors(bool, std::function<
          std::string(const sdf::Sensor &, const std::string &)>)`
    * ***Replacement***
      `public: void SetEnableSensors(bool, std::function<
          std::string(const gazebo::Entity &,
          const sdf::Sensor &, const std::string &)>)`

* Log playback using `<path>` SDF parameter is removed. Use --playback command
  line argument instead.

* `rendering::SceneManager`
    * **Deprecated**: `Entity EntityFromNode(const rendering::NodePtr &_node) const;`
    * **Replacement**: `Entity entity = std::get<int>(visual->UserData("gazebo-entity"));`

## Ignition Gazebo 2.x to 3.x

* Use ign-rendering3, ign-sensors3 and ign-gui3.

## Ignition Gazebo 1.x to 2.x

* Changed component data types:
    * `Altimeter` now uses `sdf::Sensor`
    * `JointVelocity` now uses `std::vector<double>`

* Deprecated components:
    * `JointVelocity2`: use `JointVelocity`'s vector instead.

* The `--distributed` command line argument has been deprecated. Use
  `--network-role` instead.

* The `-f`/`--file` command line argument has been deprecated. The SDF
  file can now be loaded without a flag.

* The `ign-gazebo` command line tool is deprecated. The new tool is
  `ign gazebo`, which has all the same options, except for
  `--distributed` and `--file`/`-f`, which have been removed.

* The `entity_name` field in the messages published by the imu system is
updated to report its scoped name.

* Log files generated from Ignition Gazebo 1.X are no longer compatible with
Gazebo 2+ for playback. [BitBucket pull request
#257](https://osrf-migration.github.io/ignition-gh-pages/#!/ignitionrobotics/ign-gazebo/pull-requests/257)
added an SDF message to the start of log files.

* Log playback using `<path>` SDF parameter is deprecated. Use `--playback`
  command line argument instead.

## Ignition Gazebo 1.0.2 to 1.1.0

* All headers in `gazebo/network` are no longer installed.

* The ignition-gazebo1-gui library has been changed to a `gui` component of
ignition-gazebo. To use the gui component downstream, update the find package
call in cmake to request for the component, e.g.
`ign_find_package(ignition-gazebo1 REQUIRED COMPONENTS gui)`, and link to the
`libignition-gazebo1::gui` target instead of `libignition-gazebo1-gui`<|MERGE_RESOLUTION|>--- conflicted
+++ resolved
@@ -5,7 +5,11 @@
 notification to users that their code should be upgraded. The next major
 release will remove the deprecated code.
 
-<<<<<<< HEAD
+## Ignition Gazebo 6.1 to 6.2
+
+* If no `<namespace>` is given to the `Thruster` plugin, the namespace now
+  defaults to the model name, instead of an empty string.
+
 ## Ignition Gazebo 5.x to 6.x
 
 * The ParticleEmitter system is deprecated. Please use the ParticleEmitter2
@@ -68,12 +72,11 @@
 
 * The `gui.config` and `server.config` files are now located in a versioned
   folder inside `$HOME/.ignition/gazebo`, i.e. `$HOME/.ignition/gazebo/6/gui.config`.
-=======
+
 ## Ignition Gazebo 5.2 to 5.3
 
 * If no `<namespace>` is given to the `Thruster` plugin, the namespace now
   defaults to the model name, instead of an empty string.
->>>>>>> adadda78
 
 ## Ignition Gazebo 4.x to 5.x
 
