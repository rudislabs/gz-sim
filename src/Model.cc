--- conflicted
+++ resolved
@@ -209,8 +209,4 @@
   return _ecm.EntityByComponents(
       components::ParentEntity(this->dataPtr->id),
       components::CanonicalLink());
-<<<<<<< HEAD
-}
-=======
-}
->>>>>>> e3ce554b
+}