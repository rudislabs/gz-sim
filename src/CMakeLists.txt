
# Collect source files into the "sources" variable and unit test files into the
# "gtest_sources" variable
ign_get_libsources_and_unittests(sources gtest_sources)

# Create the library target
ign_create_core_library(SOURCES ${sources} CXX_STANDARD ${c++standard})

# Build the unit tests
ign_build_tests(TYPE UNIT SOURCES ${gtest_sources})

# graph namespace
add_subdirectory(graph)

#################################################
# Setup swig
if (SWIG_FOUND)
  include(${SWIG_USE_FILE})
  set(CMAKE_SWIG_FLAGS "")

  include_directories(${PROJECT_SOURCE_DIR}/include)

  set(swig_files
    ruby
    Angle
<<<<<<< HEAD
    Pose3
=======
    GaussMarkovProcess
    Matrix3
>>>>>>> f37bcc4b
    Quaternion
    Rand
    Vector2
    Vector3)
endif()

#################################################
# Create and install Ruby interfaces
# Example usage
# $ export RUBYLIB=/usr/local/lib/ruby
# $ ruby -e "require 'ignition/math'; a = Ignition::Math::Angle.new(20); puts a.Degree()"
if (RUBY_FOUND)
  include_directories(${RUBY_INCLUDE_DIRS})

  foreach (swig_file ${swig_files})
    # Assuming that each swig file has a test
    list(APPEND ruby_tests ${swig_file}_TEST)

    # Generate the list if .i files
    list(APPEND swig_i_files ${swig_file}.i)

    # Removing warning from auto-generated files.
    set_source_files_properties(${swig_file}RUBY_wrap.cxx
      PROPERTIES COMPILE_FLAGS "-w")
  endforeach()

  # Turn on c++
  set_source_files_properties(${swig_i_files} PROPERTIES CPLUSPLUS ON)

  # Create the ruby library

  if(CMAKE_VERSION VERSION_GREATER 3.8.0)
    SWIG_ADD_LIBRARY(math LANGUAGE ruby SOURCES ruby.i ${swig_i_files} ${sources})
  else()
    SWIG_ADD_MODULE(math ruby ruby.i ${swig_i_files} ${sources})
  endif()

  SWIG_LINK_LIBRARIES(math ${RUBY_LIBRARY})
  target_compile_features(math PUBLIC ${IGN_CXX_${c++standard}_FEATURES})
  install(TARGETS math DESTINATION ${IGN_LIB_INSTALL_DIR}/ruby/ignition)

  # Add the ruby tests
  foreach (test ${ruby_tests})
    add_test(NAME ${test}.rb COMMAND
      ruby -I${CMAKE_BINARY_DIR}/lib ${CMAKE_SOURCE_DIR}/src/${test}.rb
   	  --gtest_output=xml:${CMAKE_BINARY_DIR}/test_results/${test}rb.xml)
  endforeach()
endif()<|MERGE_RESOLUTION|>--- conflicted
+++ resolved
@@ -23,12 +23,9 @@
   set(swig_files
     ruby
     Angle
-<<<<<<< HEAD
-    Pose3
-=======
     GaussMarkovProcess
     Matrix3
->>>>>>> f37bcc4b
+    Pose3
     Quaternion
     Rand
     Vector2
