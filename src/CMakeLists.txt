add_subdirectory(rendering)
add_subdirectory(gui)
add_subdirectory(systems)
add_subdirectory(msgs)

set_source_files_properties(
  ${PROTO_PRIVATE_SRC}
  ${PROTO_PRIVATE_HEADERS}
  PROPERTIES GENERATED TRUE
)

# Suppress compiler warnings in generated protobuf C++ code.
if(NOT MSVC)
  set_source_files_properties(
    ${PROTO_PRIVATE_SRC}
    COMPILE_FLAGS -Wno-unused-parameter
  )
endif()

set(network_sources
  network/NetworkConfig.cc
  network/NetworkManager.cc
  network/NetworkManagerPrimary.cc
  network/NetworkManagerSecondary.cc
  network/PeerInfo.cc
  network/PeerTracker.cc
)

set(comms_sources
  comms/Broker.cc
  comms/ICommsModel.cc
  comms/MsgManager.cc
)

set(component_sources
  components/Environment.cc
)

set(gui_sources
  ${gui_sources}
  PARENT_SCOPE
)

set(cli_sources
  gz.cc
  cmd/ModelCommandAPI.cc
)

set (sources
  Actor.cc
  Barrier.cc
  BaseView.cc
  Conversions.cc
  ComponentFactory.cc
  EntityComponentManager.cc
<<<<<<< HEAD
  EntityComponentManagerDiff.cc
=======
  Joint.cc
>>>>>>> caf81287
  LevelManager.cc
  Light.cc
  Link.cc
  Model.cc
  Primitives.cc
  SdfEntityCreator.cc
  SdfGenerator.cc
  Sensor.cc
  Server.cc
  ServerConfig.cc
  ServerPrivate.cc
  SimulationRunner.cc
  SystemLoader.cc
  SystemManager.cc
  TestFixture.cc
  Util.cc
  View.cc
  World.cc
  ${PROTO_PRIVATE_SRC}
  ${network_sources}
  ${comms_sources}
  ${component_sources}
)

set (gtest_sources
  ${gtest_sources}
<<<<<<< HEAD
  AddedMass_TEST.cc
=======
  Actor_TEST.cc
>>>>>>> caf81287
  Barrier_TEST.cc
  BaseView_TEST.cc
  ComponentFactory_TEST.cc
  Component_TEST.cc
  Conversions_TEST.cc
  EntityComponentManager_TEST.cc
  EventManager_TEST.cc
  Joint_TEST.cc
  Light_TEST.cc
  Link_TEST.cc
  Model_TEST.cc
  Primitives_TEST.cc
  SdfEntityCreator_TEST.cc
  SdfGenerator_TEST.cc
  Sensor_TEST.cc
  ServerConfig_TEST.cc
  Server_TEST.cc
  SimulationRunner_TEST.cc
  SystemLoader_TEST.cc
  SystemManager_TEST.cc
  System_TEST.cc
  TestFixture_TEST.cc
  Util_TEST.cc
  World_TEST.cc
  comms/Broker_TEST.cc
  comms/MsgManager_TEST.cc
  network/NetworkConfig_TEST.cc
  network/PeerTracker_TEST.cc
  network/NetworkManager_TEST.cc
)

# gz_TEST and ModelCommandAPI_TEST are not supported with multi config
# CMake generators, see also cmd/CMakeLists.txt
get_property(GENERATOR_IS_MULTI_CONFIG GLOBAL PROPERTY GENERATOR_IS_MULTI_CONFIG)
if(NOT GENERATOR_IS_MULTI_CONFIG)
  list(APPEND gtest_sources gz_TEST.cc)
endif()


# Tests that require a valid display
set(tests_needing_display
  Server_Rendering_TEST.cc
)

if(NOT GENERATOR_IS_MULTI_CONFIG)
  list(APPEND tests_needing_display ModelCommandAPI_TEST.cc)
endif()

# Add systems that need a valid display here.
# \todo(anyone) Find a way to run these tests with a virtual display such Xvfb
# or Xdummy instead of skipping them
if(VALID_DISPLAY AND VALID_DRI_DISPLAY)
  list(APPEND gtest_sources ${tests_needing_display})
else()
  message(STATUS
    "Skipping these UNIT tests because a valid display was not found:")
  foreach(test ${tests_needing_display})
    message(STATUS " ${test}")
  endforeach(test)
endif()

if (MSVC)
  # Warning #4251 is the "dll-interface" warning that tells you when types used
  # by a class are not being exported. These generated source files have private
  # members that don't get exported, so they trigger this warning. However, the
  # warning is not important since those members do not need to be interfaced
  # with.
  set_source_files_properties(${sources} ${gtest_sources} ${cli_sources} COMPILE_FLAGS "/wd4251 /wd4146")
endif()

# CLI
gz_add_component(gz
  SOURCES
    ${cli_sources}
  GET_TARGET_NAME gz_lib_target)
target_link_libraries(${gz_lib_target}
  PRIVATE
    ${PROJECT_LIBRARY_TARGET_NAME}
    gz-common${GZ_COMMON_VER}::gz-common${GZ_COMMON_VER}
    gz-sim${PROJECT_VERSION_MAJOR}
    gz-sim${PROJECT_VERSION_MAJOR}-gui
)

# Create the library target
gz_create_core_library(SOURCES ${sources} CXX_STANDARD 17)
target_link_libraries(${PROJECT_LIBRARY_TARGET_NAME}
  PUBLIC
  gz-math${GZ_MATH_VER}
  gz-plugin${GZ_PLUGIN_VER}::core
  gz-common${GZ_COMMON_VER}::gz-common${GZ_COMMON_VER}
  gz-common${GZ_COMMON_VER}::profiler
  gz-fuel_tools${GZ_FUEL_TOOLS_VER}::gz-fuel_tools${GZ_FUEL_TOOLS_VER}
  gz-gui${GZ_GUI_VER}::gz-gui${GZ_GUI_VER}
  gz-transport${GZ_TRANSPORT_VER}::gz-transport${GZ_TRANSPORT_VER}
  gz-transport${GZ_TRANSPORT_VER}::parameters
  sdformat${SDF_VER}::sdformat${SDF_VER}
  protobuf::libprotobuf
  PRIVATE
  gz-plugin${GZ_PLUGIN_VER}::loader
)
if (UNIX AND NOT APPLE)
  target_link_libraries(${PROJECT_LIBRARY_TARGET_NAME}
    PRIVATE stdc++fs)
endif()

target_include_directories(${PROJECT_LIBRARY_TARGET_NAME}
  PUBLIC
  $<BUILD_INTERFACE:${CMAKE_CURRENT_BINARY_DIR}>
)

add_dependencies(${PROJECT_LIBRARY_TARGET_NAME}
  gz-sim_private_msgs
)

set(GZ_SIM_PLUGIN_INSTALL_DIR
  ${CMAKE_INSTALL_PREFIX}/${GZ_LIB_INSTALL_DIR}/gz-${GZ_DESIGNATION}-${PROJECT_VERSION_MAJOR}/plugins
)

include_directories(${PROJECT_SOURCE_DIR}/test)

# Build the unit tests
gz_build_tests(TYPE UNIT
  SOURCES
    ${gtest_sources}
  LIB_DEPS
    ${PROJECT_LIBRARY_TARGET_NAME}
    ${EXTRA_TEST_LIB_DEPS}
    gz-sim${PROJECT_VERSION_MAJOR}
)

# Some server unit tests require rendering.
if (TARGET UNIT_Server_Rendering_TEST)
 target_link_libraries(UNIT_Server_Rendering_TEST
    gz-rendering${GZ_RENDERING_VER}::gz-rendering${GZ_RENDERING_VER}
  )
endif()

# Command line tests need extra settings
foreach(CMD_TEST
  UNIT_gz_TEST
  UNIT_ModelCommandAPI_TEST)

  if(NOT TARGET ${CMD_TEST})
    continue()
  endif()

  # Running `gz sim` on macOS has problems when run with /usr/bin/ruby
  # due to System Integrity Protection (SIP). Try to find ruby from
  # homebrew as a workaround.
  if (APPLE)
    find_program(BREW_RUBY ruby HINTS /usr/local/opt/ruby/bin)
  endif()

  add_dependencies(${CMD_TEST}
    ${gz_lib_target}
    TestModelSystem
    TestSensorSystem
    TestWorldSystem
  )

  target_compile_definitions(${CMD_TEST} PRIVATE
      "BREW_RUBY=\"${BREW_RUBY} \"")

  target_compile_definitions(${CMD_TEST} PRIVATE
      "GZ_PATH=\"${GZ_TOOLS_PROGRAM}\"")

  set(_env_vars)
  list(APPEND _env_vars "GZ_CONFIG_PATH=${CMAKE_BINARY_DIR}/test/conf")
  list(APPEND _env_vars "GZ_SIM_SYSTEM_PLUGIN_PATH=$<TARGET_FILE_DIR:TestModelSystem>")

  set_tests_properties(${CMD_TEST} PROPERTIES
    ENVIRONMENT "${_env_vars}")

  # On Windows there is no RPATH, so an alternative way for tests for finding .dll libraries
  # in build directory in necessary. For regular tests, the trick is to place all libraries
  # and executables in a common CMAKE_RUNTIME_OUTPUT_DIRECTORY, so that the .dll are found
  # as they are in the same directory where the executable is loaded. For tests that are
  # launched via Ruby, this does not work, so we need to manually add CMAKE_RUNTIME_OUTPUT_DIRECTORY
  # to the PATH. This is done via the ENVIRONMENT_MODIFICATION that is only available
  # since CMake 3.22. However, if an older CMake is used another trick to install the libraries
  # beforehand
  if (WIN32 AND CMAKE_VERSION STRGREATER "3.22")
    set_tests_properties(${CMD_TEST} PROPERTIES
      ENVIRONMENT_MODIFICATION "PATH=path_list_prepend:${CMAKE_RUNTIME_OUTPUT_DIRECTORY}")
  endif()

endforeach()

add_subdirectory(cmd)<|MERGE_RESOLUTION|>--- conflicted
+++ resolved
@@ -53,11 +53,8 @@
   Conversions.cc
   ComponentFactory.cc
   EntityComponentManager.cc
-<<<<<<< HEAD
   EntityComponentManagerDiff.cc
-=======
   Joint.cc
->>>>>>> caf81287
   LevelManager.cc
   Light.cc
   Link.cc
@@ -84,11 +81,8 @@
 
 set (gtest_sources
   ${gtest_sources}
-<<<<<<< HEAD
+  Actor_TEST.cc
   AddedMass_TEST.cc
-=======
-  Actor_TEST.cc
->>>>>>> caf81287
   Barrier_TEST.cc
   BaseView_TEST.cc
   ComponentFactory_TEST.cc
