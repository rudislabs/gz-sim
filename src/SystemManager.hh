/*
 * Copyright (C) 2022 Open Source Robotics Foundation
 *
 * Licensed under the Apache License, Version 2.0 (the "License");
 * you may not use this file except in compliance with the License.
 * You may obtain a copy of the License at
 *
 *     http://www.apache.org/licenses/LICENSE-2.0
 *
 * Unless required by applicable law or agreed to in writing, software
 * distributed under the License is distributed on an "AS IS" BASIS,
 * WITHOUT WARRANTIES OR CONDITIONS OF ANY KIND, either express or implied.
 * See the License for the specific language governing permissions and
 * limitations under the License.
 *
*/
#ifndef IGNITION_GAZEBO_SYSTEMMANAGER_HH_
#define IGNITION_GAZEBO_SYSTEMMANAGER_HH_

#include <ignition/msgs/entity_plugin_v.pb.h>

#include <memory>
#include <string>
#include <vector>

#include <sdf/Plugin.hh>
<<<<<<< HEAD
=======
#include <ignition/transport/Node.hh>
>>>>>>> 255e1e0d

#include "ignition/gazebo/config.hh"
#include "ignition/gazebo/EntityComponentManager.hh"
#include "ignition/gazebo/Export.hh"
#include "ignition/gazebo/SystemLoader.hh"
#include "ignition/gazebo/Types.hh"

#include "SystemInternal.hh"

namespace ignition
{
  namespace gazebo
  {
    // Inline bracket to help doxygen filtering.
    inline namespace IGNITION_GAZEBO_VERSION_NAMESPACE {

    /// \brief Used to load / unload sysetms as well as iterate over them.
    class IGNITION_GAZEBO_VISIBLE SystemManager
    {
      /// \brief Constructor
      /// \param[in] _systemLoader A pointer to a SystemLoader to load plugins
      ///  from files
      /// \param[in] _entityCompMgr Pointer to the entity component manager to
      ///  be used when configuring new systems
      /// \param[in] _eventMgr Pointer to the event manager to be used when
      ///  configuring new systems
      /// \param[in] _namespace Namespace to use for the transport node
      public: explicit SystemManager(const SystemLoaderPtr &_systemLoader,
                            EntityComponentManager *_entityCompMgr = nullptr,
                            EventManager *_eventMgr = nullptr,
                            const std::string &_namespace = std::string());

      /// \brief Check if the system plugin for a given entity is already
      /// loaded, or pending a load.
      /// \param[in] _entity Entity
      /// \param[in] _plugin Plugin to load
      /// \return True if the plugin associated with the entity already
      /// exists, false otherwise.
      public: bool HasPlugin(const Entity _entity,
                             const sdf::Plugin &_plugin);

      /// \brief Load system plugin for a given entity.
      /// \param[in] _entity Entity
      /// \param[in] _plugin Plugin to load
      public: void LoadPlugin(const Entity _entity,
                              const sdf::Plugin &_plugin);

      /// \brief Add a system to the manager
      /// \param[in] _system SystemPluginPtr to be added
      /// \param[in] _entity Entity that system is attached to.
      /// \param[in] _sdf Pointer to the SDF of the entity.
      public: void AddSystem(const SystemPluginPtr &_system,
                             Entity _entity,
                             const sdf::Plugin &_sdf);

      /// \brief Add a system to the manager
      /// \param[in] _system SystemPluginPtr to be added
      /// \param[in] _entity Entity that system is attached to.
      /// \param[in] _sdf Pointer to the SDF of the entity.
      public: void AddSystem(const std::shared_ptr<System> &_system,
                             Entity _entity,
                             const sdf::Plugin &_sdf);

      /// \brief Get the count of currently active systems.
      /// \return The active systems count.
      public: size_t ActiveCount() const;

      /// \brief Get the count of currently pending systems.
      /// \return The pending systems count.
      public: size_t PendingCount() const;

      /// \brief Get the count of all (pending + active) managed systems
      /// \return The count.
      public: size_t TotalCount() const;

      /// \brief Move all "pending" systems to "active" state
      /// \return The number of newly-active systems
      public: size_t ActivatePendingSystems();

      /// \brief Get an vector of all active systems implementing "Configure"
      /// \return Vector of systems's configure interfaces.
      public: const std::vector<ISystemConfigure *>& SystemsConfigure();

      /// \brief Get an vector of all active systems implementing "PreUpdate"
      /// \return Vector of systems's pre-update interfaces.
      public: const std::vector<ISystemPreUpdate *>& SystemsPreUpdate();

      /// \brief Get an vector of all active systems implementing "Update"
      /// \return Vector of systems's update interfaces.
      public: const std::vector<ISystemUpdate *>& SystemsUpdate();

      /// \brief Get an vector of all active systems implementing "PostUpdate"
      /// \return Vector of systems's post-update interfaces.
      public: const std::vector<ISystemPostUpdate *>& SystemsPostUpdate();

      /// \brief Get an vector of all systems attached to a given entity.
      /// \return Vector of systems.
      public: std::vector<SystemInternal> TotalByEntity(Entity _entity);

<<<<<<< HEAD
=======
      /// \brief Process system messages and add systems to entities
      public: void ProcessPendingEntitySystems();

      /// \brief Implementation for AddSystem functions that takes an SDF
      /// element. This calls the AddSystemImpl that accepts an SDF Plugin.
      /// \param[in] _system Generic representation of a system.
      /// \param[in] _sdf SDF element.
      private: void AddSystemImpl(SystemInternal _system,
                                  std::shared_ptr<const sdf::Element> _sdf);

>>>>>>> 255e1e0d
      /// \brief Implementation for AddSystem functions. This only adds systems
      /// to a queue, the actual addition is performed by `AddSystemToRunner` at
      /// the appropriate time.
      /// \param[in] _system Generic representation of a system.
      private: void AddSystemImpl(SystemInternal _system);

      /// \brief Callback for entity add system service.
      /// \param[in] _req Request message containing the entity id and plugins
      /// to add to that entity
      /// \param[out] _res Response containing a boolean value indicating if
      /// service request is received or not
      /// \return True if request received.
      private: bool EntitySystemAddService(const msgs::EntityPlugin_V &_req,
                                           msgs::Boolean &_res);

      /// \brief All the systems.
      private: std::vector<SystemInternal> systems;

      /// \brief Pending systems to be added to systems.
      private: std::vector<SystemInternal> pendingSystems;

      /// \brief Mutex to protect pendingSystems
      private: mutable std::mutex pendingSystemsMutex;

      /// \brief Systems implementing Configure
      private: std::vector<ISystemConfigure *> systemsConfigure;

      /// \brief Systems implementing PreUpdate
      private: std::vector<ISystemPreUpdate *> systemsPreupdate;

      /// \brief Systems implementing Update
      private: std::vector<ISystemUpdate *> systemsUpdate;

      /// \brief Systems implementing PostUpdate
      private: std::vector<ISystemPostUpdate *> systemsPostupdate;

      /// \brief System loader, for loading system plugins.
      private: SystemLoaderPtr systemLoader;

      /// \brief Mutex to protect systemLoader
      private: std::mutex systemLoaderMutex;

      /// \brief Pointer to associated entity component manager
      private: EntityComponentManager *entityCompMgr;

      /// \brief Pointer to associated event manager
      private: EventManager *eventMgr;

      /// \brief A list of entity systems to add
      private: std::vector<msgs::EntityPlugin_V> systemsToAdd;

      /// \brief Mutex to protect systemsToAdd list
      private: std::mutex systemsMsgMutex;

      /// \brief Node for communication.
      private: std::unique_ptr<transport::Node> node{nullptr};
    };
    }
  }  // namespace gazebo
}  // namespace ignition
#endif  // IGNITION_GAZEBO_SYSTEMINTERNAL_HH_<|MERGE_RESOLUTION|>--- conflicted
+++ resolved
@@ -24,10 +24,7 @@
 #include <vector>
 
 #include <sdf/Plugin.hh>
-<<<<<<< HEAD
-=======
 #include <ignition/transport/Node.hh>
->>>>>>> 255e1e0d
 
 #include "ignition/gazebo/config.hh"
 #include "ignition/gazebo/EntityComponentManager.hh"
@@ -127,19 +124,9 @@
       /// \return Vector of systems.
       public: std::vector<SystemInternal> TotalByEntity(Entity _entity);
 
-<<<<<<< HEAD
-=======
       /// \brief Process system messages and add systems to entities
       public: void ProcessPendingEntitySystems();
 
-      /// \brief Implementation for AddSystem functions that takes an SDF
-      /// element. This calls the AddSystemImpl that accepts an SDF Plugin.
-      /// \param[in] _system Generic representation of a system.
-      /// \param[in] _sdf SDF element.
-      private: void AddSystemImpl(SystemInternal _system,
-                                  std::shared_ptr<const sdf::Element> _sdf);
-
->>>>>>> 255e1e0d
       /// \brief Implementation for AddSystem functions. This only adds systems
       /// to a queue, the actual addition is performed by `AddSystemToRunner` at
       /// the appropriate time.
