/*
 * Copyright (C) 2022 Open Source Robotics Foundation
 *
 * Licensed under the Apache License, Version 2.0 (the "License");
 * you may not use this file except in compliance with the License.
 * You may obtain a copy of the License at
 *
 *     http://www.apache.org/licenses/LICENSE-2.0
 *
 * Unless required by applicable law or agreed to in writing, software
 * distributed under the License is distributed on an "AS IS" BASIS,
 * WITHOUT WARRANTIES OR CONDITIONS OF ANY KIND, either express or implied.
 * See the License for the specific language governing permissions and
 * limitations under the License.
 *
*/

#include "gz/sim/components/SystemPluginInfo.hh"
#include "gz/sim/Conversions.hh"
#include "SystemManager.hh"

using namespace gz;
using namespace sim;

//////////////////////////////////////////////////
/// \brief Structure to temporarily store plugin information for reset
struct PluginInfo {
  /// \brief Entity plugin is attached to
  Entity entity;
  /// \brief  Filename of the plugin library
  std::string fname;
  /// \brief Name of the plugin
  std::string name;
  /// \brief SDF element (content of the plugin tag)
  sdf::ElementPtr sdf;
};

std::vector<PluginInfo> loadedPlugins;

//////////////////////////////////////////////////
SystemManager::SystemManager(const SystemLoaderPtr &_systemLoader,
                             EntityComponentManager *_entityCompMgr,
                             EventManager *_eventMgr)
  : systemLoader(_systemLoader),
    entityCompMgr(_entityCompMgr),
    eventMgr(_eventMgr)
{
}

//////////////////////////////////////////////////
void SystemManager::LoadPlugin(const Entity _entity,
                               const std::string &_fname,
                               const std::string &_name,
                               const sdf::ElementPtr &_sdf)
{
  for (const auto pluginInfo : loadedPlugins)
  {
    if (_entity == pluginInfo.entity &&
        _fname == pluginInfo.fname &&
        _name == pluginInfo.name)
    {
      //  Plugin already loaded
      igndbg << "This system Plugin [" << _name
             << "] is already loaded in this entity [" << _entity
             << "]" << std::endl;
      return;
    }
  }

  PluginInfo info;
  info.entity = _entity;
  info.name = _name;
  info.fname = _fname;
  loadedPlugins.push_back(info);

  std::optional<SystemPluginPtr> system;
  {
    std::lock_guard<std::mutex> lock(this->systemLoaderMutex);
    system = this->systemLoader->LoadPlugin(_fname, _name, _sdf);
  }

  // System correctly loaded from library
  if (system)
  {
<<<<<<< HEAD
    // this->AddSystem(system.value(), _entity, _sdf);
    SystemInternal ss(system.value(), _entity);
    ss.fname = _fname;
    ss.name = _name;
    ss.configureSdf = _sdf;
    this->AddSystemImpl(ss, ss.configureSdf);
    igndbg << "Loaded system [" << _name
=======
    this->AddSystem(system.value(), _entity, _sdf);
    gzdbg << "Loaded system [" << _name
>>>>>>> 1c90252f
           << "] for entity [" << _entity << "]" << std::endl;
  }
}

//////////////////////////////////////////////////
size_t SystemManager::TotalCount() const
{
  return this->ActiveCount() + this->PendingCount();
}

//////////////////////////////////////////////////
size_t SystemManager::ActiveCount() const
{
  return this->systems.size();
}

//////////////////////////////////////////////////
size_t SystemManager::PendingCount() const
{
  std::lock_guard<std::mutex> lock(this->pendingSystemsMutex);
  return this->pendingSystems.size();
}

//////////////////////////////////////////////////
size_t SystemManager::ActivatePendingSystems()
{
  std::lock_guard<std::mutex> lock(this->pendingSystemsMutex);

  auto count = this->pendingSystems.size();

  for (const auto& system : this->pendingSystems)
  {
    this->systems.push_back(system);

    if (system.configure)
      this->systemsConfigure.push_back(system.configure);

    if (system.reset)
      this->systemsReset.push_back(system.reset);

    if (system.preupdate)
      this->systemsPreupdate.push_back(system.preupdate);

    if (system.update)
      this->systemsUpdate.push_back(system.update);

    if (system.postupdate)
      this->systemsPostupdate.push_back(system.postupdate);
  }

  this->pendingSystems.clear();
  return count;
}

//////////////////////////////////////////////////
void SystemManager::Reset(const UpdateInfo &_info, EntityComponentManager &_ecm)
{
  {
    std::lock_guard<std::mutex> lock(this->pendingSystemsMutex);
    this->pendingSystems.clear();
  }

  // Clear all iterable collections of systems
  this->systemsConfigure.clear();
  this->systemsReset.clear();
  this->systemsPreupdate.clear();
  this->systemsUpdate.clear();
  this->systemsPostupdate.clear();

  std::vector<PluginInfo> pluginsToBeLoaded;

  for (auto& system : this->systems)
  {
    if (nullptr != system.reset)
    {
      // If implemented, call reset and add to pending systems.
      system.reset->Reset(_info, _ecm);

      {
        std::lock_guard<std::mutex> lock(this->pendingSystemsMutex);
        this->pendingSystems.push_back(system);
      }
    }
    else
    {
      // Cannot reset systems that were created in memory rather than
      // from a plugin, because there isn't access to the constructor.
      if (nullptr != system.systemShared)
      {
        ignwarn << "Systems not created from plugins cannot be correctly "
          << " reset without implementing ISystemReset interface.\n";
          continue;
      }

      PluginInfo info = {
        system.parentEntity, system.fname, system.name,
        system.configureSdf->Clone()
      };

      pluginsToBeLoaded.push_back(info);
    }
  }

  this->systems.clear();

  // Load plugins which do not implement reset after clearing this->systems
  // to ensure the previous instance is destroyed before the new one is created
  // and configured.
  for (const auto &pluginInfo : pluginsToBeLoaded) {
    this->LoadPlugin(pluginInfo.entity,
                     pluginInfo.fname,
                     pluginInfo.name,
                     pluginInfo.sdf);
  }
  this->ActivatePendingSystems();
}

//////////////////////////////////////////////////
void SystemManager::AddSystem(const SystemPluginPtr &_system,
      Entity _entity,
      std::shared_ptr<const sdf::Element> _sdf)
{
  this->AddSystemImpl(SystemInternal(_system, _entity), _sdf);
}

//////////////////////////////////////////////////
void SystemManager::AddSystem(
      const std::shared_ptr<System> &_system,
      Entity _entity,
      std::shared_ptr<const sdf::Element> _sdf)
{
  this->AddSystemImpl(SystemInternal(_system, _entity), _sdf);
}

//////////////////////////////////////////////////
void SystemManager::AddSystemImpl(
      SystemInternal _system,
      std::shared_ptr<const sdf::Element> _sdf)
{
  // Add component
  if (this->entityCompMgr && kNullEntity != _system.parentEntity)
  {
    msgs::Plugin_V systemInfoMsg;
    auto systemInfoComp =
        this->entityCompMgr->Component<components::SystemPluginInfo>(
        _system.parentEntity);
    if (systemInfoComp)
    {
      systemInfoMsg = systemInfoComp->Data();
    }
    if (_sdf)
    {
      auto pluginMsg = systemInfoMsg.add_plugins();
      pluginMsg->CopyFrom(convert<msgs::Plugin>(*_sdf.get()));
    }

    this->entityCompMgr->SetComponentData<components::SystemPluginInfo>(
        _system.parentEntity, systemInfoMsg);
    this->entityCompMgr->SetChanged(_system.parentEntity,
        components::SystemPluginInfo::typeId);
  }

  // Configure the system, if necessary
  if (_system.configure && this->entityCompMgr && this->eventMgr)
  {
    _system.configure->Configure(_system.parentEntity, _sdf,
                                 *this->entityCompMgr,
                                 *this->eventMgr);
  }

  // Update callbacks will be handled later, add to queue
  std::lock_guard<std::mutex> lock(this->pendingSystemsMutex);
  this->pendingSystems.push_back(_system);
}

//////////////////////////////////////////////////
const std::vector<ISystemConfigure *>& SystemManager::SystemsConfigure()
{
  return this->systemsConfigure;
}

//////////////////////////////////////////////////
const std::vector<ISystemReset *>& SystemManager::SystemsReset()
{
  return this->systemsReset;
}

//////////////////////////////////////////////////
const std::vector<ISystemPreUpdate *>& SystemManager::SystemsPreUpdate()
{
  return this->systemsPreupdate;
}

//////////////////////////////////////////////////
const std::vector<ISystemUpdate *>& SystemManager::SystemsUpdate()
{
  return this->systemsUpdate;
}

//////////////////////////////////////////////////
const std::vector<ISystemPostUpdate *>& SystemManager::SystemsPostUpdate()
{
  return this->systemsPostupdate;
}

//////////////////////////////////////////////////
std::vector<SystemInternal> SystemManager::TotalByEntity(Entity _entity)
{
  auto checkEntity = [&](const SystemInternal &_system)
      {
        return _system.parentEntity == _entity;
      };

  std::vector<SystemInternal> result;
  std::copy_if(this->systems.begin(), this->systems.end(),
      std::back_inserter(result), checkEntity);
  std::copy_if(this->pendingSystems.begin(), this->pendingSystems.end(),
      std::back_inserter(result), checkEntity);
  return result;
}<|MERGE_RESOLUTION|>--- conflicted
+++ resolved
@@ -82,18 +82,13 @@
   // System correctly loaded from library
   if (system)
   {
-<<<<<<< HEAD
     // this->AddSystem(system.value(), _entity, _sdf);
     SystemInternal ss(system.value(), _entity);
     ss.fname = _fname;
     ss.name = _name;
     ss.configureSdf = _sdf;
     this->AddSystemImpl(ss, ss.configureSdf);
-    igndbg << "Loaded system [" << _name
-=======
-    this->AddSystem(system.value(), _entity, _sdf);
     gzdbg << "Loaded system [" << _name
->>>>>>> 1c90252f
            << "] for entity [" << _entity << "]" << std::endl;
   }
 }
