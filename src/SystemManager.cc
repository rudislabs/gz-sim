--- conflicted
+++ resolved
@@ -86,17 +86,8 @@
   // System correctly loaded from library
   if (system)
   {
-<<<<<<< HEAD
     this->AddSystemImpl(SystemInternal(system.value(), _entity, _plugin));
     igndbg << "Loaded system [" << _plugin.Name()
-=======
-    SystemInternal ss(system.value(), _entity);
-    ss.fname = _plugin.Filename();
-    ss.name = _plugin.Name();
-    ss.configureSdf = _plugin.ToElement();
-    this->AddSystemImpl(ss, ss.configureSdf);
-    gzdbg << "Loaded system [" << _plugin.Name()
->>>>>>> 60d41210
            << "] for entity [" << _entity << "]" << std::endl;
   }
 }
