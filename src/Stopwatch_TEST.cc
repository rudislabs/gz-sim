--- conflicted
+++ resolved
@@ -32,11 +32,7 @@
   std::chrono::duration<int, std::milli> handleSteadyClock =
     std::chrono::milliseconds(0);
 #ifdef _WIN32
-<<<<<<< HEAD
-  handleSteadyClock = std::chrono::milliseconds(100);
-=======
   handleSteadyClock += std::chrono::milliseconds(100);
->>>>>>> 79e786d8
 #endif
 
   // Start the timer
@@ -93,7 +89,6 @@
   // two sleep times.
   EXPECT_GE(_time.ElapsedRunTime() + handleSteadyClock,
       std::chrono::milliseconds(2000));
-<<<<<<< HEAD
 }
 
 /////////////////////////////////////////////////
@@ -136,8 +131,6 @@
 
   watch3 = std::move(watch2);
   EXPECT_EQ(watch, watch3);
-=======
->>>>>>> 79e786d8
 }
 
 /////////////////////////////////////////////////
