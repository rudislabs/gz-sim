/*
 * Copyright (C) 2019 Open Source Robotics Foundation
 *
 * Licensed under the Apache License, Version 2.0 (the "License");
 * you may not use this file except in compliance with the License.
 * You may obtain a copy of the License at
 *
 *     http://www.apache.org/licenses/LICENSE-2.0
 *
 * Unless required by applicable law or agreed to in writing, software
 * distributed under the License is distributed on an "AS IS" BASIS,
 * WITHOUT WARRANTIES OR CONDITIONS OF ANY KIND, either express or implied.
 * See the License for the specific language governing permissions and
 * limitations under the License.
 *
*/

#include <ignition/common/Console.hh>
#include <ignition/common/Profiler.hh>
#include <ignition/common/WorkerPool.hh>
#include <ignition/fuel_tools/Interface.hh>
#include <ignition/gui/Application.hh>
#include <ignition/gui/MainWindow.hh>
#include <ignition/transport/Node.hh>

// Include all components so they have first-class support
#include "ignition/gazebo/components/components.hh"
#include "ignition/gazebo/Conversions.hh"
#include "ignition/gazebo/EntityComponentManager.hh"
#include "ignition/gazebo/Events.hh"
#include "ignition/gazebo/EventManager.hh"
#include "ignition/gazebo/gui/GuiSystem.hh"

#include "GuiRunner.hh"

using namespace ignition;
using namespace gazebo;

/////////////////////////////////////////////////
class ignition::gazebo::GuiRunner::Implementation
{
  public: Implementation(gazebo::EntityComponentManager &_ecm,
    gazebo::EventManager &_eventMgr)
  : ecm(_ecm), eventMgr(_eventMgr)
  {
  }

  /// \brief Update the plugins.
  public: void UpdatePlugins();

  /// \brief This method will be executed when a UpdatePlugins event is
  /// received.
  void UpdatePluginsEvent();

  /// \brief This method will update the plugins in one of the worker threads
  public: void UpdatePluginsFromEvent();

  /// \brief Connection to the UpdatePlugins event.
  public: ignition::common::ConnectionPtr UpdatePluginsConn;

  /// \brief Entity-component manager.
  public: gazebo::EntityComponentManager &ecm;

  /// \brief Event manager.
  public: gazebo::EventManager &eventMgr;

  /// \brief Is the GUI and server running in the same process?
  public: bool sameProcess = false;

  /// \brief Transport node.
  public: transport::Node node{};

  /// \brief Topic to request state
  public: std::string stateTopic;

  /// \brief Latest update info
  public: UpdateInfo updateInfo;

  /// \brief Flag used to end the updateThread.
  public: bool running{false};

  /// \brief Mutex to protect the plugin update.
  public: std::mutex updateMutex;

  /// \brief The plugin update thread..
  public: std::thread updateThread;

  /// \brief A pool of worker threads.
  public: common::WorkerPool pool;
};

/////////////////////////////////////////////////
GuiRunner::GuiRunner(const std::string &_worldName,
  EntityComponentManager &_ecm, gazebo::EventManager &_eventMgr,
  bool _sameProcess)
  : dataPtr(utils::MakeUniqueImpl<Implementation>(_ecm, _eventMgr))
{
  this->dataPtr->sameProcess = _sameProcess;

  if (this->dataPtr->sameProcess)
  {
    this->dataPtr->UpdatePluginsConn =
      _eventMgr.Connect<ignition::gazebo::events::UpdateSystems>(
        std::bind(&Implementation::UpdatePluginsEvent, this->dataPtr.get()));
  }

  this->setProperty("worldName", QString::fromStdString(_worldName));

  auto win = gui::App()->findChild<ignition::gui::MainWindow *>();
  auto winWorldNames = win->property("worldNames").toStringList();
  winWorldNames.append(QString::fromStdString(_worldName));
  win->setProperty("worldNames", winWorldNames);

  this->dataPtr->stateTopic = transport::TopicUtils::AsValidTopic("/world/" +
      _worldName + "/state");
  if (this->dataPtr->stateTopic.empty())
  {
    ignerr << "Failed to generate valid topic for world [" << _worldName << "]"
           << std::endl;
    return;
  }

  common::addFindFileURICallback([] (common::URI _uri)
  {
    return fuel_tools::fetchResource(_uri.Str());
  });

  igndbg << "Requesting initial state from [" << this->dataPtr->stateTopic
         << "]..." << std::endl;

  this->RequestState();

  // Periodically update the plugins
  // \todo(anyone) Move the global variables to GuiRunner::Implementation on v5
  this->dataPtr->running = true;
  this->dataPtr->updateThread = std::thread([&]()
  {
    while (this->dataPtr->running)
    {
      {
        std::lock_guard<std::mutex> lock(this->dataPtr->updateMutex);
        this->dataPtr->UpdatePlugins();
      }
      // This is roughly a 30Hz update rate.
      std::this_thread::sleep_for(std::chrono::milliseconds(33));
    }
  });
}

/////////////////////////////////////////////////
GuiRunner::~GuiRunner()
{
  this->dataPtr->running = false;
  if (this->dataPtr->updateThread.joinable())
    this->dataPtr->updateThread.join();
}

/////////////////////////////////////////////////
void GuiRunner::RequestState()
{
  // set up service for async state response callback
  std::string id = std::to_string(gui::App()->applicationPid());
  std::string reqSrv =
      this->dataPtr->node.Options().NameSpace() + "/" + id + "/state_async";
  auto reqSrvValid = transport::TopicUtils::AsValidTopic(reqSrv);
  if (reqSrvValid.empty())
  {
    ignerr << "Failed to generate valid service [" << reqSrv << "]"
           << std::endl;
    return;
  }
  reqSrv = reqSrvValid;

  auto advertised = this->dataPtr->node.AdvertisedServices();
  if (std::find(advertised.begin(), advertised.end(), reqSrv) ==
      advertised.end())
  {
    if (!this->dataPtr->node.Advertise(reqSrv, &GuiRunner::OnStateAsyncService,
        this))
    {
      ignerr << "Failed to advertise [" << reqSrv << "]" << std::endl;
    }
  }

  ignition::msgs::StringMsg req;
  req.set_data(reqSrv);

  // send async state request
  this->dataPtr->node.Request(this->dataPtr->stateTopic + "_async", req);
}

/////////////////////////////////////////////////
void GuiRunner::OnPluginAdded(const QString &)
{
<<<<<<< HEAD
  auto plugin = gui::App()->findChild<GuiSystem *>(_objectName);
  if (!plugin)
  {
    ignerr << "Failed to get plugin [" << _objectName.toStdString()
           << "]" << std::endl;
    return;
  }

  // The call above always returns the same plugin, which is the first plugin
  // that was loaded. This plugin will set again the eventMgr and the
  // sameProcess state.
  auto plugins = gui::App()->findChildren<GuiSystem *>();
  for (auto &p : plugins)
  {
    p->Configure(this->dataPtr->eventMgr, this->dataPtr->sameProcess);
  }
  this->RequestState();
=======
  // This function used to call Update on the plugin, but that's no longer
  // necessary. The function is left here for ABI compatibility.
>>>>>>> 21e1b7b9
}

/////////////////////////////////////////////////
void GuiRunner::OnStateAsyncService(const msgs::SerializedStepMap &_res)
{
  this->OnState(_res);

  // todo(anyone) store reqSrv string in a member variable and use it here
  // and in RequestState()
  std::string id = std::to_string(gui::App()->applicationPid());
  std::string reqSrv =
      this->dataPtr->node.Options().NameSpace() + "/" + id + "/state_async";
  this->dataPtr->node.UnadvertiseSrv(reqSrv);

  // Only subscribe to periodic updates after receiving initial state
  if (this->dataPtr->node.SubscribedTopics().empty())
  {
    this->dataPtr->node.Subscribe(this->dataPtr->stateTopic,
        &GuiRunner::OnState, this);
  }
}

/////////////////////////////////////////////////
void GuiRunner::OnState(const msgs::SerializedStepMap &_msg)
{
  IGN_PROFILE_THREAD_NAME("GuiRunner::OnState");
  IGN_PROFILE("GuiRunner::Update");

  std::lock_guard<std::mutex> lock(this->dataPtr->updateMutex);
  this->dataPtr->ecm.SetState(_msg.state());

  // Update all plugins
  this->dataPtr->updateInfo = convert<UpdateInfo>(_msg.stats());
  this->dataPtr->UpdatePlugins();
  this->dataPtr->ecm.ClearNewlyCreatedEntities();
  this->dataPtr->ecm.ProcessRemoveEntityRequests();
}

/////////////////////////////////////////////////
void GuiRunner::Implementation::UpdatePlugins()
{
  auto plugins = gui::App()->findChildren<GuiSystem *>();
  for (auto plugin : plugins)
  {
    plugin->Update(this->updateInfo, this->ecm);
  }
  this->ecm.ClearRemovedComponents();
}

/////////////////////////////////////////////////
void GuiRunner::Implementation::UpdatePluginsFromEvent()
{
  std::lock_guard<std::mutex> lock(this->updateMutex);
  UpdatePlugins();
}

/////////////////////////////////////////////////
void GuiRunner::Implementation::UpdatePluginsEvent()
{
  std::lock_guard<std::mutex> lock(this->updateMutex);
  if (this->ecm.HasNewEntities() ||
      this->ecm.HasEntitiesMarkedForRemoval())
  {
    pool.AddWork(std::bind(
      &GuiRunner::Implementation::UpdatePluginsFromEvent, this));
  }
}<|MERGE_RESOLUTION|>--- conflicted
+++ resolved
@@ -192,15 +192,6 @@
 /////////////////////////////////////////////////
 void GuiRunner::OnPluginAdded(const QString &)
 {
-<<<<<<< HEAD
-  auto plugin = gui::App()->findChild<GuiSystem *>(_objectName);
-  if (!plugin)
-  {
-    ignerr << "Failed to get plugin [" << _objectName.toStdString()
-           << "]" << std::endl;
-    return;
-  }
-
   // The call above always returns the same plugin, which is the first plugin
   // that was loaded. This plugin will set again the eventMgr and the
   // sameProcess state.
@@ -210,10 +201,6 @@
     p->Configure(this->dataPtr->eventMgr, this->dataPtr->sameProcess);
   }
   this->RequestState();
-=======
-  // This function used to call Update on the plugin, but that's no longer
-  // necessary. The function is left here for ABI compatibility.
->>>>>>> 21e1b7b9
 }
 
 /////////////////////////////////////////////////
