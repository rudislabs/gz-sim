--- conflicted
+++ resolved
@@ -216,37 +216,35 @@
     private: bool OnViewCollisions(const msgs::StringMsg &_msg,
         msgs::Boolean &_res);
 
-<<<<<<< HEAD
-    /// \brief Get the text for the popup error message
-    /// \return The error text
-    public: Q_INVOKABLE QString ErrorPopupText() const;
-
-    /// \brief Set the text for the popup error message
-    /// \param[in] _errorTxt The error text
-    public: Q_INVOKABLE void SetErrorPopupText(const QString &_errorTxt);
-
-    /// \brief Notify the popup error text has changed
-    signals: void ErrorPopupTextChanged();
-
-    /// \brief Notify that an error has occurred (opens popup)
-    /// Note that the function name needs to start with lowercase in order for
-    /// the connection to work on the QML side
-    signals: void popupError();
-
-    /// \brief Callback for camera view controller request
-    /// \param[in] _msg Request message to set the camera view controller
-    /// \param[in] _res Response data
-    /// \return True if the request is received
-    private: bool OnViewControl(const msgs::StringMsg &_msg,
-        msgs::Boolean &_res);
-=======
     /// \brief Scale an SDF Geometry.
     /// \param[in] _scale The scaling factor.
     /// \param[in out] _geometry The SDF Geometry to update.
     /// \return True if the scaling was successful or false otherwise.
     private: bool UpdateGeomSize(const ignition::math::Vector3d &_scale,
         sdf::Geometry &_geometry);
->>>>>>> 1b2202ea
+
+    /// \brief Get the text for the popup error message
+    /// \return The error text
+    public: Q_INVOKABLE QString ErrorPopupText() const;
+
+    /// \brief Set the text for the popup error message
+    /// \param[in] _errorTxt The error text
+    public: Q_INVOKABLE void SetErrorPopupText(const QString &_errorTxt);
+
+    /// \brief Notify the popup error text has changed
+    signals: void ErrorPopupTextChanged();
+
+    /// \brief Notify that an error has occurred (opens popup)
+    /// Note that the function name needs to start with lowercase in order for
+    /// the connection to work on the QML side
+    signals: void popupError();
+
+    /// \brief Callback for camera view controller request
+    /// \param[in] _msg Request message to set the camera view controller
+    /// \param[in] _res Response data
+    /// \return True if the request is received
+    private: bool OnViewControl(const msgs::StringMsg &_msg,
+        msgs::Boolean &_res);
 
     /// \internal
     /// \brief Pointer to private data.
