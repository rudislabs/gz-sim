/*
 * Copyright (C) 2019 Open Source Robotics Foundation
 *
 * Licensed under the Apache License, Version 2.0 (the "License");
 * you may not use this file except in compliance with the License.
 * You may obtain a copy of the License at
 *
 *     http://www.apache.org/licenses/LICENSE-2.0
 *
 * Unless required by applicable law or agreed to in writing, software
 * distributed under the License is distributed on an "AS IS" BASIS,
 * WITHOUT WARRANTIES OR CONDITIONS OF ANY KIND, either express or implied.
 * See the License for the specific language governing permissions and
 * limitations under the License.
 *
*/

#include "Scene3D.hh"

#include <algorithm>
#include <cmath>
#include <condition_variable>
#include <limits>
#include <map>
#include <mutex>
#include <queue>
#include <sstream>
#include <string>
#include <utility>
#include <vector>

#include <sdf/Link.hh>
#include <sdf/Model.hh>
#include <sdf/Root.hh>
#include <sdf/Visual.hh>

#include <ignition/common/Animation.hh>
#include <ignition/common/Console.hh>
#include <ignition/common/KeyFrame.hh>
#include <ignition/common/MeshManager.hh>
#include <ignition/common/Profiler.hh>
#include <ignition/common/StringUtils.hh>
#include <ignition/common/Uuid.hh>
#include <ignition/common/VideoEncoder.hh>

#include <ignition/plugin/Register.hh>

#include <ignition/math/Vector2.hh>
#include <ignition/math/Vector3.hh>

#include <ignition/rendering/Image.hh>
#include <ignition/rendering/OrbitViewController.hh>
#include <ignition/rendering/OrthoViewController.hh>
#include <ignition/rendering/MoveToHelper.hh>
#include <ignition/rendering/RayQuery.hh>
#include <ignition/rendering/RenderEngine.hh>
#include <ignition/rendering/RenderingIface.hh>
#include <ignition/rendering/Scene.hh>
#include <ignition/rendering/TransformController.hh>

#include <ignition/transport/Node.hh>

#include <ignition/gui/Conversions.hh>
#include <ignition/gui/GuiEvents.hh>
#include <ignition/gui/Application.hh>
#include <ignition/gui/MainWindow.hh>

#include "ignition/gazebo/components/Collision.hh"
#include "ignition/gazebo/components/Geometry.hh"
#include "ignition/gazebo/components/Link.hh"
#include "ignition/gazebo/components/Name.hh"
#include "ignition/gazebo/components/ParentEntity.hh"
#include "ignition/gazebo/components/RenderEngineGuiPlugin.hh"
#include "ignition/gazebo/components/World.hh"
#include "ignition/gazebo/components/Visual.hh"
#include "ignition/gazebo/EntityComponentManager.hh"
#include "ignition/gazebo/gui/GuiEvents.hh"
#include "ignition/gazebo/rendering/RenderUtil.hh"

/// \brief condition variable for lockstepping video recording
/// todo(anyone) avoid using a global condition variable when we support
/// multiple viewports in the future.
std::condition_variable g_renderCv;

Q_DECLARE_METATYPE(std::string)
Q_DECLARE_METATYPE(ignition::gazebo::RenderSync*)

namespace ignition
{
namespace gazebo
{
inline namespace IGNITION_GAZEBO_VERSION_NAMESPACE {
  /// \brief Helper to store selection requests to be handled in the render
  /// thread by `IgnRenderer::HandleEntitySelection`.
  // SelectEntities
  struct SelectionHelper
  {
    /// \brief Entity to be selected
    Entity selectEntity{kNullEntity};

    /// \brief Deselect all entities
    bool deselectAll{false};

    /// \brief True to send an event and notify all widgets
    bool sendEvent{false};
  };

  /// \brief Private data class for IgnRenderer
  class IgnRendererPrivate
  {
    // --------------------------------------------------------------
    // InteractiveViewControl

    /// \brief Orbit view controller
    public: rendering::OrbitViewController orbitViewControl;

    /// \brief Ortho view controller
    public: rendering::OrthoViewController orthoViewControl;

    /// \brief Camera view controller
    public: rendering::ViewController *viewControl{nullptr};

    /// \brief View controller
    public: std::string viewController{"orbit"};

    /// \brief View control focus target
    public: math::Vector3d target = math::Vector3d(
        math::INF_D, math::INF_D, math::INF_D);

    // --------------------------------------------------------------
    // TransformControl

    /// \brief The xyz values by which to snap the object.
    public: math::Vector3d xyzSnap = math::Vector3d::One;

    /// \brief The rpy values by which to snap the object.
    public: math::Vector3d rpySnap = {45, 45, 45};

    /// \brief The scale values by which to snap the object.
    public: math::Vector3d scaleSnap = math::Vector3d::One;

    /// \brief Transform controller for models
    public: rendering::TransformController transformControl;

    /// \brief Transform space: local or world
    public: rendering::TransformSpace transformSpace =
        rendering::TransformSpace::TS_LOCAL;

    /// \brief Transform mode: none, translation, rotation, or scale
    public: rendering::TransformMode transformMode =
        rendering::TransformMode::TM_NONE;

    /// \brief Name of service for setting entity pose
    public: std::string poseCmdService;

    /// \brief Flag to indicate whether the x key is currently being pressed
    public: bool xPressed = false;

    /// \brief Flag to indicate whether the y key is currently being pressed
    public: bool yPressed = false;

    /// \brief Flag to indicate whether the z key is currently being pressed
    public: bool zPressed = false;

    /// \brief The starting world pose of a clicked visual.
    public: ignition::math::Vector3d startWorldPos = math::Vector3d::Zero;

    /// \brief Flag to keep track of world pose setting used
    /// for button translating.
    public: bool isStartWorldPosSet = false;

    // --------------------------------------------------------------
    // VideoRecorder

    /// \brief True to record a video from the user camera
    public: bool recordVideo = false;

    /// \brief Video encoding format
    public: std::string recordVideoFormat;

    /// \brief Path to save the recorded video
    public: std::string recordVideoSavePath;

    /// \brief Use sim time as timestamp during video recording
    /// By default (false), video encoding is done using real time.
    public: bool recordVideoUseSimTime = false;

    /// \brief Lockstep gui with ECM when recording
    public: bool recordVideoLockstep = false;

    /// \brief Video recorder bitrate (bps)
    public: unsigned int recordVideoBitrate = 2070000;

    /// \brief Previous camera update time during video recording
    /// only used in lockstep mode and recording in sim time.
    public: std::chrono::steady_clock::time_point recordVideoUpdateTime;

    /// \brief Start time of video recording
    public: std::chrono::steady_clock::time_point recordStartTime;

    /// \brief Video recording statistics publisher
    public: transport::Node::Publisher recorderStatsPub;

    /// \brief Image from user camera
    public: rendering::Image cameraImage;

    /// \brief Video encoder
    public: common::VideoEncoder videoEncoder;

    // --------------------------------------------------------------
    // CameraTracking

    /// \brief Target to move the user camera to
    public: std::string moveToTarget;

    /// \brief Helper object to move user camera
    public: ignition::rendering::MoveToHelper moveToHelper;

    /// \brief Target to follow
    public: std::string followTarget;

    /// \brief Wait for follow target
    public: bool followTargetWait = false;

    /// \brief Offset of camera from target being followed
    public: math::Vector3d followOffset = math::Vector3d(-5, 0, 3);

    /// \brief Flag to indicate the follow offset needs to be updated
    public: bool followOffsetDirty = false;

    /// \brief Flag to indicate the follow offset has been updated
    public: bool newFollowOffset = true;

    /// \brief Follow P gain
    public: double followPGain = 0.01;

    /// \brief True follow the target at an offset that is in world frame,
    /// false to follow in target's local frame
    public: bool followWorldFrame = false;

    /// \brief The pose set from the move to pose service.
    public: std::optional<math::Pose3d> moveToPoseValue;

    /// \brief Last move to animation time
    public: std::chrono::time_point<std::chrono::system_clock> prevMoveToTime;

    // --------------------------------------------------------------
    // VisualizationCapabilities

    /// \brief Target to view as transparent
    public: std::string viewTransparentTarget;

    /// \brief Target to view center of mass
    public: std::string viewCOMTarget;

    /// \brief Target to view inertia
    public: std::string viewInertiaTarget;

    /// \brief Target to view joints
    public: std::string viewJointsTarget;

    /// \brief Target to view wireframes
    public: std::string viewWireframesTarget;

    /// \brief Target to view collisions
    public: std::string viewCollisionsTarget;

    // --------------------------------------------------------------
    // SelectEntities

    /// \brief Helper object to select entities. Only the latest selection
    /// request is kept.
    public: SelectionHelper selectionHelper;

    // --------------------------------------------------------------
    // Spawn

    /// \brief Flag for indicating whether we are spawning or not.
    public: bool isSpawning = false;

    /// \brief Flag for indicating whether the user is currently placing a
    /// resource with the shapes plugin or not
    public: bool isPlacing = false;

    /// \brief The SDF string of the resource to be used with plugins that spawn
    /// entities.
    public: std::string spawnSdfString;

    /// \brief Path of an SDF file, to be used with plugins that spawn entities.
    public: std::string spawnSdfPath;

    /// \brief The pose of the spawn preview.
    public: ignition::math::Pose3d spawnPreviewPose =
            ignition::math::Pose3d::Zero;

    /// \brief The visual generated from the spawnSdfString / spawnSdfPath
    public: rendering::NodePtr spawnPreview = nullptr;

    /// \brief A record of the ids currently used by the entity spawner
    /// for easy deletion of visuals later
    public: std::vector<Entity> previewIds;

    /// \brief Name of service for creating entity
    public: std::string createCmdService;

    // --------------------------------------------------------------
    // ViewAngle

    /// \brief Flag for indicating whether we are in view angle mode or not
    public: bool viewAngle = false;

    /// \brief The pose set during a view angle button press that holds
    /// the pose the camera should assume relative to the entit(y/ies).
    /// The vector (0, 0, 0) indicates to return the camera back to the home
    /// pose originally loaded from the sdf.
    public: math::Vector3d viewAngleDirection = math::Vector3d::Zero;

    // --------------------------------------------------------------
    // Common to various plugins

    /// \brief Flag to indicate if mouse event is dirty
    public: bool mouseDirty = false;

    /// \brief Flag to indicate if hover event is dirty
    public: bool hoverDirty = false;

    /// \brief Mouse event
    public: common::MouseEvent mouseEvent;

    /// \brief Key event
    public: common::KeyEvent keyEvent;

    /// \brief Mouse move distance since last event.
    public: math::Vector2d drag;

    /// \brief Mutex to protect mouse events
    public: std::mutex mutex;

    /// \brief User camera
    public: rendering::CameraPtr camera;

    /// \brief Atomic bool indicating whether the dropdown menu
    /// is currently enabled or disabled.
    public: std::atomic_bool dropdownMenuEnabled = true;

    /// \brief The currently hovered mouse position in screen coordinates
    public: math::Vector2i mouseHoverPos = math::Vector2i::Zero;

    /// \brief Ray query for mouse clicks
    public: rendering::RayQueryPtr rayQuery;

    /// \brief Rendering utility
    public: RenderUtil renderUtil;

    /// \brief Transport node for making transform control requests
    public: transport::Node node;

    /// \brief Where the mouse left off - used to continue translating
    /// smoothly when switching axes through keybinding and clicking
    /// Updated on an x, y, or z, press or release and a mouse press
    public: math::Vector2i mousePressPos = math::Vector2i::Zero;

    /// \brief Flag to indicate whether the escape key has been released.
    public: bool escapeReleased = false;

    /// \brief ID of thread where render calls can be made.
    public: std::thread::id renderThreadId;
  };

  /// \brief Qt and Ogre rendering is happening in different threads
  /// The original sample 'textureinthread' from Qt used a double-buffer
  /// scheme so that the worker (Ogre) thread write to FBO A, while
  /// Qt is displaying FBO B.
  ///
  /// However Qt's implementation doesn't handle all the edge cases
  /// (like resizing a window), and also it increases our VRAM
  /// consumption in multiple ways (since we have to double other
  /// resources as well or re-architect certain parts of the code
  /// to avoid it)
  ///
  /// Thus we just serialize both threads so that when Qt reaches
  /// drawing preparation, it halts and Ogre worker thread starts rendering,
  /// then resumes when Ogre is done.
  ///
  /// This code is admitedly more complicated than it should be
  /// because Qt's synchronization using signals and slots causes
  /// deadlocks when other means of synchronization are introduced.
  /// The whole threaded loop should be rewritten.
  ///
  /// All RenderSync does is conceptually:
  ///
  /// \code
  ///   TextureNode::PrepareNode()
  ///   {
  ///     renderSync.WaitForWorkerThread(); // Qt thread
  ///       // WaitForQtThreadAndBlock();
  ///       // Now worker thread begins executing what's between
  ///       // ReleaseQtThreadFromBlock();
  ///     continue with qt code...
  ///   }
  /// \endcode
  ///
  ///
  /// For more info see
  /// https://github.com/ignitionrobotics/ign-rendering/issues/304
  class RenderSync
  {
    /// \brief Cond. variable to synchronize rendering on specific events
    /// (e.g. texture resize) or for debugging (e.g. keep
    /// all API calls sequential)
    public: std::mutex mutex;

<<<<<<< HEAD
    /// \brief Cond. variable to synchronize rendering on specific events
    /// (e.g. texture resize) or for debugging (e.g. keep
    /// all API calls sequential)
    public: std::condition_variable cv;

    public: enum class RenderStallState
            {
              /// Qt is stuck inside WaitForWorkerThread
              /// Worker thread can proceed
              WorkerCanProceed,
              /// Qt is stuck inside WaitForWorkerThread
              /// Worker thread is between WaitForQtThreadAndBlock
              /// and ReleaseQtThreadFromBlock
              WorkerIsProceeding,
              /// Worker is stuck inside WaitForQtThreadAndBlock
              /// Qt can proceed
              QtCanProceed,
              /// Do not block
              ShuttingDown,
            };

    /// \brief See TextureNode::RenderSync::RenderStallState
    public: RenderStallState renderStallState =
        RenderStallState::QtCanProceed /*GUARDED_BY(sharedRenderMutex)*/;

    /// \brief Must be called from worker thread when we want to block
    /// \param[in] lock Acquired lock. Must be based on this->mutex
    public: void WaitForQtThreadAndBlock(std::unique_lock<std::mutex> &_lock);

    /// \brief Must be called from worker thread when we are done
    /// \param[in] lock Acquired lock. Must be based on this->mutex
    public: void ReleaseQtThreadFromBlock(std::unique_lock<std::mutex> &_lock);

    /// \brief Must be called from Qt thread periodically
    public: void WaitForWorkerThread();

    /// \brief Must be called from GUI thread when shutting down
    public: void Shutdown();
=======
    /// \brief The scale values by which to snap the object.
    public: math::Vector3d scaleSnap = math::Vector3d::One;

    /// \brief The entities scaled that need to update their associated
    /// components. The key is the entity Id and the value is the
    /// scaled applied to that entity.
    public: std::map<Entity, math::Vector3d> scaledEntities;
>>>>>>> 1b2202ea
  };

  /// \brief Private data class for RenderWindowItem
  class RenderWindowItemPrivate
  {
    /// \brief Keep latest mouse event
    public: common::MouseEvent mouseEvent;

    /// \brief Render thread
    public : RenderThread *renderThread = nullptr;

    /// \brief See RenderSync
    public: RenderSync renderSync;

    //// \brief Set to true after the renderer is initialized
    public: bool rendererInit = false;

    /// \brief The entities scaled that need to update their associated
    /// components. The key is the entity Id and the value is the
    /// scaled applied to that entity.
    public: std::map<Entity, math::Vector3d> scaledEntities;

    /// \brief A mutex.
    std::mutex mutex;

    //// \brief List of threads
    public: static QList<QThread *> threads;
  };

  /// \brief Private data class for Scene3D
  class Scene3DPrivate
  {
    // --------------------------------------------------------------
    // TransformControl

    /// \brief Transform mode service
    public: std::string transformModeService;

    // --------------------------------------------------------------
    // VideoRecorder

    /// \brief Record video service
    public: std::string recordVideoService;

    /// \brief lockstep ECM updates with rendering
    public: bool recordVideoLockstep = false;

    /// \brief True to indicate video recording in progress
    public: bool recording = false;

    /// \brief mutex to protect the recording variable
    public: std::mutex recordMutex;

    // --------------------------------------------------------------
    // CameraTracking

    /// \brief Move to service
    public: std::string moveToService;

    /// \brief Follow service
    public: std::string followService;

    /// \brief Follow offset service
    public: std::string followOffsetService;

    /// \brief Move to pose service
    public: std::string moveToPoseService;

    /// \brief Camera pose topic
    public: std::string cameraPoseTopic;

    /// \brief Camera pose publisher
    public: transport::Node::Publisher cameraPosePub;

    // --------------------------------------------------------------
    // VisualizationCapabilities

    /// \brief View transparent service
    public: std::string viewTransparentService;

    /// \brief View center of mass service
    public: std::string viewCOMService;

    /// \brief View inertia service
    public: std::string viewInertiaService;

    /// \brief View joints service
    public: std::string viewJointsService;

    /// \brief View wireframes service
    public: std::string viewWireframesService;

    /// \brief View collisions service
    public: std::string viewCollisionsService;

    // --------------------------------------------------------------
    // InteractiveViewControl

    /// \brief Camera view control service
    public: std::string cameraViewControlService;

    // --------------------------------------------------------------
    // GzSceneManager

    /// \brief Rendering utility
    public: RenderUtil *renderUtil = nullptr;

    // --------------------------------------------------------------
    // ViewAngle

    /// \brief View angle service
    public: std::string viewAngleService;

    // --------------------------------------------------------------
    // Common to various plugins

    /// \brief Transport node
    public: transport::Node node;

    /// \brief Name of the world
    public: std::string worldName;

    /// \brief mutex to protect the render condition variable
    /// Used when recording in lockstep mode.
    public: std::mutex renderMutex;

    /// \brief Text for popup error message
    public: QString errorPopupText;
  };
}
}
}

using namespace ignition;
using namespace gazebo;

QList<QThread *> RenderWindowItemPrivate::threads;

/////////////////////////////////////////////////
void RenderSync::WaitForQtThreadAndBlock(std::unique_lock<std::mutex> &_lock)
{
  this->cv.wait(_lock, [this]
  { return this->renderStallState == RenderStallState::WorkerCanProceed ||
           this->renderStallState == RenderStallState::ShuttingDown; });

  this->renderStallState = RenderStallState::WorkerIsProceeding;
}

/////////////////////////////////////////////////
void RenderSync::ReleaseQtThreadFromBlock(std::unique_lock<std::mutex> &_lock)
{
  this->renderStallState = RenderStallState::QtCanProceed;
  _lock.unlock();
  this->cv.notify_one();
}

/////////////////////////////////////////////////
void RenderSync::WaitForWorkerThread()
{
  std::unique_lock<std::mutex> lock(this->mutex);

  // Wait until we're clear to go
  this->cv.wait( lock, [this]
  {
    return this->renderStallState == RenderStallState::QtCanProceed ||
           this->renderStallState == RenderStallState::ShuttingDown;
  } );

  // Worker thread asked us to wait!
  this->renderStallState = RenderStallState::WorkerCanProceed;
  lock.unlock();
  // Wake up worker thread
  this->cv.notify_one();
  lock.lock();

  // Wait until we're clear to go
  this->cv.wait( lock, [this]
  {
    return this->renderStallState == RenderStallState::QtCanProceed ||
           this->renderStallState == RenderStallState::ShuttingDown;
  } );
}

/////////////////////////////////////////////////
void RenderSync::Shutdown()
{
  {
    std::unique_lock<std::mutex> lock(this->mutex);

    this->renderStallState = RenderStallState::ShuttingDown;

    lock.unlock();
    this->cv.notify_one();
  }
}

/////////////////////////////////////////////////
IgnRenderer::IgnRenderer()
  : dataPtr(new IgnRendererPrivate)
{
  this->dataPtr->moveToHelper.SetInitCameraPose(this->cameraPose);

  // recorder stats topic
  std::string recorderStatsTopic = "/gui/record_video/stats";
  this->dataPtr->recorderStatsPub =
    this->dataPtr->node.Advertise<msgs::Time>(recorderStatsTopic);
  ignmsg << "Video recorder stats topic advertised on ["
         << recorderStatsTopic << "]" << std::endl;
}


/////////////////////////////////////////////////
IgnRenderer::~IgnRenderer() = default;

////////////////////////////////////////////////
RenderUtil *IgnRenderer::RenderUtil() const
{
  return &this->dataPtr->renderUtil;
}

/////////////////////////////////////////////////
void IgnRenderer::Render(RenderSync *_renderSync)
{
  rendering::ScenePtr scene = this->dataPtr->renderUtil.Scene();
  if (!scene)
  {
    ignwarn << "Scene is null. The render step will not occur in Scene3D."
      << std::endl;
    return;
  }

  this->dataPtr->renderThreadId = std::this_thread::get_id();

  IGN_PROFILE_THREAD_NAME("RenderThread");
  IGN_PROFILE("IgnRenderer::Render");

  std::unique_lock<std::mutex> lock(_renderSync->mutex);
  _renderSync->WaitForQtThreadAndBlock(lock);

  if (this->textureDirty)
  {
    // TODO(anyone) If SwapFromThread gets implemented,
    // then we only need to lock when texture is dirty
    // (but we still need to lock the whole routine if
    // debugging from RenderDoc or if user is not willing
    // to sacrifice VRAM)
    //
    // std::unique_lock<std::mutex> lock(renderSync->mutex);
    // _renderSync->WaitForQtThreadAndBlock(lock);
    this->dataPtr->camera->SetImageWidth(this->textureSize.width());
    this->dataPtr->camera->SetImageHeight(this->textureSize.height());
    this->dataPtr->camera->SetAspectRatio(this->textureSize.width() /
        static_cast<double>(this->textureSize.height()));
    // setting the size should cause the render texture to be rebuilt
    {
      IGN_PROFILE("IgnRenderer::Render Pre-render camera");
      this->dataPtr->camera->Update();
    }
    // mark mouse dirty to force update view projection in HandleMouseEvent
    this->dataPtr->mouseDirty = true;

    this->textureDirty = false;

    // TODO(anyone) See SwapFromThread comments
    // _renderSync->ReleaseQtThreadFromBlock(lock);
  }

  // texture id could change so get the value in every render update
  this->textureId = this->dataPtr->camera->RenderTextureGLId();

  // update the scene
  this->dataPtr->renderUtil.SetTransformActive(
      this->dataPtr->transformControl.Active());
  this->dataPtr->renderUtil.Update();

  // view control
  this->HandleMouseEvent();

  // Entity selection
  this->HandleEntitySelection();

  // reset follow mode if target node got removed
  if (!this->dataPtr->followTarget.empty())
  {
    rendering::NodePtr target = scene->NodeByName(this->dataPtr->followTarget);
    if (!target && !this->dataPtr->followTargetWait)
    {
      this->dataPtr->camera->SetFollowTarget(nullptr);
      this->dataPtr->camera->SetTrackTarget(nullptr);
      this->dataPtr->followTarget.clear();
      emit FollowTargetChanged(std::string(), false);
    }
  }

  // check if recording is in lockstep mode and if it is using sim time
  // if so, there is no need to update camera if sim time has not advanced
  bool update = true;
  if (this->dataPtr->recordVideoLockstep &&
      this->dataPtr->recordVideoUseSimTime &&
      this->dataPtr->videoEncoder.IsEncoding())
  {
    std::chrono::steady_clock::time_point t =
        std::chrono::steady_clock::time_point(
        this->dataPtr->renderUtil.SimTime());
    if (t - this->dataPtr->recordVideoUpdateTime == std::chrono::seconds(0))
      update = false;
    else
      this->dataPtr->recordVideoUpdateTime = t;
  }

  // update and render to texture
  if (update)
  {
    IGN_PROFILE("IgnRenderer::Render Update camera");
    this->dataPtr->camera->Update();
  }

  // record video is requested
  {
    IGN_PROFILE("IgnRenderer::Render Record Video");
    if (this->dataPtr->recordVideo)
    {
      unsigned int width = this->dataPtr->camera->ImageWidth();
      unsigned int height = this->dataPtr->camera->ImageHeight();

      if (this->dataPtr->cameraImage.Width() != width ||
          this->dataPtr->cameraImage.Height() != height)
      {
        this->dataPtr->cameraImage = this->dataPtr->camera->CreateImage();
      }

      // Video recorder is on. Add more frames to it
      if (this->dataPtr->videoEncoder.IsEncoding())
      {
        this->dataPtr->camera->Copy(this->dataPtr->cameraImage);

        std::chrono::steady_clock::time_point t =
            std::chrono::steady_clock::now();
        if (this->dataPtr->recordVideoUseSimTime)
        {
          t = std::chrono::steady_clock::time_point(
              this->dataPtr->renderUtil.SimTime());
        }
        bool frameAdded = this->dataPtr->videoEncoder.AddFrame(
            this->dataPtr->cameraImage.Data<unsigned char>(), width, height, t);

        if (frameAdded)
        {
          // publish recorder stats
          if (this->dataPtr->recordStartTime ==
              std::chrono::steady_clock::time_point(
              std::chrono::duration(std::chrono::seconds(0))))
          {
            // start time, i.e. time when first frame is added
            this->dataPtr->recordStartTime = t;
          }

          std::chrono::steady_clock::duration dt;
          dt = t - this->dataPtr->recordStartTime;
          int64_t sec, nsec;
          std::tie(sec, nsec) = ignition::math::durationToSecNsec(dt);
          msgs::Time msg;
          msg.set_sec(sec);
          msg.set_nsec(nsec);
          this->dataPtr->recorderStatsPub.Publish(msg);
        }
      }
      // Video recorder is idle. Start recording.
      else
      {
        if (this->dataPtr->recordVideoUseSimTime)
          ignmsg << "Recording video using sim time." << std::endl;
        if (this->dataPtr->recordVideoLockstep)
        {
          ignmsg << "Recording video in lockstep mode" << std::endl;
          if (!this->dataPtr->recordVideoUseSimTime)
          {
            ignwarn << "It is recommended to set <use_sim_time> to true "
                    << "when recording video in lockstep mode." << std::endl;
          }
        }
        ignmsg << "Recording video using bitrate: "
               << this->dataPtr->recordVideoBitrate <<  std::endl;
        this->dataPtr->videoEncoder.Start(this->dataPtr->recordVideoFormat,
            this->dataPtr->recordVideoSavePath, width, height, 25,
            this->dataPtr->recordVideoBitrate);
        this->dataPtr->recordStartTime = std::chrono::steady_clock::time_point(
            std::chrono::duration(std::chrono::seconds(0)));
      }
    }
    else if (this->dataPtr->videoEncoder.IsEncoding())
    {
      this->dataPtr->videoEncoder.Stop();
    }
  }

  // Move To
  {
    IGN_PROFILE("IgnRenderer::Render MoveTo");
    if (!this->dataPtr->moveToTarget.empty())
    {
      if (this->dataPtr->moveToHelper.Idle())
      {
        rendering::NodePtr target = scene->NodeByName(
            this->dataPtr->moveToTarget);
        if (target)
        {
          this->dataPtr->moveToHelper.MoveTo(this->dataPtr->camera, target, 0.5,
              std::bind(&IgnRenderer::OnMoveToComplete, this));
          this->dataPtr->prevMoveToTime = std::chrono::system_clock::now();
        }
        else
        {
          ignerr << "Unable to move to target. Target: '"
                 << this->dataPtr->moveToTarget << "' not found" << std::endl;
          this->dataPtr->moveToTarget.clear();
        }
      }
      else
      {
        auto now = std::chrono::system_clock::now();
        std::chrono::duration<double> dt = now - this->dataPtr->prevMoveToTime;
        this->dataPtr->moveToHelper.AddTime(dt.count());
        this->dataPtr->prevMoveToTime = now;
      }
    }
  }

  // Move to pose
  {
    IGN_PROFILE("IgnRenderer::Render MoveToPose");
    if (this->dataPtr->moveToPoseValue)
    {
      if (this->dataPtr->moveToHelper.Idle())
      {
        this->dataPtr->moveToHelper.MoveTo(this->dataPtr->camera,
            *(this->dataPtr->moveToPoseValue),
            0.5, std::bind(&IgnRenderer::OnMoveToPoseComplete, this));
        this->dataPtr->prevMoveToTime = std::chrono::system_clock::now();
      }
      else
      {
        auto now = std::chrono::system_clock::now();
        std::chrono::duration<double> dt = now - this->dataPtr->prevMoveToTime;
        this->dataPtr->moveToHelper.AddTime(dt.count());
        this->dataPtr->prevMoveToTime = now;
      }
    }
  }

  // Follow
  {
    IGN_PROFILE("IgnRenderer::Render Follow");
    if (!this->dataPtr->moveToTarget.empty())
    {
      _renderSync->ReleaseQtThreadFromBlock(lock);
      return;
    }
    rendering::NodePtr followTarget = this->dataPtr->camera->FollowTarget();
    if (!this->dataPtr->followTarget.empty())
    {
      rendering::NodePtr target = scene->NodeByName(
          this->dataPtr->followTarget);
      if (target)
      {
        if (!followTarget || target != followTarget
              || this->dataPtr->newFollowOffset)
        {
          this->dataPtr->camera->SetFollowTarget(target,
              this->dataPtr->followOffset,
              this->dataPtr->followWorldFrame);
          this->dataPtr->camera->SetFollowPGain(this->dataPtr->followPGain);

          this->dataPtr->camera->SetTrackTarget(target);
          // found target, no need to wait anymore
          this->dataPtr->followTargetWait = false;
          this->dataPtr->newFollowOffset = false;
        }
        else if (this->dataPtr->followOffsetDirty)
        {
          math::Vector3d offset =
              this->dataPtr->camera->WorldPosition() - target->WorldPosition();
          if (!this->dataPtr->followWorldFrame)
          {
            offset = target->WorldRotation().RotateVectorReverse(offset);
          }
          this->dataPtr->camera->SetFollowOffset(offset);
          this->dataPtr->followOffsetDirty = false;
        }
      }
      else if (!this->dataPtr->followTargetWait)
      {
        ignerr << "Unable to follow target. Target: '"
               << this->dataPtr->followTarget << "' not found" << std::endl;
        this->dataPtr->followTarget.clear();
      }
    }
    else if (followTarget)
    {
      this->dataPtr->camera->SetFollowTarget(nullptr);
      this->dataPtr->camera->SetTrackTarget(nullptr);
    }
  }

  // View Angle
  {
    IGN_PROFILE("IgnRenderer::Render ViewAngle");
    if (this->dataPtr->viewAngle)
    {
      if (this->dataPtr->moveToHelper.Idle())
      {
        const std::vector<Entity> &selectedEntities =
          this->dataPtr->renderUtil.SelectedEntities();

        // Look at the origin if no entities are selected
        math::Vector3d lookAt = math::Vector3d::Zero;
        if (!selectedEntities.empty())
        {
          for (const auto &entity : selectedEntities)
          {
            rendering::NodePtr node =
                this->dataPtr->renderUtil.SceneManager().NodeById(entity);

            if (!node)
              continue;

            math::Vector3d nodePos = node->WorldPose().Pos();
            lookAt += nodePos;
          }
          lookAt /= selectedEntities.size();
        }

        this->dataPtr->moveToHelper.LookDirection(this->dataPtr->camera,
            this->dataPtr->viewAngleDirection, lookAt,
            0.5, std::bind(&IgnRenderer::OnViewAngleComplete, this));
        this->dataPtr->prevMoveToTime = std::chrono::system_clock::now();
      }
      else
      {
        auto now = std::chrono::system_clock::now();
        std::chrono::duration<double> dt = now - this->dataPtr->prevMoveToTime;
        this->dataPtr->moveToHelper.AddTime(dt.count());
        this->dataPtr->prevMoveToTime = now;
      }
    }
  }

  // Shapes
  {
    IGN_PROFILE("IgnRenderer::Render Shapes");
    if (this->dataPtr->isSpawning)
    {
      // Generate spawn preview
      rendering::VisualPtr rootVis = scene->RootVisual();
      sdf::Root root;
      if (!this->dataPtr->spawnSdfString.empty())
      {
        root.LoadSdfString(this->dataPtr->spawnSdfString);
      }
      else if (!this->dataPtr->spawnSdfPath.empty())
      {
        root.Load(this->dataPtr->spawnSdfPath);
      }
      else
      {
        ignwarn << "Failed to spawn: no SDF string or path" << std::endl;
      }
      this->dataPtr->isPlacing = this->GeneratePreview(root);
      this->dataPtr->isSpawning = false;
    }
  }

  // Escape action, clear all selections and terminate any
  // spawned previews if escape button is released
  {
    if (this->dataPtr->escapeReleased)
    {
      this->DeselectAllEntities(true);
      this->TerminateSpawnPreview();
      this->dataPtr->escapeReleased = false;
    }
  }

  // View as transparent
  {
    IGN_PROFILE("IgnRenderer::Render ViewTransparent");
    if (!this->dataPtr->viewTransparentTarget.empty())
    {
      rendering::NodePtr targetNode =
          scene->NodeByName(this->dataPtr->viewTransparentTarget);
      auto targetVis = std::dynamic_pointer_cast<rendering::Visual>(targetNode);

      if (targetVis && targetVis->HasUserData("gazebo-entity"))
      {
        Entity targetEntity =
            std::get<int>(targetVis->UserData("gazebo-entity"));
        this->dataPtr->renderUtil.ViewTransparent(targetEntity);
      }
      else
      {
        ignerr << "Unable to find node name ["
               << this->dataPtr->viewTransparentTarget
               << "] to view as transparent" << std::endl;
      }

      this->dataPtr->viewTransparentTarget.clear();
    }
  }

  // View center of mass
  {
    IGN_PROFILE("IgnRenderer::Render ViewCOM");
    if (!this->dataPtr->viewCOMTarget.empty())
    {
      rendering::NodePtr targetNode =
          scene->NodeByName(this->dataPtr->viewCOMTarget);
      auto targetVis = std::dynamic_pointer_cast<rendering::Visual>(targetNode);

      if (targetVis && targetVis->HasUserData("gazebo-entity"))
      {
        Entity targetEntity =
            std::get<int>(targetVis->UserData("gazebo-entity"));
        this->dataPtr->renderUtil.ViewCOM(targetEntity);
      }
      else
      {
        ignerr << "Unable to find node name ["
               << this->dataPtr->viewCOMTarget
               << "] to view center of mass" << std::endl;
      }

      this->dataPtr->viewCOMTarget.clear();
    }
  }

  // View inertia
  {
    IGN_PROFILE("IgnRenderer::Render ViewInertia");
    if (!this->dataPtr->viewInertiaTarget.empty())
    {
      rendering::NodePtr targetNode =
          scene->NodeByName(this->dataPtr->viewInertiaTarget);
      auto targetVis = std::dynamic_pointer_cast<rendering::Visual>(targetNode);

      if (targetVis && targetVis->HasUserData("gazebo-entity"))
      {
        Entity targetEntity =
            std::get<int>(targetVis->UserData("gazebo-entity"));
        this->dataPtr->renderUtil.ViewInertia(targetEntity);
      }
      else
      {
        ignerr << "Unable to find node name ["
               << this->dataPtr->viewInertiaTarget
               << "] to view inertia" << std::endl;
      }

      this->dataPtr->viewInertiaTarget.clear();
    }
  }

  // View joints
  {
    IGN_PROFILE("IgnRenderer::Render ViewJoints");
    if (!this->dataPtr->viewJointsTarget.empty())
    {
      rendering::NodePtr targetNode =
          scene->NodeByName(this->dataPtr->viewJointsTarget);
      auto targetVis = std::dynamic_pointer_cast<rendering::Visual>(targetNode);

      if (targetVis && targetVis->HasUserData("gazebo-entity"))
      {
        Entity targetEntity =
            std::get<int>(targetVis->UserData("gazebo-entity"));
        this->dataPtr->renderUtil.ViewJoints(targetEntity);
      }
      else
      {
        ignerr << "Unable to find node name ["
               << this->dataPtr->viewJointsTarget
               << "] to view joints" << std::endl;
      }

      this->dataPtr->viewJointsTarget.clear();
    }
  }

  // View wireframes
  {
    IGN_PROFILE("IgnRenderer::Render ViewWireframes");
    if (!this->dataPtr->viewWireframesTarget.empty())
    {
      rendering::NodePtr targetNode =
          scene->NodeByName(this->dataPtr->viewWireframesTarget);
      auto targetVis = std::dynamic_pointer_cast<rendering::Visual>(targetNode);

      if (targetVis && targetVis->HasUserData("gazebo-entity"))
      {
        Entity targetEntity =
            std::get<int>(targetVis->UserData("gazebo-entity"));
        this->dataPtr->renderUtil.ViewWireframes(targetEntity);
      }
      else
      {
        ignerr << "Unable to find node name ["
               << this->dataPtr->viewWireframesTarget
               << "] to view wireframes" << std::endl;
      }

      this->dataPtr->viewWireframesTarget.clear();
    }
  }

  // View collisions
  {
    IGN_PROFILE("IgnRenderer::Render ViewCollisions");
    if (!this->dataPtr->viewCollisionsTarget.empty())
    {
      rendering::NodePtr targetNode =
          scene->NodeByName(this->dataPtr->viewCollisionsTarget);
      auto targetVis = std::dynamic_pointer_cast<rendering::Visual>(targetNode);

      if (targetVis && targetVis->HasUserData("gazebo-entity"))
      {
        Entity targetEntity =
            std::get<int>(targetVis->UserData("gazebo-entity"));
        this->dataPtr->renderUtil.ViewCollisions(targetEntity);
      }
      else
      {
        ignerr << "Unable to find node name ["
               << this->dataPtr->viewCollisionsTarget
               << "] to view collisions" << std::endl;
      }

      this->dataPtr->viewCollisionsTarget.clear();
    }
  }

  if (ignition::gui::App())
  {
    ignition::gui::events::Render event;
    ignition::gui::App()->sendEvent(
        ignition::gui::App()->findChild<ignition::gui::MainWindow *>(),
        &event);
  }

  // only has an effect in video recording lockstep mode
  // this notifes ECM to continue updating the scene
  g_renderCv.notify_one();

  // TODO(anyone) implement a SwapFromThread for parallel command generation
  // See https://github.com/ignitionrobotics/ign-rendering/issues/304
  // if( bForcedSerialization )
  //   this->dataPtr->camera->SwapFromThread();
  // else
  //  _renderSync->ReleaseQtThreadFromBlock(lock);
  _renderSync->ReleaseQtThreadFromBlock(lock);
}

/////////////////////////////////////////////////
bool IgnRenderer::GeneratePreview(const sdf::Root &_sdf)
{
  // Terminate any pre-existing spawned entities
  this->TerminateSpawnPreview();

  if (nullptr == _sdf.Model() && nullptr == _sdf.Light())
  {
    ignwarn << "Only model entities can be spawned at the moment." << std::endl;
    this->TerminateSpawnPreview();
    return false;
  }

  if (_sdf.Model())
  {
    // Only preview first model
    sdf::Model model = *(_sdf.Model());
    this->dataPtr->spawnPreviewPose = model.RawPose();
    model.SetName(ignition::common::Uuid().String());
    Entity modelId = this->UniqueId();
    if (!modelId)
    {
      this->TerminateSpawnPreview();
      return false;
    }
    this->dataPtr->spawnPreview =
      this->dataPtr->renderUtil.SceneManager().CreateModel(
          modelId, model,
          this->dataPtr->renderUtil.SceneManager().WorldId());

    this->dataPtr->previewIds.push_back(modelId);
    for (auto j = 0u; j < model.LinkCount(); j++)
    {
      sdf::Link link = *(model.LinkByIndex(j));
      link.SetName(ignition::common::Uuid().String());
      Entity linkId = this->UniqueId();
      if (!linkId)
      {
        this->TerminateSpawnPreview();
        return false;
      }
      this->dataPtr->renderUtil.SceneManager().CreateLink(
          linkId, link, modelId);
      this->dataPtr->previewIds.push_back(linkId);
      for (auto k = 0u; k < link.VisualCount(); k++)
      {
       sdf::Visual visual = *(link.VisualByIndex(k));
       visual.SetName(ignition::common::Uuid().String());
       Entity visualId = this->UniqueId();
       if (!visualId)
       {
         this->TerminateSpawnPreview();
         return false;
       }
       this->dataPtr->renderUtil.SceneManager().CreateVisual(
           visualId, visual, linkId);
       this->dataPtr->previewIds.push_back(visualId);
      }
    }
  }
  else if (_sdf.Light())
  {
    // Only preview first model
    sdf::Light light = *(_sdf.Light());
    this->dataPtr->spawnPreviewPose = light.RawPose();
    light.SetName(ignition::common::Uuid().String());
    Entity lightVisualId = this->UniqueId();
    if (!lightVisualId)
    {
      this->TerminateSpawnPreview();
      return false;
    }
    Entity lightId = this->UniqueId();
    if (!lightId)
    {
      this->TerminateSpawnPreview();
      return false;
    }
    this->dataPtr->spawnPreview =
      this->dataPtr->renderUtil.SceneManager().CreateLight(
          lightId, light, light.Name(),
          this->dataPtr->renderUtil.SceneManager().WorldId());
    this->dataPtr->renderUtil.SceneManager().CreateLightVisual(
        lightVisualId, light, light.Name(), lightId);

    this->dataPtr->previewIds.push_back(lightId);
    this->dataPtr->previewIds.push_back(lightVisualId);
  }
  return true;
}

/////////////////////////////////////////////////
void IgnRenderer::TerminateSpawnPreview()
{
  for (auto _id : this->dataPtr->previewIds)
    this->dataPtr->renderUtil.SceneManager().RemoveEntity(_id);
  this->dataPtr->previewIds.clear();
  this->dataPtr->isPlacing = false;
}

/////////////////////////////////////////////////
Entity IgnRenderer::UniqueId()
{
  auto timeout = 100000u;
  for (auto i = 0u; i < timeout; ++i)
  {
    Entity id = std::numeric_limits<uint64_t>::max() - i;
    if (!this->dataPtr->renderUtil.SceneManager().HasEntity(id))
      return id;
  }
  return kNullEntity;
}

/////////////////////////////////////////////////
void IgnRenderer::HandleMouseEvent()
{
  std::lock_guard<std::mutex> lock(this->dataPtr->mutex);
  this->BroadcastHoverPos();
  this->BroadcastLeftClick();
  this->BroadcastRightClick();
  this->HandleMouseContextMenu();
  this->HandleModelPlacement();
  this->HandleMouseTransformControl();
  this->HandleMouseViewControl();
}

/////////////////////////////////////////////////
void IgnRenderer::BroadcastHoverPos()
{
  if (this->dataPtr->hoverDirty)
  {
    math::Vector3d pos = this->ScreenToScene(this->dataPtr->mouseHoverPos);

    ignition::gui::events::HoverToScene hoverToSceneEvent(pos);
    ignition::gui::App()->sendEvent(
        ignition::gui::App()->findChild<ignition::gui::MainWindow *>(),
        &hoverToSceneEvent);
  }
}

/////////////////////////////////////////////////
void IgnRenderer::BroadcastLeftClick()
{
  if (this->dataPtr->mouseEvent.Button() == common::MouseEvent::LEFT &&
      this->dataPtr->mouseEvent.Type() == common::MouseEvent::RELEASE &&
      !this->dataPtr->mouseEvent.Dragging() && this->dataPtr->mouseDirty)
  {
    math::Vector3d pos = this->ScreenToScene(this->dataPtr->mouseEvent.Pos());

    ignition::gui::events::LeftClickToScene leftClickToSceneEvent(pos);
    ignition::gui::App()->sendEvent(
        ignition::gui::App()->findChild<ignition::gui::MainWindow *>(),
        &leftClickToSceneEvent);
  }
}

/////////////////////////////////////////////////
void IgnRenderer::BroadcastRightClick()
{
  if (this->dataPtr->mouseEvent.Button() == common::MouseEvent::RIGHT &&
      this->dataPtr->mouseEvent.Type() == common::MouseEvent::RELEASE &&
      !this->dataPtr->mouseEvent.Dragging() && this->dataPtr->mouseDirty)
  {
    // If the dropdown menu is disabled, quash the mouse event
    if (!this->dataPtr->dropdownMenuEnabled)
      this->dataPtr->mouseDirty = false;

    math::Vector3d pos = this->ScreenToScene(this->dataPtr->mouseEvent.Pos());

    ignition::gui::events::RightClickToScene rightClickToSceneEvent(pos);
    ignition::gui::App()->sendEvent(
        ignition::gui::App()->findChild<ignition::gui::MainWindow *>(),
        &rightClickToSceneEvent);
  }
}

/////////////////////////////////////////////////
void IgnRenderer::HandleMouseContextMenu()
{
  if (!this->dataPtr->mouseDirty)
    return;

  if (!this->dataPtr->mouseEvent.Dragging() &&
      this->dataPtr->mouseEvent.Type() == common::MouseEvent::RELEASE &&
      this->dataPtr->mouseEvent.Button() == common::MouseEvent::RIGHT)
  {
    math::Vector2i dt =
      this->dataPtr->mouseEvent.PressPos() - this->dataPtr->mouseEvent.Pos();

    // check for click with some tol for mouse movement
    if (dt.Length() > 5.0)
      return;

    rendering::VisualPtr visual = this->dataPtr->camera->Scene()->VisualAt(
          this->dataPtr->camera,
          this->dataPtr->mouseEvent.Pos());

    if (!visual)
      return;

    // get model visual
    while (visual->HasParent() && visual->Parent() !=
        visual->Scene()->RootVisual())
    {
      visual = std::dynamic_pointer_cast<rendering::Visual>(visual->Parent());
    }

    emit ContextMenuRequested(visual->Name().c_str());
    this->dataPtr->mouseDirty = false;
  }
}

////////////////////////////////////////////////
void IgnRenderer::HandleKeyPress(QKeyEvent *_e)
{
  if (_e->isAutoRepeat())
    return;

  std::lock_guard<std::mutex> lock(this->dataPtr->mutex);

  this->dataPtr->keyEvent.SetKey(_e->key());
  this->dataPtr->keyEvent.SetText(_e->text().toStdString());

  this->dataPtr->keyEvent.SetControl(
    (_e->modifiers() & Qt::ControlModifier));
  this->dataPtr->keyEvent.SetShift(
    (_e->modifiers() & Qt::ShiftModifier));
  this->dataPtr->keyEvent.SetAlt(
    (_e->modifiers() & Qt::AltModifier));

  this->dataPtr->mouseEvent.SetControl(this->dataPtr->keyEvent.Control());
  this->dataPtr->mouseEvent.SetShift(this->dataPtr->keyEvent.Shift());
  this->dataPtr->mouseEvent.SetAlt(this->dataPtr->keyEvent.Alt());
  this->dataPtr->keyEvent.SetType(common::KeyEvent::PRESS);

  // Update the object and mouse to be placed at the current position
  // only for x, y, and z key presses
  if (_e->key() == Qt::Key_X ||
      _e->key() == Qt::Key_Y ||
      _e->key() == Qt::Key_Z ||
      _e->key() == Qt::Key_Shift)
  {
    this->dataPtr->transformControl.Start();
    this->dataPtr->mousePressPos = this->dataPtr->mouseEvent.Pos();
  }

  // fullscreen
  if (_e->key() == Qt::Key_F11)
  {
    if (ignition::gui::App()->findChild
        <ignition::gui::MainWindow *>()->QuickWindow()->visibility()
        == QWindow::FullScreen)
    {
      ignition::gui::App()->findChild
        <ignition::gui::MainWindow *>()->QuickWindow()->showNormal();
    }
    else
    {
      ignition::gui::App()->findChild
        <ignition::gui::MainWindow *>()->QuickWindow()->showFullScreen();
    }
  }

  switch (_e->key())
  {
    case Qt::Key_X:
      this->dataPtr->xPressed = true;
      break;
    case Qt::Key_Y:
      this->dataPtr->yPressed = true;
      break;
    case Qt::Key_Z:
      this->dataPtr->zPressed = true;
      break;
    default:
      break;
  }
}

////////////////////////////////////////////////
void IgnRenderer::HandleKeyRelease(QKeyEvent *_e)
{
  if (_e->isAutoRepeat())
    return;

  std::lock_guard<std::mutex> lock(this->dataPtr->mutex);

  this->dataPtr->keyEvent.SetKey(0);

  this->dataPtr->keyEvent.SetControl(
    (_e->modifiers() & Qt::ControlModifier)
    && (_e->key() != Qt::Key_Control));
  this->dataPtr->keyEvent.SetShift(
    (_e->modifiers() & Qt::ShiftModifier)
    && (_e->key() != Qt::Key_Shift));
  this->dataPtr->keyEvent.SetAlt(
    (_e->modifiers() & Qt::AltModifier)
    && (_e->key() != Qt::Key_Alt));

  this->dataPtr->mouseEvent.SetControl(this->dataPtr->keyEvent.Control());
  this->dataPtr->mouseEvent.SetShift(this->dataPtr->keyEvent.Shift());
  this->dataPtr->mouseEvent.SetAlt(this->dataPtr->keyEvent.Alt());
  this->dataPtr->keyEvent.SetType(common::KeyEvent::RELEASE);

  // Update the object and mouse to be placed at the current position
  // only for x, y, and z key presses
  if (_e->key() == Qt::Key_X ||
      _e->key() == Qt::Key_Y ||
      _e->key() == Qt::Key_Z ||
      _e->key() == Qt::Key_Shift)
  {
    this->dataPtr->transformControl.Start();
    this->dataPtr->mousePressPos = this->dataPtr->mouseEvent.Pos();
    this->dataPtr->isStartWorldPosSet = false;
  }

  switch (_e->key())
  {
    case Qt::Key_X:
      this->dataPtr->xPressed = false;
      break;
    case Qt::Key_Y:
      this->dataPtr->yPressed = false;
      break;
    case Qt::Key_Z:
      this->dataPtr->zPressed = false;
      break;
    case Qt::Key_Escape:
      this->dataPtr->escapeReleased = true;
      break;
    default:
      break;
  }
}

////////////////////////////////////////////////
void RenderWindowItem::SetScaledEntities(
        const std::map<Entity, math::Vector3d> &_newScaledEntities)
{
  std::lock_guard<std::mutex> lock(this->dataPtr->mutex);
  this->dataPtr->scaledEntities = _newScaledEntities;
}

////////////////////////////////////////////////
std::map<Entity, math::Vector3d> RenderWindowItem::ScaledEntities() const
{
  std::lock_guard<std::mutex> lock(this->dataPtr->mutex);
  return this->dataPtr->scaledEntities;
}

/////////////////////////////////////////////////
void IgnRenderer::HandleModelPlacement()
{
  if (!this->dataPtr->isPlacing)
    return;

  if (this->dataPtr->spawnPreview && this->dataPtr->hoverDirty)
  {
    math::Vector3d pos = this->ScreenToPlane(this->dataPtr->mouseHoverPos);
    pos.Z(this->dataPtr->spawnPreview->WorldPosition().Z());
    this->dataPtr->spawnPreview->SetWorldPosition(pos);
    this->dataPtr->hoverDirty = false;
  }
  if (this->dataPtr->mouseEvent.Button() == common::MouseEvent::LEFT &&
      this->dataPtr->mouseEvent.Type() == common::MouseEvent::RELEASE &&
      !this->dataPtr->mouseEvent.Dragging() && this->dataPtr->mouseDirty)
  {
    // Delete the generated visuals
    this->TerminateSpawnPreview();

    math::Pose3d modelPose = this->dataPtr->spawnPreviewPose;
    std::function<void(const ignition::msgs::Boolean &, const bool)> cb =
        [](const ignition::msgs::Boolean &/*_rep*/, const bool _result)
    {
      if (!_result)
        ignerr << "Error creating model" << std::endl;
    };
    math::Vector3d pos = this->ScreenToPlane(this->dataPtr->mouseEvent.Pos());
    pos.Z(modelPose.Pos().Z());
    msgs::EntityFactory req;
    if (!this->dataPtr->spawnSdfString.empty())
    {
      req.set_sdf(this->dataPtr->spawnSdfString);
    }
    else if (!this->dataPtr->spawnSdfPath.empty())
    {
      req.set_sdf_filename(this->dataPtr->spawnSdfPath);
    }
    else
    {
      ignwarn << "Failed to find SDF string or file path" << std::endl;
    }
    req.set_allow_renaming(true);
    msgs::Set(req.mutable_pose(), math::Pose3d(pos, modelPose.Rot()));

    if (this->dataPtr->createCmdService.empty())
    {
      this->dataPtr->createCmdService = "/world/" + this->worldName
          + "/create";
    }
    this->dataPtr->createCmdService = transport::TopicUtils::AsValidTopic(
        this->dataPtr->createCmdService);
    if (this->dataPtr->createCmdService.empty())
    {
      ignerr << "Failed to create valid create command service for world ["
             << this->worldName <<"]" << std::endl;
      return;
    }

    this->dataPtr->node.Request(this->dataPtr->createCmdService, req, cb);
    this->dataPtr->isPlacing = false;
    this->dataPtr->mouseDirty = false;
    this->dataPtr->spawnSdfString.clear();
    this->dataPtr->spawnSdfPath.clear();
  }
}

/////////////////////////////////////////////////
void IgnRenderer::HandleEntitySelection()
{
  if (this->dataPtr->selectionHelper.deselectAll)
  {
    this->DeselectAllEntities(this->dataPtr->selectionHelper.sendEvent);

    this->dataPtr->selectionHelper = SelectionHelper();
  }
  else if (this->dataPtr->selectionHelper.selectEntity != kNullEntity)
  {
    auto node = this->dataPtr->renderUtil.SceneManager().NodeById(
      this->dataPtr->selectionHelper.selectEntity);
    this->UpdateSelectedEntity(node,
        this->dataPtr->selectionHelper.sendEvent);

    this->dataPtr->selectionHelper = SelectionHelper();
  }
}

/////////////////////////////////////////////////
void IgnRenderer::DeselectAllEntities(bool _sendEvent)
{
  if (this->dataPtr->renderThreadId != std::this_thread::get_id())
  {
    ignwarn << "Making render calls from outside the render thread"
            << std::endl;
  }

  this->dataPtr->renderUtil.DeselectAllEntities();

  if (_sendEvent)
  {
    ignition::gazebo::gui::events::DeselectAllEntities deselectEvent;
    ignition::gui::App()->sendEvent(
        ignition::gui::App()->findChild<ignition::gui::MainWindow *>(),
        &deselectEvent);
  }
}

/////////////////////////////////////////////////
double IgnRenderer::SnapValue(
    double _coord, double _interval, double _sensitivity) const
{
  double snap = _interval * _sensitivity;
  double rem = fmod(_coord, _interval);
  double minInterval = _coord - rem;

  if (rem < 0)
  {
    minInterval -= _interval;
  }

  double maxInterval = minInterval + _interval;

  if (_coord < (minInterval + snap))
  {
    _coord = minInterval;
  }
  else if (_coord > (maxInterval - snap))
  {
    _coord = maxInterval;
  }

  return _coord;
}

/////////////////////////////////////////////////
void IgnRenderer::SnapPoint(
    ignition::math::Vector3d &_point, math::Vector3d &_snapVals,
    double _sensitivity) const
{
  if (_snapVals.X() <= 0 || _snapVals.Y() <= 0 || _snapVals.Z() <= 0)
  {
    ignerr << "Interval distance must be greater than 0"
        << std::endl;
    return;
  }

  if (_sensitivity < 0 || _sensitivity > 1.0)
  {
    ignerr << "Sensitivity must be between 0 and 1" << std::endl;
    return;
  }

  _point.X() = this->SnapValue(_point.X(), _snapVals.X(), _sensitivity);
  _point.Y() = this->SnapValue(_point.Y(), _snapVals.Y(), _sensitivity);
  _point.Z() = this->SnapValue(_point.Z(), _snapVals.Z(), _sensitivity);
}

/////////////////////////////////////////////////
void IgnRenderer::XYZConstraint(math::Vector3d &_axis)
{
  math::Vector3d translationAxis = math::Vector3d::Zero;

  if (this->dataPtr->xPressed)
  {
    translationAxis += math::Vector3d::UnitX;
  }

  if (this->dataPtr->yPressed)
  {
    translationAxis += math::Vector3d::UnitY;
  }

  if (this->dataPtr->zPressed)
  {
    translationAxis += math::Vector3d::UnitZ;
  }

  if (translationAxis != math::Vector3d::Zero)
  {
    _axis = translationAxis;
  }
}

/////////////////////////////////////////////////
rendering::VisualPtr IgnRenderer::IsScalable(
    const rendering::NodePtr &_node) const
{
  std::queue<rendering::NodePtr> q;
  rendering::VisualPtr visual;
  unsigned int visualCount = 0u;
  unsigned int simpleShapesCount = 0u;

  // Adding the root node.
  q.push(_node);

  while (!q.empty())
  {
    // Process the next node.
    auto n = q.front();
    q.pop();
    if (n)
    {
      auto v = std::dynamic_pointer_cast<ignition::rendering::Visual>(n);
      if (v)
      {
        try
        {
          // Ignore visuals containing the gui-only tag as they are visual
          // gizmos, etc.
          int guiOnlyVisual = std::get<int>(v->UserData("gui-only"));
          if (!guiOnlyVisual)
          {
            ++visualCount;

            int userData = std::get<int>(v->UserData("geometry-type"));

            /// \TODO(anyone) Consider sdf::GeometryType::CAPSULE and
            /// sdf::GeometryType::ELLIPSOID in Edifice.
            if (userData == static_cast<int>(sdf::GeometryType::BOX)      ||
                userData == static_cast<int>(sdf::GeometryType::CYLINDER) ||
                userData == static_cast<int>(sdf::GeometryType::SPHERE))
            {
              ++simpleShapesCount;
              if (!visual)
                visual = v;
            }
          }
        }
        catch (const std::bad_variant_access& ex)
        {
        }
      }

      // Add all children to the queue to be considered.
      for (auto i = 0u; i < n->ChildCount(); ++i)
        q.push(n->ChildByIndex(i));
    }
  }

  // ToDo(anyone): For now, we only allow to scale simple unit shapes
  // (unit box, unit cylinder and unit sphere). Update this function when
  // we allow more complex models to be scaled.
  // In order to accept a model as a simple shape, we traverse its node tree
  // and we discard gui-only visuals (e.g.: a visual gizmo). After filtering,
  // a simple unit shape always has exactly three visuals (model, link and
  // visual) and one of them will contain a simple shape geometry.
  if (visualCount == 3u && simpleShapesCount == 1u)
    return visual;
  else
    return nullptr;
}

/////////////////////////////////////////////////
void IgnRenderer::HandleMouseTransformControl()
{
  if (this->dataPtr->renderThreadId != std::this_thread::get_id())
  {
    ignwarn << "Making render calls from outside the render thread"
            << std::endl;
  }

  // set transform configuration
  this->dataPtr->transformControl.SetTransformMode(
      this->dataPtr->transformMode);

  if (!this->dataPtr->transformControl.Camera())
    this->dataPtr->transformControl.SetCamera(this->dataPtr->camera);

  // stop and detach transform controller if mode is none or no entity is
  // selected
  if (this->dataPtr->transformMode == rendering::TransformMode::TM_NONE ||
      (this->dataPtr->transformControl.Node() &&
      this->dataPtr->renderUtil.SelectedEntities().empty()))
  {
    if (this->dataPtr->transformControl.Active())
      this->dataPtr->transformControl.Stop();

    this->dataPtr->transformControl.Detach();
  }
  else
  {
    // shift indicates world space transformation
    this->dataPtr->transformSpace = (this->dataPtr->keyEvent.Shift()) ?
        rendering::TransformSpace::TS_WORLD :
        rendering::TransformSpace::TS_LOCAL;
    this->dataPtr->transformControl.SetTransformSpace(
        this->dataPtr->transformSpace);
  }

  // update gizmo visual
  this->dataPtr->transformControl.Update();

  // check for mouse events
  if (!this->dataPtr->mouseDirty)
    return;

  // handle transform control
  if (this->dataPtr->mouseEvent.Button() == common::MouseEvent::LEFT)
  {
    if (this->dataPtr->mouseEvent.Type() == common::MouseEvent::PRESS
        && this->dataPtr->transformControl.Node())
    {
      this->dataPtr->mousePressPos = this->dataPtr->mouseEvent.Pos();
      // get the visual at mouse position
      rendering::VisualPtr visual = this->dataPtr->camera->VisualAt(
            this->dataPtr->mouseEvent.PressPos());

      if (visual)
      {
        // check if the visual is an axis in the gizmo visual
        math::Vector3d axis =
            this->dataPtr->transformControl.AxisById(visual->Id());
        if (axis != ignition::math::Vector3d::Zero)
        {
          // start the transform process
          this->dataPtr->transformControl.SetActiveAxis(axis);
          this->dataPtr->transformControl.Start();
          this->dataPtr->mouseDirty = false;
        }
        else
          return;
      }
    }
    else if (this->dataPtr->mouseEvent.Type() == common::MouseEvent::RELEASE)
    {
      this->dataPtr->isStartWorldPosSet = false;
      if (this->dataPtr->transformControl.Active())
      {
        if (this->dataPtr->transformControl.Node())
        {
          if (this->dataPtr->transformControl.Mode() ==
              rendering::TransformMode::TM_SCALE)
          {
            for (auto const &[entity, scale] : this->dataPtr->scaledEntities)
            {
              std::ostringstream ss;
              ss << scale;

              // Fire the event to trigger the ECM sync on Scene::Update().
              emit this->UpdateSdfGeometry(entity, ss.str());
            }

            this->dataPtr->scaledEntities.clear();
          }
          else
          {
            std::function<void(const ignition::msgs::Boolean &,
              const bool)> cb =
                [](const ignition::msgs::Boolean &/*_rep*/, const bool _result)
            {
              if (!_result)
                ignerr << "Error setting pose" << std::endl;
            };
            rendering::NodePtr node = this->dataPtr->transformControl.Node();
            ignition::msgs::Pose req;
            req.set_name(node->Name());
            msgs::Set(req.mutable_position(), node->WorldPosition());
            msgs::Set(req.mutable_orientation(), node->WorldRotation());
            if (this->dataPtr->poseCmdService.empty())
            {
              this->dataPtr->poseCmdService = "/world/" + this->worldName
                  + "/set_pose";
            }
            this->dataPtr->poseCmdService = transport::TopicUtils::AsValidTopic(
                this->dataPtr->poseCmdService);
            if (this->dataPtr->poseCmdService.empty())
            {
              ignerr << "Failed to create valid pose command service for world "
                     << "[" << this->worldName <<"]" << std::endl;
              return;
            }
            this->dataPtr->node.Request(this->dataPtr->poseCmdService, req, cb);
          }
        }

        this->dataPtr->transformControl.Stop();
        this->dataPtr->mouseDirty = false;
      }
      // Select entity
      else if (!this->dataPtr->mouseEvent.Dragging())
      {
        rendering::VisualPtr visual = this->dataPtr->camera->Scene()->VisualAt(
              this->dataPtr->camera,
              this->dataPtr->mouseEvent.Pos());

        if (!visual)
        {
          // Hit the background, deselect all
          if (!this->dataPtr->mouseEvent.Dragging())
          {
            this->DeselectAllEntities(true);
          }
          return;
        }

        // check if the visual is an axis in the gizmo visual
        math::Vector3d axis =
            this->dataPtr->transformControl.AxisById(visual->Id());
        if (axis == ignition::math::Vector3d::Zero)
        {
          auto topVis =
              this->dataPtr->renderUtil.SceneManager().TopLevelVisual(visual);
          // TODO(anyone) Check plane geometry instead of hardcoded name!
          if (topVis && topVis->Name() != "ground_plane")
          {
            // Highlight entity and notify other widgets
            this->UpdateSelectedEntity(topVis, true);

            // Enable/disable scale button.
            auto scaleVisual = this->IsScalable(topVis);
            bool scaleEnabled = scaleVisual != nullptr;

            gui::events::ScaleMode event(scaleEnabled);
            ignition::gui::App()->sendEvent(
                ignition::gui::App()->findChild<ignition::gui::MainWindow *>(),
                &event);

            if (this->dataPtr->transformMode ==
              rendering::TransformMode::TM_SCALE && !scaleEnabled)
            {
              this->dataPtr->transformMode = rendering::TransformMode::TM_NONE;
            }

            this->dataPtr->mouseDirty = false;
            return;
          }
          // Don't deselect after dragging, user may be orbiting the camera
          else if (!this->dataPtr->mouseEvent.Dragging())
          {
            // Hit the ground, deselect all
            this->DeselectAllEntities(true);
            return;
          }
        }
      }
    }
  }

  if (this->dataPtr->mouseEvent.Type() == common::MouseEvent::MOVE
      && this->dataPtr->transformControl.Active())
  {
    // compute the the start and end mouse positions in normalized coordinates
    auto imageWidth = static_cast<double>(this->dataPtr->camera->ImageWidth());
    auto imageHeight = static_cast<double>(
        this->dataPtr->camera->ImageHeight());
    double nx = 2.0 *
      this->dataPtr->mousePressPos.X() /
      imageWidth - 1.0;
    double ny = 1.0 - 2.0 *
      this->dataPtr->mousePressPos.Y() /
      imageHeight;
    double nxEnd = 2.0 * this->dataPtr->mouseEvent.Pos().X() /
      imageWidth - 1.0;
    double nyEnd = 1.0 - 2.0 * this->dataPtr->mouseEvent.Pos().Y() /
      imageHeight;
    math::Vector2d start(nx, ny);
    math::Vector2d end(nxEnd, nyEnd);

    // get the current active axis
    math::Vector3d axis = this->dataPtr->transformControl.ActiveAxis();

    // compute 3d transformation from 2d mouse movement
    if (this->dataPtr->transformControl.Mode() ==
        rendering::TransformMode::TM_TRANSLATION)
    {
      Entity nodeId = this->dataPtr->renderUtil.SelectedEntities().front();
      rendering::NodePtr target =
          this->dataPtr->renderUtil.SceneManager().NodeById(nodeId);
      if (!target)
      {
        ignwarn << "Failed to find node with ID [" << nodeId << "]"
                << std::endl;
        return;
      }
      this->XYZConstraint(axis);
      if (!this->dataPtr->isStartWorldPosSet)
      {
        this->dataPtr->isStartWorldPosSet = true;
        this->dataPtr->startWorldPos =
          target->WorldPosition();
      }
      ignition::math::Vector3d worldPos =
        target->WorldPosition();
      math::Vector3d distance =
        this->dataPtr->transformControl.TranslationFrom2d(axis, start, end);
      if (this->dataPtr->keyEvent.Control())
      {
        // Translate to world frame for snapping
        distance += this->dataPtr->startWorldPos;
        math::Vector3d snapVals = this->XYZSnap();

        // Constrain snap values to a minimum of 1e-4
        snapVals.X() = std::max(1e-4, snapVals.X());
        snapVals.Y() = std::max(1e-4, snapVals.Y());
        snapVals.Z() = std::max(1e-4, snapVals.Z());

        SnapPoint(distance, snapVals);

        // Translate back to entity frame
        distance -= this->dataPtr->startWorldPos;
        distance *= axis;
      }
      this->dataPtr->transformControl.Translate(distance);
    }
    else if (this->dataPtr->transformControl.Mode() ==
        rendering::TransformMode::TM_ROTATION)
    {
      math::Quaterniond rotation =
          this->dataPtr->transformControl.RotationFrom2d(axis, start, end);

      if (this->dataPtr->keyEvent.Control())
      {
        math::Vector3d currentRot = rotation.Euler();
        math::Vector3d snapVals = this->RPYSnap();

        if (snapVals.X() <= 1e-4)
        {
          snapVals.X() = IGN_PI/4;
        }
        else
        {
          snapVals.X() = IGN_DTOR(snapVals.X());
        }
        if (snapVals.Y() <= 1e-4)
        {
          snapVals.Y() = IGN_PI/4;
        }
        else
        {
          snapVals.Y() = IGN_DTOR(snapVals.Y());
        }
        if (snapVals.Z() <= 1e-4)
        {
          snapVals.Z() = IGN_PI/4;
        }
        else
        {
          snapVals.Z() = IGN_DTOR(snapVals.Z());
        }

        SnapPoint(currentRot, snapVals);
        rotation = math::Quaterniond::EulerToQuaternion(currentRot);
      }
      this->dataPtr->transformControl.Rotate(rotation);
    }
    else if (this->dataPtr->transformControl.Mode() ==
        rendering::TransformMode::TM_SCALE)
    {
      // Check if the model that we're trying to scale looks like a simple shape
      auto modelNode = this->dataPtr->transformControl.Node();
      auto modelVisual =
        std::dynamic_pointer_cast<ignition::rendering::Visual>(modelNode);
      auto visualToScale =
        this->IsScalable(this->dataPtr->transformControl.Node());

      int userData = std::get<int>(visualToScale->UserData("geometry-type"));
      sdf::GeometryType geomType = static_cast<sdf::GeometryType>(userData);

      this->XYZConstraint(axis);
      // note: scaling is limited to local space
      math::Vector3d scale =
        this->dataPtr->transformControl.ScaleFrom2d(axis, start, end);
      if (this->dataPtr->keyEvent.Control())
      {
        math::Vector3d snapVals = this->ScaleSnap();

        if (snapVals.X() <= 1e-4)
          snapVals.X() = 0.1;
        if (snapVals.Y() <= 1e-4)
          snapVals.Y() = 0.1;
        if (snapVals.Z() <= 1e-4)
          snapVals.Z() = 0.1;

        SnapPoint(scale, snapVals);
      }

      // Apply geometry constaints to the scaling.
      if (geomType == sdf::GeometryType::SPHERE)
      {
        if (axis.X() > 0)
        {
          scale.Y(scale.X());
          scale.Z(scale.X());
        }
        else if (axis.Y() > 0)
        {
          scale.X(scale.Y());
          scale.Z(scale.Y());
        }
        else if (axis.Z() > 0)
        {
          scale.X(scale.Z());
          scale.Y(scale.Z());
        }
      }
      else if (geomType == sdf::GeometryType::CYLINDER)
      {
        if (axis.X() > 0)
        {
          scale.Y(scale.X());
        }
        else if (axis.Y() > 0)
        {
          scale.X(scale.Y());
        }
      }

      // Scale.
      this->dataPtr->transformControl.Scale(scale);

      // Update the bounding box.
      if (modelVisual)
      {
        Entity entityId = std::get<int>(modelVisual->UserData("gazebo-entity"));

        // Update the bounding box.
        auto s = this->dataPtr->transformControl.Node()->LocalScale();
        this->dataPtr->renderUtil.SetWireBoxScale(entityId, s);

        // Set the entity that has been scaled. Scene3D will update the
        // associated components in a separate thread.
        this->dataPtr->scaledEntities[entityId] = scale;
      }
    }
    this->dataPtr->drag = 0;
    this->dataPtr->mouseDirty = false;
  }
}

/////////////////////////////////////////////////
void IgnRenderer::HandleMouseViewControl()
{
  if (!this->dataPtr->mouseDirty)
    return;

  if (this->dataPtr->renderThreadId != std::this_thread::get_id())
  {
    ignwarn << "Making render calls from outside the render thread"
            << std::endl;
  }

  if (!this->dataPtr->followTarget.empty())
    this->dataPtr->camera->WorldPosition();

  if (this->dataPtr->viewController == "ortho")
  {
    this->dataPtr->viewControl = &this->dataPtr->orthoViewControl;
  }
  else if (this->dataPtr->viewController == "orbit")
  {
    this->dataPtr->viewControl = &this->dataPtr->orbitViewControl;
  }
  else
  {
    ignerr << "Unknown view controller: " << this->dataPtr->viewController
           << ". Defaulting to orbit view controller" << std::endl;
    this->dataPtr->viewController = "orbit";
    this->dataPtr->viewControl = &this->dataPtr->orbitViewControl;
  }
  this->dataPtr->viewControl->SetCamera(this->dataPtr->camera);

  if (this->dataPtr->mouseEvent.Type() == common::MouseEvent::SCROLL)
  {
    this->dataPtr->target =
        this->ScreenToScene(this->dataPtr->mouseEvent.Pos());
    this->dataPtr->viewControl->SetTarget(this->dataPtr->target);
    double distance = this->dataPtr->camera->WorldPosition().Distance(
        this->dataPtr->target);
    double amount = -this->dataPtr->drag.Y() * distance / 5.0;
    this->dataPtr->viewControl->Zoom(amount);
  }
  else
  {
    if (this->dataPtr->mouseEvent.Type() == common::MouseEvent::PRESS ||
        // the rendering thread may miss the press event due to
        // race condition when doing a drag operation (press and move, where
        // the move event overrides the press event before it is processed)
        // so we double check to see if target is set or not
        (this->dataPtr->mouseEvent.Type() == common::MouseEvent::MOVE &&
        this->dataPtr->mouseEvent.Dragging() &&
        std::isinf(this->dataPtr->target.X())))
    {
      this->dataPtr->target = this->ScreenToScene(
          this->dataPtr->mouseEvent.PressPos());
      this->dataPtr->viewControl->SetTarget(this->dataPtr->target);
    }
    // unset the target on release (by setting to inf)
    else if (this->dataPtr->mouseEvent.Type() == common::MouseEvent::RELEASE)
    {
      this->dataPtr->target = ignition::math::INF_D;
    }

    // Pan with left button
    if (this->dataPtr->mouseEvent.Buttons() & common::MouseEvent::LEFT)
    {
      if (Qt::ShiftModifier == QGuiApplication::queryKeyboardModifiers())
        this->dataPtr->viewControl->Orbit(this->dataPtr->drag);
      else
        this->dataPtr->viewControl->Pan(this->dataPtr->drag);
    }
    // Orbit with middle button
    else if (this->dataPtr->mouseEvent.Buttons() & common::MouseEvent::MIDDLE)
    {
      this->dataPtr->viewControl->Orbit(this->dataPtr->drag);
    }
    else if (this->dataPtr->mouseEvent.Buttons() & common::MouseEvent::RIGHT)
    {
      double hfov = this->dataPtr->camera->HFOV().Radian();
      double vfov = 2.0f * atan(tan(hfov / 2.0f) /
          this->dataPtr->camera->AspectRatio());
      double distance = this->dataPtr->camera->WorldPosition().Distance(
          this->dataPtr->target);
      double amount = ((-this->dataPtr->drag.Y() /
          static_cast<double>(this->dataPtr->camera->ImageHeight()))
          * distance * tan(vfov/2.0) * 6.0);
      this->dataPtr->viewControl->Zoom(amount);
    }
  }
  this->dataPtr->drag = 0;
  this->dataPtr->mouseDirty = false;


  if (!this->dataPtr->followTarget.empty())
    this->dataPtr->followOffsetDirty = true;
}

/////////////////////////////////////////////////
void IgnRenderer::Initialize()
{
  if (this->initialized)
    return;

  this->dataPtr->renderUtil.SetWinID(std::to_string(
    ignition::gui::App()->findChild<ignition::gui::MainWindow *>()->
      QuickWindow()->winId()));
  this->dataPtr->renderUtil.SetUseCurrentGLContext(true);
  this->dataPtr->renderUtil.Init();

  rendering::ScenePtr scene = this->dataPtr->renderUtil.Scene();
  if (!scene)
    return;

  auto root = scene->RootVisual();

  scene->SetCameraPassCountPerGpuFlush(6u);

  // Camera
  this->dataPtr->camera = scene->CreateCamera();
  this->dataPtr->camera->SetUserData("user-camera", true);
  root->AddChild(this->dataPtr->camera);
  this->dataPtr->camera->SetLocalPose(this->cameraPose);
  this->dataPtr->camera->SetImageWidth(this->textureSize.width());
  this->dataPtr->camera->SetImageHeight(this->textureSize.height());
  this->dataPtr->camera->SetAntiAliasing(8);
  this->dataPtr->camera->SetHFOV(M_PI * 0.5);
  this->dataPtr->camera->SetVisibilityMask(this->visibilityMask);
  // setting the size and calling PreRender should cause the render texture to
  //  be rebuilt
  this->dataPtr->camera->PreRender();
  this->textureId = this->dataPtr->camera->RenderTextureGLId();

  // Ray Query
  this->dataPtr->rayQuery = this->dataPtr->camera->Scene()->CreateRayQuery();

  this->initialized = true;
}

/////////////////////////////////////////////////
void IgnRenderer::Destroy()
{
  auto engine = rendering::engine(this->dataPtr->renderUtil.EngineName());
  if (!engine)
    return;
  auto scene = engine->SceneByName(this->dataPtr->renderUtil.SceneName());
  if (!scene)
    return;

  scene->DestroySensor(this->dataPtr->camera);

  // If that was the last sensor, destroy scene
  if (scene->SensorCount() == 0)
  {
    igndbg << "Destroy scene [" << scene->Name() << "]" << std::endl;
    engine->DestroyScene(scene);

    // TODO(anyone) If that was the last scene, terminate engine?
  }
}

/////////////////////////////////////////////////
void IgnRenderer::SetXYZSnap(const math::Vector3d &_xyz)
{
  this->dataPtr->xyzSnap = _xyz;
}

/////////////////////////////////////////////////
math::Vector3d IgnRenderer::XYZSnap() const
{
  return this->dataPtr->xyzSnap;
}

/////////////////////////////////////////////////
void IgnRenderer::SetRPYSnap(const math::Vector3d &_rpy)
{
  this->dataPtr->rpySnap = _rpy;
}

/////////////////////////////////////////////////
math::Vector3d IgnRenderer::RPYSnap() const
{
  return this->dataPtr->rpySnap;
}

/////////////////////////////////////////////////
void IgnRenderer::SetScaleSnap(const math::Vector3d &_scale)
{
  this->dataPtr->scaleSnap = _scale;
}

/////////////////////////////////////////////////
math::Vector3d IgnRenderer::ScaleSnap() const
{
  return this->dataPtr->scaleSnap;
}
/////////////////////////////////////////////////
void IgnRenderer::UpdateSelectedEntity(const rendering::NodePtr &_node,
    bool _sendEvent)
{
  if (!_node)
    return;

  if (this->dataPtr->renderThreadId != std::this_thread::get_id())
  {
    ignwarn << "Making render calls from outside the render thread"
            << std::endl;
  }

  bool deselectedAll{false};

  // Deselect all if control is not being held
  if (!(QGuiApplication::keyboardModifiers() & Qt::ControlModifier) &&
      !this->dataPtr->renderUtil.SelectedEntities().empty())
  {
    // Notify other widgets regardless of _sendEvent, because this is a new
    // decision from this widget
    this->DeselectAllEntities(true);
    deselectedAll = true;
  }

  // Attach control if in a transform mode - control is attached to:
  // * latest selection
  // * top-level nodes (model, light...)
  if (this->dataPtr->transformMode != rendering::TransformMode::TM_NONE)
  {
    auto topNode =
        this->dataPtr->renderUtil.SceneManager().TopLevelNode(_node);
    if (topNode == _node)
    {
      this->dataPtr->transformControl.Attach(_node);

      // When attached, we want only one entity selected
      // Notify other widgets regardless of _sendEvent, because this is a new
      // decision from this widget
      this->DeselectAllEntities(true);
      deselectedAll = true;
    }
    else
    {
      this->dataPtr->transformControl.Detach();
    }
  }

  // Select new entity
  this->dataPtr->renderUtil.SetSelectedEntity(_node);

  // Notify other widgets of the currently selected entities
  if (_sendEvent || deselectedAll)
  {
    ignition::gazebo::gui::events::EntitiesSelected selectEvent(
        this->dataPtr->renderUtil.SelectedEntities());
    ignition::gui::App()->sendEvent(
        ignition::gui::App()->findChild<ignition::gui::MainWindow *>(),
        &selectEvent);
  }
}

/////////////////////////////////////////////////
void IgnRenderer::SetTransformMode(const std::string &_mode)
{
  std::lock_guard<std::mutex> lock(this->dataPtr->mutex);
  if (_mode == "select")
    this->dataPtr->transformMode = rendering::TransformMode::TM_NONE;
  else if (_mode == "translate")
    this->dataPtr->transformMode = rendering::TransformMode::TM_TRANSLATION;
  else if (_mode == "rotate")
    this->dataPtr->transformMode = rendering::TransformMode::TM_ROTATION;
  else if (_mode == "scale")
    this->dataPtr->transformMode = rendering::TransformMode::TM_SCALE;
  else
    ignerr << "Unknown transform mode: [" << _mode << "]" << std::endl;

  // Update selected entities if transform control is changed
  if (!this->dataPtr->renderUtil.SelectedEntities().empty())
  {
    Entity entity = this->dataPtr->renderUtil.SelectedEntities().back();
    this->dataPtr->selectionHelper = {entity, false, false};
  }
}

/////////////////////////////////////////////////
void IgnRenderer::SetModel(const std::string &_model)
{
  std::lock_guard<std::mutex> lock(this->dataPtr->mutex);
  this->dataPtr->isSpawning = true;
  this->dataPtr->spawnSdfString = _model;
}

/////////////////////////////////////////////////
void IgnRenderer::SetModelPath(const std::string &_filePath)
{
  std::lock_guard<std::mutex> lock(this->dataPtr->mutex);
  this->dataPtr->isSpawning = true;
  this->dataPtr->spawnSdfPath = _filePath;
}

/////////////////////////////////////////////////
void IgnRenderer::SetDropdownMenuEnabled(bool _enableDropdownMenu)
{
  this->dataPtr->dropdownMenuEnabled = _enableDropdownMenu;
}

/////////////////////////////////////////////////
void IgnRenderer::SetRecordVideo(bool _record, const std::string &_format,
    const std::string &_savePath)
{
  std::lock_guard<std::mutex> lock(this->dataPtr->mutex);
  this->dataPtr->recordVideo = _record;
  this->dataPtr->recordVideoFormat = _format;
  this->dataPtr->recordVideoSavePath = _savePath;
}

/////////////////////////////////////////////////
void IgnRenderer::SetRecordVideoUseSimTime(bool _useSimTime)
{
  std::lock_guard<std::mutex> lock(this->dataPtr->mutex);
  this->dataPtr->recordVideoUseSimTime = _useSimTime;
}

/////////////////////////////////////////////////
void IgnRenderer::SetRecordVideoLockstep(bool _useSimTime)
{
  std::lock_guard<std::mutex> lock(this->dataPtr->mutex);
  this->dataPtr->recordVideoLockstep = _useSimTime;
}

/////////////////////////////////////////////////
void IgnRenderer::SetRecordVideoBitrate(unsigned int _bitrate)
{
  std::lock_guard<std::mutex> lock(this->dataPtr->mutex);
  this->dataPtr->recordVideoBitrate = _bitrate;
}

/////////////////////////////////////////////////
void IgnRenderer::SetMoveTo(const std::string &_target)
{
  std::lock_guard<std::mutex> lock(this->dataPtr->mutex);
  this->dataPtr->moveToTarget = _target;
}

/////////////////////////////////////////////////
void IgnRenderer::SetFollowTarget(const std::string &_target,
    bool _waitForTarget)
{
  std::lock_guard<std::mutex> lock(this->dataPtr->mutex);
  this->dataPtr->followTarget = _target;
  this->dataPtr->followTargetWait = _waitForTarget;
}

/////////////////////////////////////////////////
void IgnRenderer::SetViewAngle(const math::Vector3d &_direction)
{
  std::lock_guard<std::mutex> lock(this->dataPtr->mutex);
  this->dataPtr->viewAngle = true;
  this->dataPtr->viewAngleDirection = _direction;
}

/////////////////////////////////////////////////
void IgnRenderer::SetMoveToPose(const math::Pose3d &_pose)
{
  std::lock_guard<std::mutex> lock(this->dataPtr->mutex);
  this->dataPtr->moveToPoseValue = _pose;
}

/////////////////////////////////////////////////
void IgnRenderer::SetViewTransparentTarget(const std::string &_target)
{
  std::lock_guard<std::mutex> lock(this->dataPtr->mutex);
  this->dataPtr->viewTransparentTarget = _target;
}

/////////////////////////////////////////////////
void IgnRenderer::SetViewCOMTarget(const std::string &_target)
{
  std::lock_guard<std::mutex> lock(this->dataPtr->mutex);
  this->dataPtr->viewCOMTarget = _target;
}

/////////////////////////////////////////////////
void IgnRenderer::SetViewInertiaTarget(const std::string &_target)
{
  std::lock_guard<std::mutex> lock(this->dataPtr->mutex);
  this->dataPtr->viewInertiaTarget = _target;
}

/////////////////////////////////////////////////
void IgnRenderer::SetViewJointsTarget(const std::string &_target)
{
  std::lock_guard<std::mutex> lock(this->dataPtr->mutex);
  this->dataPtr->viewJointsTarget = _target;
}

/////////////////////////////////////////////////
void IgnRenderer::SetViewWireframesTarget(const std::string &_target)
{
  std::lock_guard<std::mutex> lock(this->dataPtr->mutex);
  this->dataPtr->viewWireframesTarget = _target;
}

/////////////////////////////////////////////////
void IgnRenderer::SetViewCollisionsTarget(const std::string &_target)
{
  std::lock_guard<std::mutex> lock(this->dataPtr->mutex);
  this->dataPtr->viewCollisionsTarget = _target;
}

/////////////////////////////////////////////////
void IgnRenderer::SetViewController(const std::string &_controller)
{
  std::lock_guard<std::mutex> lock(this->dataPtr->mutex);
  this->dataPtr->viewController = _controller;

  // mark mouse dirty to trigger HandleMouseEvent call and
  // set up a new view controller
  this->dataPtr->mouseDirty = true;
}

/////////////////////////////////////////////////
void IgnRenderer::SetFollowPGain(double _gain)
{
  std::lock_guard<std::mutex> lock(this->dataPtr->mutex);
  this->dataPtr->followPGain = _gain;
}

/////////////////////////////////////////////////
void IgnRenderer::SetFollowWorldFrame(bool _worldFrame)
{
  std::lock_guard<std::mutex> lock(this->dataPtr->mutex);
  this->dataPtr->followWorldFrame = _worldFrame;
}

/////////////////////////////////////////////////
void IgnRenderer::SetInitCameraPose(const math::Pose3d &_pose)
{
  std::lock_guard<std::mutex> lock(this->dataPtr->mutex);
  this->dataPtr->moveToHelper.SetInitCameraPose(_pose);
}

/////////////////////////////////////////////////
bool IgnRenderer::FollowWorldFrame() const
{
  std::lock_guard<std::mutex> lock(this->dataPtr->mutex);
  return this->dataPtr->followWorldFrame;
}

/////////////////////////////////////////////////
void IgnRenderer::SetFollowOffset(const math::Vector3d &_offset)
{
  std::lock_guard<std::mutex> lock(this->dataPtr->mutex);
  this->dataPtr->followOffset = _offset;

  if (!this->dataPtr->followTarget.empty())
    this->dataPtr->newFollowOffset = true;
}

/////////////////////////////////////////////////
math::Vector3d IgnRenderer::FollowOffset() const
{
  std::lock_guard<std::mutex> lock(this->dataPtr->mutex);
  return this->dataPtr->followOffset;
}

/////////////////////////////////////////////////
std::string IgnRenderer::FollowTarget() const
{
  std::lock_guard<std::mutex> lock(this->dataPtr->mutex);
  return this->dataPtr->followTarget;
}

/////////////////////////////////////////////////
void IgnRenderer::OnMoveToComplete()
{
  std::lock_guard<std::mutex> lock(this->dataPtr->mutex);
  this->dataPtr->moveToTarget.clear();
}

/////////////////////////////////////////////////
void IgnRenderer::OnViewAngleComplete()
{
  std::lock_guard<std::mutex> lock(this->dataPtr->mutex);
  this->dataPtr->viewAngle = false;
}

/////////////////////////////////////////////////
void IgnRenderer::OnMoveToPoseComplete()
{
  std::lock_guard<std::mutex> lock(this->dataPtr->mutex);
  this->dataPtr->moveToPoseValue.reset();
}

/////////////////////////////////////////////////
void IgnRenderer::NewHoverEvent(const math::Vector2i &_hoverPos)
{
  std::lock_guard<std::mutex> lock(this->dataPtr->mutex);
  this->dataPtr->mouseHoverPos = _hoverPos;
  this->dataPtr->hoverDirty = true;
}

/////////////////////////////////////////////////
void IgnRenderer::NewMouseEvent(const common::MouseEvent &_e,
    const math::Vector2d &_drag)
{
  std::lock_guard<std::mutex> lock(this->dataPtr->mutex);
  this->dataPtr->mouseEvent = _e;
  this->dataPtr->drag += _drag;
  this->dataPtr->mouseDirty = true;
}

/////////////////////////////////////////////////
math::Vector3d IgnRenderer::ScreenToPlane(
    const math::Vector2i &_screenPos) const
{
  // Normalize point on the image
  double width = this->dataPtr->camera->ImageWidth();
  double height = this->dataPtr->camera->ImageHeight();

  double nx = 2.0 * _screenPos.X() / width - 1.0;
  double ny = 1.0 - 2.0 * _screenPos.Y() / height;

  // Make a ray query
  this->dataPtr->rayQuery->SetFromCamera(
      this->dataPtr->camera, math::Vector2d(nx, ny));

  ignition::math::Planed plane(ignition::math::Vector3d(0, 0, 1), 0);

  math::Vector3d origin = this->dataPtr->rayQuery->Origin();
  math::Vector3d direction = this->dataPtr->rayQuery->Direction();
  double distance = plane.Distance(origin, direction);
  return origin + direction * distance;
}

/////////////////////////////////////////////////
math::Pose3d IgnRenderer::CameraPose() const
{
  if (this->dataPtr->camera)
    return this->dataPtr->camera->WorldPose();
  return math::Pose3d::Zero;
}

/////////////////////////////////////////////////
math::Vector3d IgnRenderer::ScreenToScene(
    const math::Vector2i &_screenPos) const
{
  // Normalize point on the image
  double width = this->dataPtr->camera->ImageWidth();
  double height = this->dataPtr->camera->ImageHeight();

  double nx = 2.0 * _screenPos.X() / width - 1.0;
  double ny = 1.0 - 2.0 * _screenPos.Y() / height;

  // Make a ray query
  this->dataPtr->rayQuery->SetFromCamera(
      this->dataPtr->camera, math::Vector2d(nx, ny));

  auto result = this->dataPtr->rayQuery->ClosestPoint();
  if (result)
    return result.point;

  // Set point to be 10m away if no intersection found
  return this->dataPtr->rayQuery->Origin() +
      this->dataPtr->rayQuery->Direction() * 10;
}

////////////////////////////////////////////////
void IgnRenderer::RequestSelectionChange(Entity _selectedEntity,
    bool _deselectAll, bool _sendEvent)
{
  this->dataPtr->selectionHelper = {_selectedEntity, _deselectAll, _sendEvent};
}

////////////////////////////////////////////////
std::map<Entity, math::Vector3d> &IgnRenderer::ScaledEntities()
{
  std::lock_guard<std::mutex> lock(this->dataPtr->mutex);
  return this->dataPtr->scaledEntities;
}

/////////////////////////////////////////////////
RenderThread::RenderThread()
{
  RenderWindowItemPrivate::threads << this;
  qRegisterMetaType<std::string>();
  qRegisterMetaType<RenderSync*>("RenderSync*");
}

/////////////////////////////////////////////////
void RenderThread::RenderNext(RenderSync *_renderSync)
{
  this->context->makeCurrent(this->surface);

  if (!this->ignRenderer.initialized)
  {
    // Initialize renderer
    this->ignRenderer.Initialize();
  }

  // check if engine has been successfully initialized
  if (!this->ignRenderer.initialized)
  {
    ignerr << "Unable to initialize renderer" << std::endl;
    return;
  }

  this->ignRenderer.Render(_renderSync);

  emit TextureReady(this->ignRenderer.textureId, this->ignRenderer.textureSize);
}

/////////////////////////////////////////////////
void RenderThread::ShutDown()
{
  this->context->makeCurrent(this->surface);

  this->ignRenderer.Destroy();

  this->context->doneCurrent();
  delete this->context;

  // schedule this to be deleted only after we're done cleaning up
  this->surface->deleteLater();

  // Stop event processing, move the thread to GUI and make sure it is deleted.
  this->exit();
  this->moveToThread(QGuiApplication::instance()->thread());
}


/////////////////////////////////////////////////
void RenderThread::SizeChanged()
{
  auto item = qobject_cast<QQuickItem *>(this->sender());
  if (!item)
  {
    ignerr << "Internal error, sender is not QQuickItem." << std::endl;
    return;
  }

  if (item->width() <= 0 || item->height() <= 0)
    return;

  this->ignRenderer.textureSize = QSize(item->width(), item->height());
  this->ignRenderer.textureDirty = true;
}

/////////////////////////////////////////////////
TextureNode::TextureNode(QQuickWindow *_window, RenderSync &_renderSync)
    : renderSync(_renderSync), window(_window)
{
  // Our texture node must have a texture, so use the default 0 texture.
#if QT_VERSION < QT_VERSION_CHECK(5, 14, 0)
  this->texture = this->window->createTextureFromId(0, QSize(1, 1));
#else
  void * nativeLayout;
  this->texture = this->window->createTextureFromNativeObject(
      QQuickWindow::NativeObjectTexture, &nativeLayout, 0, QSize(1, 1),
      QQuickWindow::TextureIsOpaque);
#endif
  this->setTexture(this->texture);
}

/////////////////////////////////////////////////
TextureNode::~TextureNode()
{
  delete this->texture;
}

/////////////////////////////////////////////////
void TextureNode::NewTexture(uint _id, const QSize &_size)
{
  this->mutex.lock();
  this->id = _id;
  this->size = _size;
  this->mutex.unlock();

  // We cannot call QQuickWindow::update directly here, as this is only allowed
  // from the rendering thread or GUI thread.
  emit PendingNewTexture();
}

/////////////////////////////////////////////////
void TextureNode::PrepareNode()
{
  this->mutex.lock();
  uint newId = this->id;
  QSize sz = this->size;
  this->id = 0;
  this->mutex.unlock();
  if (newId)
  {
    delete this->texture;
    // note: include QQuickWindow::TextureHasAlphaChannel if the rendered
    // content has alpha.
#if QT_VERSION < QT_VERSION_CHECK(5, 14, 0)
    this->texture = this->window->createTextureFromId(
        newId, sz, QQuickWindow::TextureIsOpaque);
#else
    // TODO(anyone) Use createTextureFromNativeObject
    // https://github.com/ignitionrobotics/ign-gui/issues/113
#ifndef _WIN32
# pragma GCC diagnostic push
# pragma GCC diagnostic ignored "-Wdeprecated-declarations"
#endif
    this->texture = this->window->createTextureFromId(
        newId, sz, QQuickWindow::TextureIsOpaque);
#ifndef _WIN32
# pragma GCC diagnostic pop
#endif

#endif
    this->setTexture(this->texture);

    this->markDirty(DirtyMaterial);

    // This will notify the rendering thread that the texture is now being
    // rendered and it can start rendering to the other one.
    // emit TextureInUse(&this->renderSync); See comment below
  }

  // NOTE: The original code from Qt samples only emitted when
  // newId is not null.
  //
  // This is correct... for their case.
  // However we need to synchronize the threads when resolution changes,
  // and we're also currently doing everything in lockstep (i.e. both Qt
  // and worker thread are serialized,
  // see https://github.com/ignitionrobotics/ign-rendering/issues/304 )
  //
  // We need to emit even if newId == 0 because it's safe as long as both
  // threads are forcefully serialized and otherwise we may get a
  // deadlock (this func. called twice in a row with the worker thread still
  // finishing the 1st iteration, may result in a deadlock for newer versions
  // of Qt; as WaitForWorkerThread will be called with no corresponding
  // WaitForQtThreadAndBlock as the worker thread thinks there are
  // no more jobs to do.
  //
  // If we want these to run in worker thread and stay resolution-synchronized,
  // we probably should use a different method of signals and slots
  // to send work to the worker thread and get results back
  emit TextureInUse(&this->renderSync);

  this->renderSync.WaitForWorkerThread();
}

/////////////////////////////////////////////////
RenderWindowItem::RenderWindowItem(QQuickItem *_parent)
  : QQuickItem(_parent), dataPtr(new RenderWindowItemPrivate)
{
  // FIXME(anyone) Ogre 1/2 singletons crash when there's an attempt to load
  // this plugin twice, so shortcut here. Ideally this would be caught at
  // Ignition Rendering.
  static bool done{false};
  if (done)
  {
    return;
  }
  done = true;

  this->setAcceptedMouseButtons(Qt::AllButtons);
  this->setFlag(ItemHasContents);
  this->dataPtr->renderThread = new RenderThread();
}

/////////////////////////////////////////////////
RenderWindowItem::~RenderWindowItem()
{
  this->dataPtr->renderSync.Shutdown();
  QMetaObject::invokeMethod(this->dataPtr->renderThread,
                            "ShutDown",
                            Qt::QueuedConnection);

  this->dataPtr->renderThread->wait();
}

/////////////////////////////////////////////////
void RenderWindowItem::Ready()
{
  this->dataPtr->renderThread->surface = new QOffscreenSurface();
  this->dataPtr->renderThread->surface->setFormat(
      this->dataPtr->renderThread->context->format());
  this->dataPtr->renderThread->surface->create();

  this->dataPtr->renderThread->ignRenderer.textureSize =
      QSize(std::max({this->width(), 1.0}), std::max({this->height(), 1.0}));

  this->connect(&this->dataPtr->renderThread->ignRenderer,
      &IgnRenderer::ContextMenuRequested,
      this, &RenderWindowItem::OnContextMenuRequested, Qt::QueuedConnection);

  this->connect(&this->dataPtr->renderThread->ignRenderer,
      &IgnRenderer::FollowTargetChanged,
      this, &RenderWindowItem::SetFollowTarget, Qt::QueuedConnection);

  this->connect(&this->dataPtr->renderThread->ignRenderer,
      &IgnRenderer::UpdateSdfGeometry,
      this, &RenderWindowItem::OnEntityScaled, Qt::QueuedConnection);

  this->dataPtr->renderThread->moveToThread(this->dataPtr->renderThread);

  this->connect(this, &QQuickItem::widthChanged,
      this->dataPtr->renderThread, &RenderThread::SizeChanged);
  this->connect(this, &QQuickItem::heightChanged,
      this->dataPtr->renderThread, &RenderThread::SizeChanged);

  this->dataPtr->renderThread->start();
  this->update();

  this->dataPtr->rendererInit = true;
}

/////////////////////////////////////////////////
bool RenderWindowItem::RendererInitialized() const
{
  return this->dataPtr->rendererInit;
}

/////////////////////////////////////////////////
QSGNode *RenderWindowItem::updatePaintNode(QSGNode *_node,
    QQuickItem::UpdatePaintNodeData *)
{
  auto node = static_cast<TextureNode *>(_node);

  if (!this->dataPtr->renderThread->context)
  {
    QOpenGLContext *current = this->window()->openglContext();
    // Some GL implementations require that the currently bound context is
    // made non-current before we set up sharing, so we doneCurrent here
    // and makeCurrent down below while setting up our own context.
    current->doneCurrent();

    this->dataPtr->renderThread->context = new QOpenGLContext();
    if (this->RenderUtil()->EngineName() == "ogre2")
    {
      // Although it seems unbelievable, we can request another format for a
      // shared context; it is needed because Qt selects by default a compat
      // context which is much less likely to provide OpenGL 3.3 (only closed
      // NVidia drivers). This means there will be mismatch between what is
      // reported by QSG_INFO=1 and by OGRE.
      auto surfaceFormat = QSurfaceFormat();
      surfaceFormat.setMajorVersion(3);
      surfaceFormat.setMinorVersion(3);
      surfaceFormat.setProfile(QSurfaceFormat::CoreProfile);
      this->dataPtr->renderThread->context->setFormat(surfaceFormat);
    }
    else
    {
      this->dataPtr->renderThread->context->setFormat(current->format());
    }
    this->dataPtr->renderThread->context->setShareContext(current);
    this->dataPtr->renderThread->context->create();
    this->dataPtr->renderThread->context->moveToThread(
        this->dataPtr->renderThread);

    current->makeCurrent(this->window());

    QMetaObject::invokeMethod(this, "Ready");
    return nullptr;
  }

  if (!node)
  {
    node = new TextureNode(this->window(), this->dataPtr->renderSync);

    // Set up connections to get the production of render texture in sync with
    // vsync on the rendering thread.
    //
    // When a new texture is ready on the rendering thread, we use a direct
    // connection to the texture node to let it know a new texture can be used.
    // The node will then emit PendingNewTexture which we bind to
    // QQuickWindow::update to schedule a redraw.
    //
    // When the scene graph starts rendering the next frame, the PrepareNode()
    // function is used to update the node with the new texture. Once it
    // completes, it emits TextureInUse() which we connect to the rendering
    // thread's RenderNext() to have it start producing content into its render
    // texture.
    //
    // This rendering pipeline is throttled by vsync on the scene graph
    // rendering thread.

    this->connect(this->dataPtr->renderThread, &RenderThread::TextureReady,
        node, &TextureNode::NewTexture, Qt::DirectConnection);
    this->connect(node, &TextureNode::PendingNewTexture, this->window(),
        &QQuickWindow::update, Qt::QueuedConnection);
    this->connect(this->window(), &QQuickWindow::beforeRendering, node,
        &TextureNode::PrepareNode, Qt::DirectConnection);
    this->connect(node, &TextureNode::TextureInUse, this->dataPtr->renderThread,
        &RenderThread::RenderNext, Qt::QueuedConnection);

    // Get the production of FBO textures started..
    QMetaObject::invokeMethod(this->dataPtr->renderThread, "RenderNext",
                              Qt::QueuedConnection,
                              Q_ARG( RenderSync*, &node->renderSync ));
  }

  node->setRect(this->boundingRect());

  return node;
}

///////////////////////////////////////////////////
void RenderWindowItem::OnContextMenuRequested(QString _entity)
{
  emit openContextMenu(std::move(_entity));
}

///////////////////////////////////////////////////
void RenderWindowItem::OnEntityScaled(Entity _entity, const std::string &_scale)
{
  math::Vector3d scale;
  std::istringstream is(_scale);
  is >> scale;
  std::lock_guard<std::mutex> lock(this->dataPtr->mutex);
  this->dataPtr->scaledEntities[_entity] = scale;
}

///////////////////////////////////////////////////
math::Vector3d RenderWindowItem::ScreenToScene(const math::Vector2i &_screenPos)
{
  return this->dataPtr->renderThread->ignRenderer.ScreenToScene(_screenPos);
}

////////////////////////////////////////////////
RenderUtil *RenderWindowItem::RenderUtil() const
{
  return this->dataPtr->renderThread->ignRenderer.RenderUtil();
}

/////////////////////////////////////////////////
Scene3D::Scene3D()
  : GuiSystem(), dataPtr(new Scene3DPrivate)
{
  ignwarn << "The GzScene3D plugin is deprecated on v6 and will be removed on "
          << "v7. Use MinimalScene together with other plugins as needed."
          << std::endl;
  qmlRegisterType<RenderWindowItem>("RenderWindow", 1, 0, "RenderWindow");
}

/////////////////////////////////////////////////
Scene3D::~Scene3D() = default;

/////////////////////////////////////////////////
void Scene3D::LoadConfig(const tinyxml2::XMLElement *_pluginElem)
{
  // FIXME(anyone) Ogre 1/2 singletons crash when there's an attempt to load
  // this plugin twice, so shortcut here. Ideally this would be caught at
  // Ignition Rendering.
  static bool done{false};
  if (done)
  {
    ignerr << "Only one Scene3D is supported per process at the moment."
           << std::endl;
    return;
  }
  done = true;

  auto renderWindow = this->PluginItem()->findChild<RenderWindowItem *>();
  if (!renderWindow)
  {
    ignerr << "Unable to find Render Window item. "
           << "Render window will not be created" << std::endl;
    return;
  }

  if (this->title.empty())
    this->title = "3D Scene";

  this->dataPtr->renderUtil = renderWindow->RenderUtil();

  renderWindow->forceActiveFocus();

  // Custom parameters
  if (_pluginElem)
  {
    if (auto elem = _pluginElem->FirstChildElement("engine"))
    {
      std::string engineName = elem->GetText();
      if (!engineName.empty())
      {
        this->dataPtr->renderUtil->SetEngineName(engineName);

        // there is a problem with displaying ogre2 render textures that are in
        // sRGB format. Workaround for now is to apply gamma correction
        // manually. There maybe a better way to solve the problem by making
        // OpenGL calls..
        if (engineName == std::string("ogre2"))
          this->PluginItem()->setProperty("gammaCorrect", true);
      }
    }

    if (auto elem = _pluginElem->FirstChildElement("scene"))
    {
      this->dataPtr->renderUtil->SetSceneName(elem->GetText());
    }

    if (auto elem = _pluginElem->FirstChildElement("ambient_light"))
    {
      math::Color ambient;
      std::stringstream colorStr;
      colorStr << std::string(elem->GetText());
      colorStr >> ambient;
      this->dataPtr->renderUtil->SetAmbientLight(ambient);
    }

    if (auto elem = _pluginElem->FirstChildElement("background_color"))
    {
      math::Color bgColor;
      std::stringstream colorStr;
      colorStr << std::string(elem->GetText());
      colorStr >> bgColor;
      this->dataPtr->renderUtil->SetBackgroundColor(bgColor);
    }

    if (auto elem = _pluginElem->FirstChildElement("sky"))
    {
      this->dataPtr->renderUtil->SetSkyEnabled(true);
      if (!elem->NoChildren())
        ignwarn << "Child elements of <sky> are not supported yet" << std::endl;
    }

    if (auto elem = _pluginElem->FirstChildElement("camera_pose"))
    {
      math::Pose3d pose;
      std::stringstream poseStr;
      poseStr << std::string(elem->GetText());
      poseStr >> pose;
      renderWindow->SetInitCameraPose(pose);
      renderWindow->SetCameraPose(pose);
    }

    if (auto elem = _pluginElem->FirstChildElement("camera_follow"))
    {
      if (auto gainElem = elem->FirstChildElement("p_gain"))
      {
        double gain;
        std::stringstream gainStr;
        gainStr << std::string(gainElem->GetText());
        gainStr >> gain;
        if (gain >= 0 && gain <= 1.0)
          renderWindow->SetFollowPGain(gain);
        else
          ignerr << "Camera follow p gain outside of range [0, 1]" << std::endl;
      }

      if (auto targetElem = elem->FirstChildElement("target"))
      {
        std::stringstream targetStr;
        targetStr << std::string(targetElem->GetText());
        renderWindow->SetFollowTarget(targetStr.str(), true);
      }

      if (auto worldFrameElem = elem->FirstChildElement("world_frame"))
      {
        std::string worldFrameStr =
            common::lowercase(worldFrameElem->GetText());
        if (worldFrameStr == "true" || worldFrameStr == "1")
          renderWindow->SetFollowWorldFrame(true);
        else if (worldFrameStr == "false" || worldFrameStr == "0")
          renderWindow->SetFollowWorldFrame(false);
        else
        {
          ignerr << "Faild to parse <world_frame> value: " << worldFrameStr
                 << std::endl;
        }
      }

      if (auto offsetElem = elem->FirstChildElement("offset"))
      {
        math::Vector3d offset;
        std::stringstream offsetStr;
        offsetStr << std::string(offsetElem->GetText());
        offsetStr >> offset;
        renderWindow->SetFollowOffset(offset);
      }
    }

    if (auto elem = _pluginElem->FirstChildElement("record_video"))
    {
      if (auto useSimTimeElem = elem->FirstChildElement("use_sim_time"))
      {
        bool useSimTime = false;
        if (useSimTimeElem->QueryBoolText(&useSimTime) != tinyxml2::XML_SUCCESS)
        {
          ignerr << "Faild to parse <use_sim_time> value: "
                 << useSimTimeElem->GetText() << std::endl;
        }
        else
        {
          renderWindow->SetRecordVideoUseSimTime(useSimTime);
        }
      }
      if (auto lockstepElem = elem->FirstChildElement("lockstep"))
      {
        bool lockstep = false;
        if (lockstepElem->QueryBoolText(&lockstep) != tinyxml2::XML_SUCCESS)
        {
          ignerr << "Failed to parse <lockstep> value: "
                 << lockstepElem->GetText() << std::endl;
        }
        else
        {
          renderWindow->SetRecordVideoLockstep(lockstep);
        }
      }
      if (auto bitrateElem = elem->FirstChildElement("bitrate"))
      {
        unsigned int bitrate = 0u;
        std::stringstream bitrateStr;
        bitrateStr << std::string(bitrateElem->GetText());
        bitrateStr >> bitrate;
        if (bitrate > 0u)
        {
          renderWindow->SetRecordVideoBitrate(bitrate);
        }
        else
        {
          ignerr << "Video recorder bitrate must be larger than 0"
                 << std::endl;
        }
      }
    }

    if (auto elem = _pluginElem->FirstChildElement("fullscreen"))
    {
      auto fullscreen = false;
      elem->QueryBoolText(&fullscreen);
      if (fullscreen)
      {
        ignition::gui::App()->findChild
          <ignition::gui::MainWindow *>()->QuickWindow()->showFullScreen();
      }
    }

    if (auto elem = _pluginElem->FirstChildElement("visibility_mask"))
    {
      uint32_t visibilityMask = 0xFFFFFFFFu;
      std::stringstream visibilityMaskStr;
      visibilityMaskStr << std::string(elem->GetText());
      bool isHex = common::lowercase(
          visibilityMaskStr.str()).compare(0, 2, "0x") == 0;
      if (isHex)
        visibilityMaskStr >> std::hex >> visibilityMask;
      else
        visibilityMaskStr >> visibilityMask;
      renderWindow->SetVisibilityMask(visibilityMask);
    }
  }

  // transform mode
  this->dataPtr->transformModeService =
      "/gui/transform_mode";
  this->dataPtr->node.Advertise(this->dataPtr->transformModeService,
      &Scene3D::OnTransformMode, this);
  ignmsg << "Transform mode service on ["
         << this->dataPtr->transformModeService << "]" << std::endl;

  // video recorder
  this->dataPtr->recordVideoService =
      "/gui/record_video";
  this->dataPtr->node.Advertise(this->dataPtr->recordVideoService,
      &Scene3D::OnRecordVideo, this);
  ignmsg << "Record video service on ["
         << this->dataPtr->recordVideoService << "]" << std::endl;

  // move to
  this->dataPtr->moveToService = "/gui/move_to";
  this->dataPtr->node.Advertise(this->dataPtr->moveToService,
      &Scene3D::OnMoveTo, this);
  ignmsg << "Move to service on ["
         << this->dataPtr->moveToService << "]" << std::endl;

  // follow
  this->dataPtr->followService = "/gui/follow";
  this->dataPtr->node.Advertise(this->dataPtr->followService,
      &Scene3D::OnFollow, this);
  ignmsg << "Follow service on ["
         << this->dataPtr->followService << "]" << std::endl;

  // follow offset
  this->dataPtr->followOffsetService = "/gui/follow/offset";
  this->dataPtr->node.Advertise(this->dataPtr->followOffsetService,
      &Scene3D::OnFollowOffset, this);
  ignmsg << "Follow offset service on ["
         << this->dataPtr->followOffsetService << "]" << std::endl;

  // view angle
  this->dataPtr->viewAngleService =
      "/gui/view_angle";
  this->dataPtr->node.Advertise(this->dataPtr->viewAngleService,
      &Scene3D::OnViewAngle, this);
  ignmsg << "View angle service on ["
         << this->dataPtr->viewAngleService << "]" << std::endl;

  // move to pose service
  this->dataPtr->moveToPoseService =
      "/gui/move_to/pose";
  this->dataPtr->node.Advertise(this->dataPtr->moveToPoseService,
      &Scene3D::OnMoveToPose, this);
  ignmsg << "Move to pose service on ["
         << this->dataPtr->moveToPoseService << "]" << std::endl;

  // camera position topic
  this->dataPtr->cameraPoseTopic = "/gui/camera/pose";
  this->dataPtr->cameraPosePub =
    this->dataPtr->node.Advertise<msgs::Pose>(this->dataPtr->cameraPoseTopic);
  ignmsg << "Camera pose topic advertised on ["
         << this->dataPtr->cameraPoseTopic << "]" << std::endl;

  // view as transparent service
  this->dataPtr->viewTransparentService = "/gui/view/transparent";
  this->dataPtr->node.Advertise(this->dataPtr->viewTransparentService,
      &Scene3D::OnViewTransparent, this);
  ignmsg << "View as transparent service on ["
         << this->dataPtr->viewTransparentService << "]" << std::endl;

  // view center of mass service
  this->dataPtr->viewCOMService = "/gui/view/com";
  this->dataPtr->node.Advertise(this->dataPtr->viewCOMService,
      &Scene3D::OnViewCOM, this);
  ignmsg << "View center of mass service on ["
         << this->dataPtr->viewCOMService << "]" << std::endl;

  // view inertia service
  this->dataPtr->viewInertiaService = "/gui/view/inertia";
  this->dataPtr->node.Advertise(this->dataPtr->viewInertiaService,
      &Scene3D::OnViewInertia, this);
  ignmsg << "View inertia service on ["
         << this->dataPtr->viewInertiaService << "]" << std::endl;

  // view joints service
  this->dataPtr->viewJointsService = "/gui/view/joints";
  this->dataPtr->node.Advertise(this->dataPtr->viewJointsService,
      &Scene3D::OnViewJoints, this);
  ignmsg << "View joints service on ["
         << this->dataPtr->viewJointsService << "]" << std::endl;

  // view wireframes service
  this->dataPtr->viewWireframesService = "/gui/view/wireframes";
  this->dataPtr->node.Advertise(this->dataPtr->viewWireframesService,
      &Scene3D::OnViewWireframes, this);
  ignmsg << "View wireframes service on ["
         << this->dataPtr->viewWireframesService << "]" << std::endl;

  // view collisions service
  this->dataPtr->viewCollisionsService = "/gui/view/collisions";
  this->dataPtr->node.Advertise(this->dataPtr->viewCollisionsService,
      &Scene3D::OnViewCollisions, this);
  ignmsg << "View collisions service on ["
         << this->dataPtr->viewCollisionsService << "]" << std::endl;

  // camera view control mode
  this->dataPtr->cameraViewControlService = "/gui/camera/view_control";
  this->dataPtr->node.Advertise(this->dataPtr->cameraViewControlService,
      &Scene3D::OnViewControl, this);
  ignmsg << "Camera view controller topic advertised on ["
         << this->dataPtr->cameraViewControlService << "]" << std::endl;

  ignition::gui::App()->findChild<
      ignition::gui::MainWindow *>()->QuickWindow()->installEventFilter(this);
  ignition::gui::App()->findChild<
      ignition::gui::MainWindow *>()->installEventFilter(this);
}

//////////////////////////////////////////////////
void Scene3D::Update(const UpdateInfo &_info,
    EntityComponentManager &_ecm)
{
  if (nullptr == this->dataPtr->renderUtil)
    return;

  IGN_PROFILE("Scene3D::Update");
  auto renderWindow = this->PluginItem()->findChild<RenderWindowItem *>();
  if (this->dataPtr->worldName.empty())
  {
    // TODO(anyone) Only one scene is supported for now
    Entity worldEntity;
    _ecm.Each<components::World, components::Name>(
        [&](const Entity &_entity,
          const components::World * /* _world */ ,
          const components::Name *_name)->bool
        {
          this->dataPtr->worldName = _name->Data();
          worldEntity = _entity;
          return true;
        });

    if (!this->dataPtr->worldName.empty())
    {
      renderWindow->SetWorldName(this->dataPtr->worldName);
      auto renderEngineGuiComp =
        _ecm.Component<components::RenderEngineGuiPlugin>(worldEntity);
      if (renderEngineGuiComp && !renderEngineGuiComp->Data().empty())
      {
        this->dataPtr->renderUtil->SetEngineName(renderEngineGuiComp->Data());
      }
      else
      {
        igndbg << "RenderEngineGuiPlugin component not found, "
          "render engine won't be set from the ECM " << std::endl;
      }
    }
  }

  // Update the ECM if a model has been scaled.
  auto scaledEntities = renderWindow->ScaledEntities();
  if (!scaledEntities.empty())
  {
    for (const auto & [modelEntity, scale] : scaledEntities)
    {
      auto linkEntities = _ecm.EntitiesByComponents(components::Link(),
        components::ParentEntity(modelEntity));

      for (auto linkEntity : linkEntities)
      {
        auto visualEntities = _ecm.EntitiesByComponents(components::Visual(),
          components::ParentEntity(linkEntity));

        auto collisionEntities =
           _ecm.EntitiesByComponents(components::Collision(),
          components::ParentEntity(linkEntity));

        for (auto visualEntity : visualEntities)
        {
          auto geomComp = _ecm.Component<components::Geometry>(visualEntity);
          if (this->UpdateGeomSize(scale, geomComp->Data()))
            _ecm.SetChanged(visualEntity, components::Geometry::typeId);
        }

        for (auto collisionEntity : collisionEntities)
        {
          auto geomComp = _ecm.Component<components::Geometry>(collisionEntity);
          if (this->UpdateGeomSize(scale, geomComp->Data()))
            _ecm.SetChanged(collisionEntity, components::Geometry::typeId);
        }
      }
    }

    renderWindow->SetScaledEntities({});
  }

  if (this->dataPtr->cameraPosePub.HasConnections())
  {
    msgs::Pose poseMsg = msgs::Convert(renderWindow->CameraPose());
    this->dataPtr->cameraPosePub.Publish(poseMsg);
  }
  this->dataPtr->renderUtil->UpdateECM(_info, _ecm);
  this->dataPtr->renderUtil->UpdateFromECM(_info, _ecm);

  // check if video recording is enabled and if we need to lock step
  // ECM updates with GUI rendering during video recording
  std::unique_lock<std::mutex> lock(this->dataPtr->recordMutex);
  if (this->dataPtr->recording && this->dataPtr->recordVideoLockstep &&
      renderWindow->RendererInitialized())
  {
    std::unique_lock<std::mutex> lock2(this->dataPtr->renderMutex);
    g_renderCv.wait(lock2);
  }
}

/////////////////////////////////////////////////
bool Scene3D::OnTransformMode(const msgs::StringMsg &_msg,
  msgs::Boolean &_res)
{
  auto renderWindow = this->PluginItem()->findChild<RenderWindowItem *>();
  renderWindow->SetTransformMode(_msg.data());

  _res.set_data(true);
  return true;
}

/////////////////////////////////////////////////
bool Scene3D::OnRecordVideo(const msgs::VideoRecord &_msg,
  msgs::Boolean &_res)
{
  auto renderWindow = this->PluginItem()->findChild<RenderWindowItem *>();

  bool record = _msg.start() && !_msg.stop();
  renderWindow->SetRecordVideo(record, _msg.format(), _msg.save_filename());

  _res.set_data(true);

  std::unique_lock<std::mutex> lock(this->dataPtr->recordMutex);
  this->dataPtr->recording = record;
  return true;
}

/////////////////////////////////////////////////
bool Scene3D::OnMoveTo(const msgs::StringMsg &_msg,
  msgs::Boolean &_res)
{
  auto renderWindow = this->PluginItem()->findChild<RenderWindowItem *>();

  renderWindow->SetMoveTo(_msg.data());

  _res.set_data(true);
  return true;
}

/////////////////////////////////////////////////
bool Scene3D::OnFollow(const msgs::StringMsg &_msg,
  msgs::Boolean &_res)
{
  auto renderWindow = this->PluginItem()->findChild<RenderWindowItem *>();

  renderWindow->SetFollowTarget(_msg.data());

  _res.set_data(true);
  return true;
}

/////////////////////////////////////////////////
bool Scene3D::OnFollowOffset(const msgs::Vector3d &_msg,
  msgs::Boolean &_res)
{
  auto renderWindow = this->PluginItem()->findChild<RenderWindowItem *>();

  math::Vector3d offset = msgs::Convert(_msg);
  renderWindow->SetFollowOffset(offset);

  _res.set_data(true);
  return true;
}

/////////////////////////////////////////////////
bool Scene3D::OnViewAngle(const msgs::Vector3d &_msg,
  msgs::Boolean &_res)
{
  auto renderWindow = this->PluginItem()->findChild<RenderWindowItem *>();

  renderWindow->SetViewAngle(msgs::Convert(_msg));

  _res.set_data(true);
  return true;
}

/////////////////////////////////////////////////
bool Scene3D::OnMoveToPose(const msgs::GUICamera &_msg, msgs::Boolean &_res)
{
  auto renderWindow = this->PluginItem()->findChild<RenderWindowItem *>();

  math::Pose3d pose = msgs::Convert(_msg.pose());

  // If there is no orientation in the message, then set a Rot value in the
  // math::Pose3d object to infinite. This will prevent the orientation from
  // being used when positioning the camera.
  // See the MoveToHelper::MoveTo function
  if (!_msg.pose().has_orientation())
    pose.Rot().X() = math::INF_D;

  // If there is no position in the message, then set a Pos value in the
  // math::Pose3d object to infinite. This will prevent the orientation from
  // being used when positioning the camera.
  // See the MoveToHelper::MoveTo function
  if (!_msg.pose().has_position())
    pose.Pos().X() = math::INF_D;

  renderWindow->SetMoveToPose(pose);

  _res.set_data(true);
  return true;
}

/////////////////////////////////////////////////
bool Scene3D::OnViewTransparent(const msgs::StringMsg &_msg,
  msgs::Boolean &_res)
{
  auto renderWindow = this->PluginItem()->findChild<RenderWindowItem *>();

  renderWindow->SetViewTransparentTarget(_msg.data());

  _res.set_data(true);
  return true;
}

/////////////////////////////////////////////////
bool Scene3D::OnViewCOM(const msgs::StringMsg &_msg,
  msgs::Boolean &_res)
{
  auto renderWindow = this->PluginItem()->findChild<RenderWindowItem *>();

  renderWindow->SetViewCOMTarget(_msg.data());

  _res.set_data(true);
  return true;
}

/////////////////////////////////////////////////
bool Scene3D::OnViewInertia(const msgs::StringMsg &_msg,
  msgs::Boolean &_res)
{
  auto renderWindow = this->PluginItem()->findChild<RenderWindowItem *>();

  renderWindow->SetViewInertiaTarget(_msg.data());

  _res.set_data(true);
  return true;
}

/////////////////////////////////////////////////
bool Scene3D::OnViewJoints(const msgs::StringMsg &_msg,
  msgs::Boolean &_res)
{
  auto renderWindow = this->PluginItem()->findChild<RenderWindowItem *>();

  renderWindow->SetViewJointsTarget(_msg.data());

  _res.set_data(true);
  return true;
}

/////////////////////////////////////////////////
bool Scene3D::OnViewWireframes(const msgs::StringMsg &_msg,
  msgs::Boolean &_res)
{
  auto renderWindow = this->PluginItem()->findChild<RenderWindowItem *>();

  renderWindow->SetViewWireframesTarget(_msg.data());

  _res.set_data(true);
  return true;
}

/////////////////////////////////////////////////
bool Scene3D::OnViewCollisions(const msgs::StringMsg &_msg,
  msgs::Boolean &_res)
{
  auto renderWindow = this->PluginItem()->findChild<RenderWindowItem *>();

  renderWindow->SetViewCollisionsTarget(_msg.data());

  _res.set_data(true);
  return true;
}

/////////////////////////////////////////////////
<<<<<<< HEAD
bool Scene3D::OnViewControl(const msgs::StringMsg &_msg,
  msgs::Boolean &_res)
{
  auto renderWindow = this->PluginItem()->findChild<RenderWindowItem *>();

  renderWindow->SetViewController(_msg.data());

  _res.set_data(true);
  return true;
}


=======
bool Scene3D::UpdateGeomSize(const ignition::math::Vector3d &_scale,
  sdf::Geometry &_geometry)
{
  // todo(anoyone): Add support for capsules and ellipsoids.
  auto type = _geometry.Type();
  if (type == sdf::GeometryType::BOX)
  {
    const sdf::Box *currentBox = _geometry.BoxShape();
    if (!currentBox)
      return false;

    sdf::Box newBox;
    newBox.SetSize(currentBox->Size() * _scale);
    _geometry.SetBoxShape(newBox);
  }
  else if (type == sdf::GeometryType::CYLINDER)
  {
    const sdf::Cylinder *currentCylinder = _geometry.CylinderShape();
    if (!currentCylinder)
      return false;

    sdf::Cylinder newCylinder;
    newCylinder.SetRadius(
      currentCylinder->Radius() * std::max(_scale.X(), _scale.Y()));
    newCylinder.SetLength(currentCylinder->Length() * _scale.Z());
    _geometry.SetCylinderShape(newCylinder);
  }
  else if (type == sdf::GeometryType::SPHERE)
  {
    const sdf::Sphere *currentSphere = _geometry.SphereShape();
    if (!currentSphere)
      return false;

    sdf::Sphere newSphere;
    newSphere.SetRadius(currentSphere->Radius() * _scale.Max());
  }
  else
  {
    // Unsupported geometry.
    return false;
  }

  return true;
}

>>>>>>> 1b2202ea
/////////////////////////////////////////////////
void Scene3D::OnHovered(int _mouseX, int _mouseY)
{
  auto renderWindow = this->PluginItem()->findChild<RenderWindowItem *>();
  renderWindow->OnHovered({_mouseX, _mouseY});
}

/////////////////////////////////////////////////
void Scene3D::OnDropped(const QString &_drop, int _mouseX, int _mouseY)
{
  if (_drop.toStdString().empty())
  {
    this->SetErrorPopupText("Dropped empty entity URI.");
    return;
  }

  std::function<void(const ignition::msgs::Boolean &, const bool)> cb =
      [](const ignition::msgs::Boolean &_res, const bool _result)
  {
    if (!_result || !_res.data())
      ignerr << "Error creating dropped entity." << std::endl;
  };

  auto renderWindow = this->PluginItem()->findChild<RenderWindowItem *>();
  math::Vector3d pos = renderWindow->ScreenToScene({_mouseX, _mouseY});

  msgs::EntityFactory req;
  std::string dropStr = _drop.toStdString();
  if (QUrl(_drop).isLocalFile())
  {
    // mesh to sdf model
    common::rtrim(dropStr);

    if (!common::MeshManager::Instance()->IsValidFilename(dropStr))
    {
      QString errTxt = QString::fromStdString("Invalid URI: " + dropStr +
        "\nOnly Fuel URLs or mesh file types DAE, OBJ, and STL are supported.");
      this->SetErrorPopupText(errTxt);
      return;
    }

    // Fixes whitespace
    dropStr = common::replaceAll(dropStr, "%20", " ");

    std::string filename = common::basename(dropStr);
    std::vector<std::string> splitName = common::split(filename, ".");

    std::string sdf = "<?xml version='1.0'?>"
      "<sdf version='" + std::string(SDF_PROTOCOL_VERSION) + "'>"
        "<model name='" + splitName[0] + "'>"
          "<link name='link'>"
            "<visual name='visual'>"
              "<geometry>"
                "<mesh>"
                  "<uri>" + dropStr + "</uri>"
                "</mesh>"
              "</geometry>"
            "</visual>"
            "<collision name='collision'>"
              "<geometry>"
                "<mesh>"
                  "<uri>" + dropStr + "</uri>"
                "</mesh>"
              "</geometry>"
            "</collision>"
          "</link>"
        "</model>"
      "</sdf>";

    req.set_sdf(sdf);
  }
  else
  {
    // model from fuel
    req.set_sdf_filename(dropStr);
  }

  req.set_allow_renaming(true);
  msgs::Set(req.mutable_pose(),
      math::Pose3d(pos.X(), pos.Y(), pos.Z(), 1, 0, 0, 0));

  this->dataPtr->node.Request("/world/" + this->dataPtr->worldName + "/create",
      req, cb);
}

/////////////////////////////////////////////////
QString Scene3D::ErrorPopupText() const
{
  return this->dataPtr->errorPopupText;
}

/////////////////////////////////////////////////
void Scene3D::SetErrorPopupText(const QString &_errorTxt)
{
  this->dataPtr->errorPopupText = _errorTxt;
  this->ErrorPopupTextChanged();
  this->popupError();
}

/////////////////////////////////////////////////
void Scene3D::OnFocusWindow()
{
  auto renderWindow = this->PluginItem()->findChild<RenderWindowItem *>();
  renderWindow->forceActiveFocus();
}

/////////////////////////////////////////////////
void RenderWindowItem::SetXYZSnap(const math::Vector3d &_xyz)
{
  this->dataPtr->renderThread->ignRenderer.SetXYZSnap(_xyz);
}

/////////////////////////////////////////////////
void RenderWindowItem::SetRPYSnap(const math::Vector3d &_rpy)
{
  this->dataPtr->renderThread->ignRenderer.SetRPYSnap(_rpy);
}

/////////////////////////////////////////////////
void RenderWindowItem::SetScaleSnap(const math::Vector3d &_scale)
{
  this->dataPtr->renderThread->ignRenderer.SetScaleSnap(_scale);
}

/////////////////////////////////////////////////
bool Scene3D::eventFilter(QObject *_obj, QEvent *_event)
{
  if (_event->type() == QEvent::KeyPress)
  {
    QKeyEvent *keyEvent = static_cast<QKeyEvent*>(_event);
    if (keyEvent)
    {
      auto renderWindow = this->PluginItem()->findChild<RenderWindowItem *>();
      renderWindow->HandleKeyPress(keyEvent);
    }
  }
  else if (_event->type() == QEvent::KeyRelease)
  {
    QKeyEvent *keyEvent = static_cast<QKeyEvent*>(_event);
    if (keyEvent)
    {
      auto renderWindow = this->PluginItem()->findChild<RenderWindowItem *>();
      renderWindow->HandleKeyRelease(keyEvent);
    }
  }
  else if (_event->type() ==
      ignition::gazebo::gui::events::EntitiesSelected::kType)
  {
    auto selectedEvent =
        reinterpret_cast<ignition::gazebo::gui::events::EntitiesSelected *>(
        _event);
    if (selectedEvent)
    {
      for (const auto &entity : selectedEvent->Data())
      {
        // If the event is from the user, update render util state
        if (!selectedEvent->FromUser())
          continue;

        auto node = this->dataPtr->renderUtil->SceneManager().NodeById(entity);

        if (nullptr == node)
        {
          // If an unknown entity has been selected, and control is not pressed,
          // deselect all known selected entities
          if (!(QGuiApplication::keyboardModifiers() & Qt::ControlModifier))
          {
            auto renderWindow =
                this->PluginItem()->findChild<RenderWindowItem *>();
            renderWindow->DeselectAllEntities(false);
          }
          continue;
        }

        auto renderWindow = this->PluginItem()->findChild<RenderWindowItem *>();
        renderWindow->UpdateSelectedEntity(entity, false);
      }
    }
  }
  else if (_event->type() ==
           ignition::gazebo::gui::events::DeselectAllEntities::kType)
  {
    auto deselectEvent =
        reinterpret_cast<ignition::gazebo::gui::events::DeselectAllEntities *>(
        _event);

    // If the event is from the user, update render util state
    if (deselectEvent && deselectEvent->FromUser())
    {
      auto renderWindow = this->PluginItem()->findChild<RenderWindowItem *>();
      renderWindow->DeselectAllEntities(false);
    }
  }
  else if (_event->type() ==
      ignition::gui::events::SnapIntervals::kType)
  {
    auto snapEvent = reinterpret_cast<ignition::gui::events::SnapIntervals *>(
        _event);
    if (snapEvent)
    {
      auto renderWindow = this->PluginItem()->findChild<RenderWindowItem *>();
      renderWindow->SetXYZSnap(snapEvent->Position());
      renderWindow->SetRPYSnap(snapEvent->Rotation());
      renderWindow->SetScaleSnap(snapEvent->Scale());
    }
  }
  else if (_event->type() ==
      ignition::gui::events::SpawnFromDescription::kType)
  {
    auto spawnPreviewEvent = reinterpret_cast<
        ignition::gui::events::SpawnFromDescription *>(_event);
    if (spawnPreviewEvent)
    {
      auto renderWindow = this->PluginItem()->findChild<RenderWindowItem *>();
      renderWindow->SetModel(spawnPreviewEvent->Description());
    }
  }
  else if (_event->type() == ignition::gui::events::SpawnFromPath::kType)
  {
    auto spawnPreviewPathEvent =
      reinterpret_cast<ignition::gui::events::SpawnFromPath *>(_event);
    if (spawnPreviewPathEvent)
    {
      auto renderWindow = this->PluginItem()->findChild<RenderWindowItem *>();
      renderWindow->SetModelPath(spawnPreviewPathEvent->FilePath());
    }
  }
  else if (_event->type() ==
      ignition::gui::events::DropdownMenuEnabled::kType)
  {
    auto dropdownMenuEnabledEvent =
      reinterpret_cast<ignition::gui::events::DropdownMenuEnabled *>(_event);
    if (dropdownMenuEnabledEvent)
    {
      auto renderWindow = this->PluginItem()->findChild<RenderWindowItem *>();
      renderWindow->SetDropdownMenuEnabled(
          dropdownMenuEnabledEvent->MenuEnabled());
    }
  }

  // Standard event processing
  return QObject::eventFilter(_obj, _event);
}

/////////////////////////////////////////////////
void RenderWindowItem::UpdateSelectedEntity(Entity _entity,
    bool _sendEvent)
{
  this->dataPtr->renderThread->ignRenderer.RequestSelectionChange(
      _entity, false, _sendEvent);
}

/////////////////////////////////////////////////
void RenderWindowItem::SetTransformMode(const std::string &_mode)
{
  this->dataPtr->renderThread->ignRenderer.SetTransformMode(_mode);
}

/////////////////////////////////////////////////
void RenderWindowItem::SetModel(const std::string &_model)
{
  this->dataPtr->renderThread->ignRenderer.SetModel(_model);
}

/////////////////////////////////////////////////
void RenderWindowItem::SetModelPath(const std::string &_filePath)
{
  this->dataPtr->renderThread->ignRenderer.SetModelPath(_filePath);
}

/////////////////////////////////////////////////
void RenderWindowItem::SetDropdownMenuEnabled(bool _enableDropdownMenu)
{
  this->dataPtr->renderThread->ignRenderer.SetDropdownMenuEnabled(
      _enableDropdownMenu);
}

/////////////////////////////////////////////////
void RenderWindowItem::SetRecordVideo(bool _record, const std::string &_format,
    const std::string &_savePath)
{
  this->dataPtr->renderThread->ignRenderer.SetRecordVideo(_record, _format,
      _savePath);
}

/////////////////////////////////////////////////
void RenderWindowItem::SetMoveTo(const std::string &_target)
{
  this->dataPtr->renderThread->ignRenderer.SetMoveTo(_target);
}

/////////////////////////////////////////////////
void RenderWindowItem::DeselectAllEntities(bool _sendEvent)
{
  this->dataPtr->renderThread->ignRenderer.RequestSelectionChange(
      kNullEntity, true, _sendEvent);
}

/////////////////////////////////////////////////
void RenderWindowItem::SetFollowTarget(const std::string &_target,
    bool _waitForTarget)
{
  this->setProperty("message", _target.empty() ? "" :
      "Press Escape to exit Follow mode");
  this->dataPtr->renderThread->ignRenderer.SetFollowTarget(_target,
      _waitForTarget);
}

/////////////////////////////////////////////////
void RenderWindowItem::SetViewAngle(const math::Vector3d &_direction)
{
  this->dataPtr->renderThread->ignRenderer.SetViewAngle(_direction);
}

/////////////////////////////////////////////////
void RenderWindowItem::SetMoveToPose(const math::Pose3d &_pose)
{
  this->dataPtr->renderThread->ignRenderer.SetMoveToPose(_pose);
}

/////////////////////////////////////////////////
void RenderWindowItem::SetViewTransparentTarget(const std::string &_target)
{
  this->dataPtr->renderThread->ignRenderer.SetViewTransparentTarget(_target);
}

/////////////////////////////////////////////////
void RenderWindowItem::SetViewCOMTarget(const std::string &_target)
{
  this->dataPtr->renderThread->ignRenderer.SetViewCOMTarget(_target);
}

/////////////////////////////////////////////////
void RenderWindowItem::SetViewInertiaTarget(const std::string &_target)
{
  this->dataPtr->renderThread->ignRenderer.SetViewInertiaTarget(_target);
}

/////////////////////////////////////////////////
void RenderWindowItem::SetViewJointsTarget(const std::string &_target)
{
  this->dataPtr->renderThread->ignRenderer.SetViewJointsTarget(_target);
}

/////////////////////////////////////////////////
void RenderWindowItem::SetViewWireframesTarget(const std::string &_target)
{
  this->dataPtr->renderThread->ignRenderer.SetViewWireframesTarget(_target);
}

/////////////////////////////////////////////////
void RenderWindowItem::SetViewCollisionsTarget(const std::string &_target)
{
  this->dataPtr->renderThread->ignRenderer.SetViewCollisionsTarget(_target);
}

/////////////////////////////////////////////////
void RenderWindowItem::SetViewController(const std::string &_controller)
{
  this->dataPtr->renderThread->ignRenderer.SetViewController(_controller);
}

/////////////////////////////////////////////////
void RenderWindowItem::SetFollowPGain(double _gain)
{
  this->dataPtr->renderThread->ignRenderer.SetFollowPGain(_gain);
}

/////////////////////////////////////////////////
void RenderWindowItem::SetFollowWorldFrame(bool _worldFrame)
{
  this->dataPtr->renderThread->ignRenderer.SetFollowWorldFrame(_worldFrame);
}

/////////////////////////////////////////////////
void RenderWindowItem::SetFollowOffset(const math::Vector3d &_offset)
{
  this->dataPtr->renderThread->ignRenderer.SetFollowOffset(_offset);
}

/////////////////////////////////////////////////
void RenderWindowItem::SetCameraPose(const math::Pose3d &_pose)
{
  this->dataPtr->renderThread->ignRenderer.cameraPose = _pose;
}

/////////////////////////////////////////////////
math::Pose3d RenderWindowItem::CameraPose() const
{
  if (this->dataPtr->renderThread)
    return this->dataPtr->renderThread->ignRenderer.CameraPose();
  return math::Pose3d::Zero;
}

/////////////////////////////////////////////////
void RenderWindowItem::SetInitCameraPose(const math::Pose3d &_pose)
{
  this->dataPtr->renderThread->ignRenderer.SetInitCameraPose(_pose);
}

/////////////////////////////////////////////////
void RenderWindowItem::SetWorldName(const std::string &_name)
{
  this->dataPtr->renderThread->ignRenderer.worldName = _name;
}

/////////////////////////////////////////////////
void RenderWindowItem::SetRecordVideoUseSimTime(bool _useSimTime)
{
  this->dataPtr->renderThread->ignRenderer.SetRecordVideoUseSimTime(
      _useSimTime);
}

/////////////////////////////////////////////////
void RenderWindowItem::SetRecordVideoLockstep(bool _lockstep)
{
  this->dataPtr->renderThread->ignRenderer.SetRecordVideoLockstep(
      _lockstep);
}

/////////////////////////////////////////////////
void RenderWindowItem::SetRecordVideoBitrate(unsigned int _bitrate)
{
  this->dataPtr->renderThread->ignRenderer.SetRecordVideoBitrate(
      _bitrate);
}

/////////////////////////////////////////////////
void RenderWindowItem::SetVisibilityMask(uint32_t _mask)
{
  this->dataPtr->renderThread->ignRenderer.visibilityMask = _mask;
}

/////////////////////////////////////////////////
void RenderWindowItem::OnHovered(const ignition::math::Vector2i &_hoverPos)
{
  this->dataPtr->renderThread->ignRenderer.NewHoverEvent(_hoverPos);
}

/////////////////////////////////////////////////
void RenderWindowItem::mousePressEvent(QMouseEvent *_e)
{
  this->forceActiveFocus();

  auto event = ignition::gui::convert(*_e);
  event.SetPressPos(event.Pos());
  this->dataPtr->mouseEvent = event;
  this->dataPtr->mouseEvent.SetType(common::MouseEvent::PRESS);

  this->dataPtr->renderThread->ignRenderer.NewMouseEvent(
      this->dataPtr->mouseEvent);
}

////////////////////////////////////////////////
void RenderWindowItem::mouseReleaseEvent(QMouseEvent *_e)
{
  auto event = ignition::gui::convert(*_e);
  event.SetPressPos(this->dataPtr->mouseEvent.PressPos());

  // A release at the end of a drag
  if (this->dataPtr->mouseEvent.Type() == common::MouseEvent::MOVE)
    event.SetDragging(this->dataPtr->mouseEvent.Dragging());

  this->dataPtr->mouseEvent = event;
  this->dataPtr->mouseEvent.SetType(common::MouseEvent::RELEASE);

  this->dataPtr->renderThread->ignRenderer.NewMouseEvent(
      this->dataPtr->mouseEvent);
}

////////////////////////////////////////////////
void RenderWindowItem::mouseMoveEvent(QMouseEvent *_e)
{
  auto event = ignition::gui::convert(*_e);

  if (!event.Dragging())
    return;

  event.SetPressPos(this->dataPtr->mouseEvent.PressPos());

  auto dragInt = event.Pos() - this->dataPtr->mouseEvent.Pos();
  auto dragDistance = math::Vector2d(dragInt.X(), dragInt.Y());

  this->dataPtr->mouseEvent = event;
  this->dataPtr->mouseEvent.SetType(common::MouseEvent::MOVE);
  this->dataPtr->renderThread->ignRenderer.NewMouseEvent(
      this->dataPtr->mouseEvent, dragDistance);
}

////////////////////////////////////////////////
void RenderWindowItem::wheelEvent(QWheelEvent *_e)
{
  this->forceActiveFocus();

  this->dataPtr->mouseEvent.SetType(common::MouseEvent::SCROLL);
#if QT_VERSION < QT_VERSION_CHECK(5, 14, 0)
  this->dataPtr->mouseEvent.SetPos(_e->x(), _e->y());
#else
  this->dataPtr->mouseEvent.SetPos(_e->position().x(), _e->position().y());
#endif
  double scroll = (_e->angleDelta().y() > 0) ? -1.0 : 1.0;
  this->dataPtr->renderThread->ignRenderer.NewMouseEvent(
      this->dataPtr->mouseEvent, math::Vector2d(scroll, scroll));
}

////////////////////////////////////////////////
void RenderWindowItem::HandleKeyPress(QKeyEvent *_e)
{
  this->dataPtr->renderThread->ignRenderer.HandleKeyPress(_e);
}

////////////////////////////////////////////////
void RenderWindowItem::HandleKeyRelease(QKeyEvent *_e)
{
  this->dataPtr->renderThread->ignRenderer.HandleKeyRelease(_e);

  if (_e->key() == Qt::Key_Escape)
  {
    if (!this->dataPtr->renderThread->ignRenderer.FollowTarget().empty())
    {
      this->SetFollowTarget(std::string());
      this->setProperty("message", "");

      _e->accept();
    }
  }
}

///////////////////////////////////////////////////
// void Scene3D::resizeEvent(QResizeEvent *_e)
// {
//  if (this->dataPtr->renderWindow)
//  {
//    this->dataPtr->renderWindow->OnResize(_e->size().width(),
//                                          _e->size().height());
//  }
//
//  if (this->dataPtr->camera)
//  {
//    this->dataPtr->camera->SetAspectRatio(
//        static_cast<double>(this->width()) / this->height());
//    this->dataPtr->camera->SetHFOV(M_PI * 0.5);
//  }
// }
//

// Register this plugin
IGNITION_ADD_PLUGIN(ignition::gazebo::Scene3D,
                    ignition::gui::Plugin)<|MERGE_RESOLUTION|>--- conflicted
+++ resolved
@@ -138,6 +138,11 @@
 
     /// \brief The scale values by which to snap the object.
     public: math::Vector3d scaleSnap = math::Vector3d::One;
+
+    /// \brief The entities scaled that need to update their associated
+    /// components. The key is the entity Id and the value is the
+    /// scaled applied to that entity.
+    public: std::map<Entity, math::Vector3d> scaledEntities;
 
     /// \brief Transform controller for models
     public: rendering::TransformController transformControl;
@@ -410,7 +415,6 @@
     /// all API calls sequential)
     public: std::mutex mutex;
 
-<<<<<<< HEAD
     /// \brief Cond. variable to synchronize rendering on specific events
     /// (e.g. texture resize) or for debugging (e.g. keep
     /// all API calls sequential)
@@ -449,15 +453,6 @@
 
     /// \brief Must be called from GUI thread when shutting down
     public: void Shutdown();
-=======
-    /// \brief The scale values by which to snap the object.
-    public: math::Vector3d scaleSnap = math::Vector3d::One;
-
-    /// \brief The entities scaled that need to update their associated
-    /// components. The key is the entity Id and the value is the
-    /// scaled applied to that entity.
-    public: std::map<Entity, math::Vector3d> scaledEntities;
->>>>>>> 1b2202ea
   };
 
   /// \brief Private data class for RenderWindowItem
@@ -3731,7 +3726,6 @@
 }
 
 /////////////////////////////////////////////////
-<<<<<<< HEAD
 bool Scene3D::OnViewControl(const msgs::StringMsg &_msg,
   msgs::Boolean &_res)
 {
@@ -3743,8 +3737,7 @@
   return true;
 }
 
-
-=======
+/////////////////////////////////////////////////
 bool Scene3D::UpdateGeomSize(const ignition::math::Vector3d &_scale,
   sdf::Geometry &_geometry)
 {
@@ -3790,7 +3783,6 @@
   return true;
 }
 
->>>>>>> 1b2202ea
 /////////////////////////////////////////////////
 void Scene3D::OnHovered(int _mouseX, int _mouseY)
 {
