--- conflicted
+++ resolved
@@ -123,17 +123,10 @@
 
     // --------------------------------------------------------------
     // TransformControl
-<<<<<<< HEAD
 
     /// \brief The xyz values by which to snap the object.
     public: math::Vector3d xyzSnap = math::Vector3d::One;
 
-=======
-
-    /// \brief The xyz values by which to snap the object.
-    public: math::Vector3d xyzSnap = math::Vector3d::One;
-
->>>>>>> eeb80cd1
     /// \brief The rpy values by which to snap the object.
     public: math::Vector3d rpySnap = {45, 45, 45};
 
@@ -1154,136 +1147,6 @@
     }
   }
 
-  // View as transparent
-  {
-    IGN_PROFILE("IgnRenderer::Render ViewTransparent");
-    if (!this->dataPtr->viewTransparentTarget.empty())
-    {
-      rendering::NodePtr targetNode =
-          scene->NodeByName(this->dataPtr->viewTransparentTarget);
-      auto targetVis = std::dynamic_pointer_cast<rendering::Visual>(targetNode);
-
-      if (targetVis && targetVis->HasUserData("gazebo-entity"))
-      {
-        Entity targetEntity =
-            std::get<int>(targetVis->UserData("gazebo-entity"));
-        this->dataPtr->renderUtil.ViewTransparent(targetEntity);
-      }
-      else
-      {
-        ignerr << "Unable to find node name ["
-               << this->dataPtr->viewTransparentTarget
-               << "] to view as transparent" << std::endl;
-      }
-
-      this->dataPtr->viewTransparentTarget.clear();
-    }
-  }
-
-  // View center of mass
-  {
-    IGN_PROFILE("IgnRenderer::Render ViewCOM");
-    if (!this->dataPtr->viewCOMTarget.empty())
-    {
-      rendering::NodePtr targetNode =
-          scene->NodeByName(this->dataPtr->viewCOMTarget);
-      auto targetVis = std::dynamic_pointer_cast<rendering::Visual>(targetNode);
-
-      if (targetVis && targetVis->HasUserData("gazebo-entity"))
-      {
-        Entity targetEntity =
-            std::get<int>(targetVis->UserData("gazebo-entity"));
-        this->dataPtr->renderUtil.ViewCOM(targetEntity);
-      }
-      else
-      {
-        ignerr << "Unable to find node name ["
-               << this->dataPtr->viewCOMTarget
-               << "] to view center of mass" << std::endl;
-      }
-
-      this->dataPtr->viewCOMTarget.clear();
-    }
-  }
-
-  // View inertia
-  {
-    IGN_PROFILE("IgnRenderer::Render ViewInertia");
-    if (!this->dataPtr->viewInertiaTarget.empty())
-    {
-      rendering::NodePtr targetNode =
-          scene->NodeByName(this->dataPtr->viewInertiaTarget);
-      auto targetVis = std::dynamic_pointer_cast<rendering::Visual>(targetNode);
-
-      if (targetVis && targetVis->HasUserData("gazebo-entity"))
-      {
-        Entity targetEntity =
-            std::get<int>(targetVis->UserData("gazebo-entity"));
-        this->dataPtr->renderUtil.ViewInertia(targetEntity);
-      }
-      else
-      {
-        ignerr << "Unable to find node name ["
-               << this->dataPtr->viewInertiaTarget
-               << "] to view inertia" << std::endl;
-      }
-
-      this->dataPtr->viewInertiaTarget.clear();
-    }
-  }
-
-  // View joints
-  {
-    IGN_PROFILE("IgnRenderer::Render ViewJoints");
-    if (!this->dataPtr->viewJointsTarget.empty())
-    {
-      rendering::NodePtr targetNode =
-          scene->NodeByName(this->dataPtr->viewJointsTarget);
-      auto targetVis = std::dynamic_pointer_cast<rendering::Visual>(targetNode);
-
-      if (targetVis && targetVis->HasUserData("gazebo-entity"))
-      {
-        Entity targetEntity =
-            std::get<int>(targetVis->UserData("gazebo-entity"));
-        this->dataPtr->renderUtil.ViewJoints(targetEntity);
-      }
-      else
-      {
-        ignerr << "Unable to find node name ["
-               << this->dataPtr->viewJointsTarget
-               << "] to view joints" << std::endl;
-      }
-
-      this->dataPtr->viewJointsTarget.clear();
-    }
-  }
-
-  // View wireframes
-  {
-    IGN_PROFILE("IgnRenderer::Render ViewWireframes");
-    if (!this->dataPtr->viewWireframesTarget.empty())
-    {
-      rendering::NodePtr targetNode =
-          scene->NodeByName(this->dataPtr->viewWireframesTarget);
-      auto targetVis = std::dynamic_pointer_cast<rendering::Visual>(targetNode);
-
-      if (targetVis && targetVis->HasUserData("gazebo-entity"))
-      {
-        Entity targetEntity =
-            std::get<int>(targetVis->UserData("gazebo-entity"));
-        this->dataPtr->renderUtil.ViewWireframes(targetEntity);
-      }
-      else
-      {
-        ignerr << "Unable to find node name ["
-               << this->dataPtr->viewWireframesTarget
-               << "] to view wireframes" << std::endl;
-      }
-
-      this->dataPtr->viewWireframesTarget.clear();
-    }
-  }
-
   // View collisions
   {
     IGN_PROFILE("IgnRenderer::Render ViewCollisions");
@@ -2240,8 +2103,6 @@
   if (this->initialized)
     return std::string();
 
-<<<<<<< HEAD
-=======
   // Only one engine / scene / user camera is currently supported.
   // Fail gracefully even before getting to renderUtil.
   if (!rendering::loadedEngines().empty())
@@ -2250,7 +2111,6 @@
             "time.";
   }
 
->>>>>>> eeb80cd1
   this->dataPtr->renderUtil.SetWinID(std::to_string(
     ignition::gui::App()->findChild<ignition::gui::MainWindow *>()->
       QuickWindow()->winId()));
@@ -2725,15 +2585,12 @@
   RenderWindowItemPrivate::threads << this;
   qRegisterMetaType<std::string>();
   qRegisterMetaType<RenderSync*>("RenderSync*");
-<<<<<<< HEAD
-=======
 }
 
 /////////////////////////////////////////////////
 void RenderThread::SetErrorCb(std::function<void(const QString&)> _cb)
 {
   this->errorCb = _cb;
->>>>>>> eeb80cd1
 }
 
 /////////////////////////////////////////////////
@@ -2784,12 +2641,8 @@
 
   // Stop event processing, move the thread to GUI and make sure it is deleted.
   this->exit();
-<<<<<<< HEAD
-  this->moveToThread(QGuiApplication::instance()->thread());
-=======
   if (this->ignRenderer.initialized)
     this->moveToThread(QGuiApplication::instance()->thread());
->>>>>>> eeb80cd1
 }
 
 
