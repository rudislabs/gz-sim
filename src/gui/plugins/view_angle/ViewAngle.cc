--- conflicted
+++ resolved
@@ -62,8 +62,6 @@
     /// \brief View Control reference visual service name
     public: std::string viewControlRefVisualService;
 
-<<<<<<< HEAD
-=======
     /// \brief Move gui camera to pose service name
     public: std::string moveToPoseService;
 
@@ -76,7 +74,6 @@
     /// \brief Distance of the camera to the model
     public: double distanceMoveToModel = 0.0;
 
->>>>>>> ba96ec82
     /// \brief gui camera pose
     public: math::Pose3d camPose;
 
@@ -155,10 +152,6 @@
   this->dataPtr->node.Subscribe(
     topic, &ViewAngle::CamPoseCb, this);
 
-<<<<<<< HEAD
-  gz::gui::App()->findChild<
-    gz::gui::MainWindow *>()->installEventFilter(this);
-=======
   // Move to pose service
   this->dataPtr->moveToPoseService = "/gui/move_to/pose";
 
@@ -169,9 +162,8 @@
   ignmsg << "Move to model service on ["
          << this->dataPtr->moveToModelService << "]" << std::endl;
 
-  ignition::gui::App()->findChild<
-    ignition::gui::MainWindow *>()->installEventFilter(this);
->>>>>>> ba96ec82
+  gz::gui::App()->findChild<
+    gz::gui::MainWindow *>()->installEventFilter(this);
 }
 
 /////////////////////////////////////////////////
@@ -292,8 +284,8 @@
 }
 
 /////////////////////////////////////////////////
-bool ViewAngle::OnMoveToModelService(const ignition::msgs::GUICamera &_msg,
-  ignition::msgs::Boolean &_res)
+bool ViewAngle::OnMoveToModelService(const gz::msgs::GUICamera &_msg,
+  gz::msgs::Boolean &_res)
 {
   std::lock_guard<std::mutex> lock(this->dataPtr->mutex);
   auto scene = this->dataPtr->camera->Scene();
@@ -327,9 +319,9 @@
     _msg.pose().orientation().y(),
     _msg.pose().orientation().z());
 
-  ignition::math::Vector3d axis;
+  gz::math::Vector3d axis;
   double angle;
-  q.ToAxis(axis, angle);
+  q.AxisAngle(axis, angle);
 
   std::function<void(const msgs::Boolean &, const bool)> cb =
       [](const msgs::Boolean &/*_rep*/, const bool _result)
