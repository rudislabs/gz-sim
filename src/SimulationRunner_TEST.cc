/*
 * Copyright (C) 2018 Open Source Robotics Foundation
 *
 * Licensed under the Apache License, Version 2.0 (the "License");
 * you may not use this file except in compliance with the License.
 * You may obtain a copy of the License at
 *
 *     http://www.apache.org/licenses/LICENSE-2.0
 *
 * Unless required by applicable law or agreed to in writing, software
 * distributed under the License is distributed on an "AS IS" BASIS,
 * WITHOUT WARRANTIES OR CONDITIONS OF ANY KIND, either express or implied.
 * See the License for the specific language governing permissions and
 * limitations under the License.
 *
*/

#include <gtest/gtest.h>
#include <tinyxml2.h>

#include <ignition/common/Console.hh>
#include <ignition/common/Util.hh>
#include <ignition/transport/Node.hh>
#include <sdf/Box.hh>
#include <sdf/Cylinder.hh>
#include <sdf/Joint.hh>
#include <sdf/JointAxis.hh>
#include <sdf/Model.hh>
#include <sdf/Root.hh>
#include <sdf/Sphere.hh>


#include "ignition/gazebo/test_config.hh"
#include "ignition/gazebo/components/CanonicalLink.hh"
#include "ignition/gazebo/components/ChildLinkName.hh"
#include "ignition/gazebo/components/Collision.hh"
#include "ignition/gazebo/components/Geometry.hh"
#include "ignition/gazebo/components/Inertial.hh"
#include "ignition/gazebo/components/Joint.hh"
#include "ignition/gazebo/components/JointAxis.hh"
#include "ignition/gazebo/components/JointType.hh"
#include "ignition/gazebo/components/Light.hh"
#include "ignition/gazebo/components/Link.hh"
#include "ignition/gazebo/components/Material.hh"
#include "ignition/gazebo/components/Model.hh"
#include "ignition/gazebo/components/Name.hh"
#include "ignition/gazebo/components/ParentEntity.hh"
#include "ignition/gazebo/components/ParentLinkName.hh"
#include "ignition/gazebo/components/Pose.hh"
#include "ignition/gazebo/components/Sensor.hh"
#include "ignition/gazebo/components/Visual.hh"
#include "ignition/gazebo/components/Wind.hh"
#include "ignition/gazebo/components/World.hh"
#include "ignition/gazebo/Events.hh"
#include "ignition/gazebo/Util.hh"
#include "ignition/gazebo/config.hh"
#include "SimulationRunner.hh"

using namespace ignition;
using namespace gazebo;
using namespace components;

namespace ignition
{
namespace gazebo
{
inline namespace IGNITION_GAZEBO_VERSION_NAMESPACE {
namespace components
{
using IntComponent = components::Component<int, class IntComponentTag>;
IGN_GAZEBO_REGISTER_COMPONENT("ign_gazebo_components.IntComponent",
    IntComponent)

using DoubleComponent = components::Component<double, class DoubleComponentTag>;
IGN_GAZEBO_REGISTER_COMPONENT("ign_gazebo_components.DoubleComponent",
    DoubleComponent)
}
}
}
}

class SimulationRunnerTest : public ::testing::TestWithParam<int>
{
  // Documentation inherited
  protected: void SetUp() override
  {
    common::Console::SetVerbosity(4);

    ignition::common::setenv("IGN_GAZEBO_SYSTEM_PLUGIN_PATH",
<<<<<<< HEAD
      (std::string(PROJECT_BINARY_PATH) + "/lib").c_str());
=======
      common::joinPaths(PROJECT_BINARY_PATH, "lib"));
>>>>>>> cd78bd45
  }
};

std::vector<msgs::Clock> clockMsgs;
std::vector<msgs::Clock> rootClockMsgs;

/////////////////////////////////////////////////
void clockCb(const msgs::Clock &_msg)
{
  clockMsgs.push_back(_msg);
}

/////////////////////////////////////////////////
void rootClockCb(const msgs::Clock &_msg)
{
  rootClockMsgs.push_back(_msg);
}


/////////////////////////////////////////////////
TEST_P(SimulationRunnerTest, CreateEntities)
{
  // Load SDF file
  sdf::Root root;
  root.Load(common::joinPaths(PROJECT_SOURCE_PATH,
      "test", "worlds", "shapes.sdf"));

  ASSERT_EQ(1u, root.WorldCount());

  // Create simulation runner
  auto systemLoader = std::make_shared<SystemLoader>();
  SimulationRunner runner(root.WorldByIndex(0), systemLoader);

  // Check component types
  EXPECT_TRUE(runner.EntityCompMgr().HasComponentType(
      components::World::typeId));
  EXPECT_TRUE(runner.EntityCompMgr().HasComponentType(
      components::Model::typeId));
  EXPECT_TRUE(runner.EntityCompMgr().HasComponentType(
      components::CanonicalLink::typeId));
  EXPECT_TRUE(runner.EntityCompMgr().HasComponentType(
      components::Link::typeId));
  EXPECT_TRUE(runner.EntityCompMgr().HasComponentType(
      components::Collision::typeId));
  EXPECT_TRUE(runner.EntityCompMgr().HasComponentType(
      components::Visual::typeId));
  EXPECT_TRUE(runner.EntityCompMgr().HasComponentType(
      components::Light::typeId));
  EXPECT_TRUE(runner.EntityCompMgr().HasComponentType(
      components::Name::typeId));
  EXPECT_TRUE(runner.EntityCompMgr().HasComponentType(
      components::ParentEntity::typeId));
  EXPECT_TRUE(runner.EntityCompMgr().HasComponentType(
      components::Geometry::typeId));
  EXPECT_TRUE(runner.EntityCompMgr().HasComponentType(
      components::Material::typeId));
  EXPECT_TRUE(runner.EntityCompMgr().HasComponentType(
      components::Inertial::typeId));
  EXPECT_TRUE(runner.EntityCompMgr().HasComponentType(
      components::Wind::typeId));

  // Check entities
  // 1 x world + 1 x (default) level + 1 x wind + 3 x model + 3 x link + 3 x
  // collision + 3 x visual + 1 x light
  EXPECT_EQ(16u, runner.EntityCompMgr().EntityCount());

  // Check worlds
  unsigned int worldCount{0};
  Entity worldEntity = kNullEntity;
  runner.EntityCompMgr().Each<components::World,
                            components::Name>(
    [&](const Entity &_entity,
        const components::World *_world,
        const components::Name *_name)->bool
    {
      EXPECT_NE(nullptr, _world);
      EXPECT_NE(nullptr, _name);

      EXPECT_EQ("default", _name->Data());

      worldCount++;

      worldEntity = _entity;
      return true;
    });

  EXPECT_EQ(1u, worldCount);
  EXPECT_NE(kNullEntity, worldEntity);

  // Check models
  unsigned int modelCount{0};
  Entity boxModelEntity = kNullEntity;
  Entity cylModelEntity = kNullEntity;
  Entity sphModelEntity = kNullEntity;
  runner.EntityCompMgr().Each<components::Model,
                            components::Pose,
                            components::ParentEntity,
                            components::Name>(
    [&](const Entity &_entity,
        const components::Model *_model,
        const components::Pose *_pose,
        const components::ParentEntity *_parent,
        const components::Name *_name)->bool
    {
      EXPECT_NE(nullptr, _model);
      EXPECT_NE(nullptr, _pose);
      EXPECT_NE(nullptr, _parent);
      EXPECT_NE(nullptr, _name);

      modelCount++;

      EXPECT_EQ(worldEntity, _parent->Data());
      if (modelCount == 1)
      {
        EXPECT_EQ(ignition::math::Pose3d(1, 2, 3, 0, 0, 1),
            _pose->Data());
        EXPECT_EQ("box", _name->Data());
        boxModelEntity = _entity;
      }
      else if (modelCount == 2)
      {
        EXPECT_EQ(ignition::math::Pose3d(-1, -2, -3, 0, 0, 1),
            _pose->Data());
        EXPECT_EQ("cylinder", _name->Data());
        cylModelEntity = _entity;
      }
      else if (modelCount == 3)
      {
        EXPECT_EQ(ignition::math::Pose3d(0, 0, 0, 0, 0, 1),
            _pose->Data());
        EXPECT_EQ("sphere", _name->Data());
        sphModelEntity = _entity;
      }
      return true;
    });

  EXPECT_EQ(3u, modelCount);
  EXPECT_NE(kNullEntity, boxModelEntity);
  EXPECT_NE(kNullEntity, cylModelEntity);
  EXPECT_NE(kNullEntity, sphModelEntity);

  // Check links
  unsigned int linkCount{0};
  Entity boxLinkEntity = kNullEntity;
  Entity cylLinkEntity = kNullEntity;
  Entity sphLinkEntity = kNullEntity;
  runner.EntityCompMgr().Each<components::Link,
                            components::Pose,
                            components::ParentEntity,
                            components::Name>(
    [&](const Entity &_entity,
        const components::Link *_link,
        const components::Pose *_pose,
        const components::ParentEntity *_parent,
        const components::Name *_name)->bool
    {
      EXPECT_NE(nullptr, _link);
      EXPECT_NE(nullptr, _pose);
      EXPECT_NE(nullptr, _parent);
      EXPECT_NE(nullptr, _name);

      linkCount++;

      if (linkCount == 1)
      {
        EXPECT_EQ(ignition::math::Pose3d(0.1, 0.1, 0.1, 0, 0, 0),
            _pose->Data());
        EXPECT_EQ("box_link", _name->Data());
        EXPECT_EQ(boxModelEntity, _parent->Data());
        boxLinkEntity = _entity;
      }
      else if (linkCount == 2)
      {
        EXPECT_EQ(ignition::math::Pose3d(0.2, 0.2, 0.2, 0, 0, 0),
            _pose->Data());
        EXPECT_EQ("cylinder_link", _name->Data());
        EXPECT_EQ(cylModelEntity, _parent->Data());
        cylLinkEntity = _entity;
      }
      else if (linkCount == 3)
      {
        EXPECT_EQ(ignition::math::Pose3d(0.3, 0.3, 0.3, 0, 0, 0),
            _pose->Data());
        EXPECT_EQ("sphere_link", _name->Data());
        EXPECT_EQ(sphModelEntity, _parent->Data());
        sphLinkEntity = _entity;
      }
      return true;
    });

  EXPECT_EQ(3u, linkCount);
  EXPECT_NE(kNullEntity, boxLinkEntity);
  EXPECT_NE(kNullEntity, cylLinkEntity);
  EXPECT_NE(kNullEntity, sphLinkEntity);

  // Check inertials
  unsigned int inertialCount{0};
  runner.EntityCompMgr().Each<components::Link, components::Inertial>(
    [&](const Entity & _entity,
        const components::Link *_link,
        const components::Inertial *_inertial)->bool
    {
      EXPECT_NE(nullptr, _link);
      EXPECT_NE(nullptr, _inertial);

      inertialCount++;

      if (_entity == boxLinkEntity)
      {
        EXPECT_EQ(math::MassMatrix3d(1.0, math::Vector3d(1.0, 1.0, 1.0),
                                     math::Vector3d::Zero),
                  _inertial->Data().MassMatrix());
      }
      else if (_entity == cylLinkEntity)
      {
        EXPECT_EQ(math::MassMatrix3d(2.0, math::Vector3d(2.0, 2.0, 2.0),
                                     math::Vector3d::Zero),
                  _inertial->Data().MassMatrix());
      }
      else if (_entity == sphLinkEntity)
      {
        EXPECT_EQ(math::MassMatrix3d(3.0, math::Vector3d(3.0, 3.0, 3.0),
                                     math::Vector3d::Zero),
                  _inertial->Data().MassMatrix());
      }
      return true;
    });

  EXPECT_EQ(3u, inertialCount);

  // Check collisions
  unsigned int collisionCount{0};
  runner.EntityCompMgr().Each<components::Collision,
                            components::Geometry,
                            components::Pose,
                            components::ParentEntity,
                            components::Name>(
    [&](const Entity &/*_entity*/,
        const components::Collision *_collision,
        const components::Geometry *_geometry,
        const components::Pose *_pose,
        const components::ParentEntity *_parent,
        const components::Name *_name)->bool
    {
      EXPECT_NE(nullptr, _collision);
      EXPECT_NE(nullptr, _geometry);
      EXPECT_NE(nullptr, _pose);
      EXPECT_NE(nullptr, _parent);
      EXPECT_NE(nullptr, _name);

      collisionCount++;

      if (collisionCount == 1)
      {
        EXPECT_EQ(ignition::math::Pose3d(0.11, 0.11, 0.11, 0, 0, 0),
            _pose->Data());

        EXPECT_EQ("box_collision", _name->Data());

        EXPECT_EQ(boxLinkEntity, _parent->Data());

        EXPECT_EQ(sdf::GeometryType::BOX, _geometry->Data().Type());
        EXPECT_NE(nullptr, _geometry->Data().BoxShape());
        EXPECT_EQ(math::Vector3d(3, 4, 5),
                  _geometry->Data().BoxShape()->Size());
      }
      else if (collisionCount == 2)
      {
        EXPECT_EQ(ignition::math::Pose3d(0.21, 0.21, 0.21, 0, 0, 0),
            _pose->Data());

        EXPECT_EQ("cylinder_collision", _name->Data());

        EXPECT_EQ(cylLinkEntity, _parent->Data());

        EXPECT_EQ(sdf::GeometryType::CYLINDER, _geometry->Data().Type());
        EXPECT_NE(nullptr, _geometry->Data().CylinderShape());
        EXPECT_DOUBLE_EQ(0.2, _geometry->Data().CylinderShape()->Radius());
        EXPECT_DOUBLE_EQ(0.1, _geometry->Data().CylinderShape()->Length());
      }
      else if (collisionCount == 3)
      {
        EXPECT_EQ(ignition::math::Pose3d(0.31, 0.31, 0.31, 0, 0, 0),
            _pose->Data());

        EXPECT_EQ("sphere_collision", _name->Data());

        EXPECT_EQ(sphLinkEntity, _parent->Data());

        EXPECT_EQ(sdf::GeometryType::SPHERE, _geometry->Data().Type());
        EXPECT_NE(nullptr, _geometry->Data().SphereShape());
        EXPECT_DOUBLE_EQ(23.4, _geometry->Data().SphereShape()->Radius());
      }
      return true;
    });

  EXPECT_EQ(3u, collisionCount);

  // Check visuals
  unsigned int visualCount{0};
  runner.EntityCompMgr().Each<components::Visual,
                            components::Geometry,
                            components::Material,
                            components::Pose,
                            components::ParentEntity,
                            components::Name>(
    [&](const Entity &/*_entity*/,
        const components::Visual *_visual,
        const components::Geometry *_geometry,
        const components::Material *_material,
        const components::Pose *_pose,
        const components::ParentEntity *_parent,
        const components::Name *_name)->bool
    {
      EXPECT_NE(nullptr, _visual);
      EXPECT_NE(nullptr, _geometry);
      EXPECT_NE(nullptr, _material);
      EXPECT_NE(nullptr, _pose);
      EXPECT_NE(nullptr, _parent);
      EXPECT_NE(nullptr, _name);

      visualCount++;

      if (visualCount == 1)
      {
        EXPECT_EQ(ignition::math::Pose3d(0.12, 0.12, 0.12, 0, 0, 0),
            _pose->Data());

        EXPECT_EQ("box_visual", _name->Data());

        EXPECT_EQ(boxLinkEntity, _parent->Data());

        EXPECT_EQ(sdf::GeometryType::BOX, _geometry->Data().Type());
        EXPECT_NE(nullptr, _geometry->Data().BoxShape());
        EXPECT_EQ(math::Vector3d(1, 2, 3),
                  _geometry->Data().BoxShape()->Size());

        EXPECT_EQ(math::Color(0, 0, 0), _material->Data().Emissive());
        EXPECT_EQ(math::Color(1, 0, 0), _material->Data().Ambient());
        EXPECT_EQ(math::Color(1, 0, 0), _material->Data().Diffuse());
        EXPECT_EQ(math::Color(1, 0, 0), _material->Data().Specular());
      }
      else if (visualCount == 2)
      {
        EXPECT_EQ(ignition::math::Pose3d(0.22, 0.22, 0.22, 0, 0, 0),
            _pose->Data());

        EXPECT_EQ("cylinder_visual", _name->Data());

        EXPECT_EQ(cylLinkEntity, _parent->Data());

        EXPECT_EQ(sdf::GeometryType::CYLINDER, _geometry->Data().Type());
        EXPECT_NE(nullptr, _geometry->Data().CylinderShape());
        EXPECT_DOUBLE_EQ(2.1, _geometry->Data().CylinderShape()->Radius());
        EXPECT_DOUBLE_EQ(10.2, _geometry->Data().CylinderShape()->Length());

        EXPECT_EQ(math::Color(0, 0, 0), _material->Data().Emissive());
        EXPECT_EQ(math::Color(0, 1, 0), _material->Data().Ambient());
        EXPECT_EQ(math::Color(0, 1, 0), _material->Data().Diffuse());
        EXPECT_EQ(math::Color(0, 1, 0), _material->Data().Specular());
      }
      else if (visualCount == 3)
      {
        EXPECT_EQ(ignition::math::Pose3d(0.32, 0.32, 0.32, 0, 0, 0),
            _pose->Data());

        EXPECT_EQ("sphere_visual", _name->Data());

        EXPECT_EQ(sphLinkEntity, _parent->Data());

        EXPECT_EQ(sdf::GeometryType::SPHERE, _geometry->Data().Type());
        EXPECT_NE(nullptr, _geometry->Data().SphereShape());
        EXPECT_DOUBLE_EQ(1.2, _geometry->Data().SphereShape()->Radius());

        EXPECT_EQ(math::Color(0, 0, 0), _material->Data().Emissive());
        EXPECT_EQ(math::Color(0, 0, 1), _material->Data().Ambient());
        EXPECT_EQ(math::Color(0, 0, 1), _material->Data().Diffuse());
        EXPECT_EQ(math::Color(0, 0, 1), _material->Data().Specular());
      }
      return true;
    });

  EXPECT_EQ(3u, visualCount);

  // Check lights
  unsigned int lightCount{0};
  runner.EntityCompMgr().Each<components::Light,
                            components::Pose,
                            components::ParentEntity,
                            components::Name>(
    [&](const Entity &/*_entity*/,
        const components::Light *_light,
        const components::Pose *_pose,
        const components::ParentEntity *_parent,
        const components::Name *_name)->bool
    {
      EXPECT_NE(nullptr, _light);
      EXPECT_NE(nullptr, _pose);
      EXPECT_NE(nullptr, _parent);
      EXPECT_NE(nullptr, _name);

      lightCount++;

      EXPECT_EQ(ignition::math::Pose3d(0.0, 0.0, 10, 0, 0, 0),
          _pose->Data());

      EXPECT_EQ("sun", _name->Data());

      EXPECT_EQ(worldEntity, _parent->Data());

      EXPECT_EQ("sun", _light->Data().Name());
      EXPECT_EQ(sdf::LightType::DIRECTIONAL, _light->Data().Type());
      EXPECT_EQ(ignition::math::Pose3d(0, 0, 10, 0, 0, 0),
          _light->Data().RawPose());
      EXPECT_EQ("", _light->Data().PoseRelativeTo());
      EXPECT_TRUE(_light->Data().CastShadows());
      EXPECT_EQ(ignition::math::Color(0.8f, 0.8f, 0.8f, 1),
          _light->Data().Diffuse());
      EXPECT_EQ(ignition::math::Color(0.2f, 0.2f, 0.2f, 1),
          _light->Data().Specular());
      EXPECT_DOUBLE_EQ(1000, _light->Data().AttenuationRange());
      EXPECT_DOUBLE_EQ(0.9, _light->Data().ConstantAttenuationFactor());
      EXPECT_DOUBLE_EQ(0.01, _light->Data().LinearAttenuationFactor());
      EXPECT_DOUBLE_EQ(0.001, _light->Data().QuadraticAttenuationFactor());
      EXPECT_EQ(ignition::math::Vector3d(-0.5, 0.1, -0.9),
          _light->Data().Direction());
      return true;
    });

  EXPECT_EQ(1u, lightCount);
}

/////////////////////////////////////////////////
TEST_P(SimulationRunnerTest, CreateLights)
{
  // Load SDF file
  sdf::Root root;
  root.Load(common::joinPaths(PROJECT_SOURCE_PATH,
      "test", "worlds", "lights.sdf"));

  ASSERT_EQ(1u, root.WorldCount());

  // Create simulation runner
  auto systemLoader = std::make_shared<SystemLoader>();
  SimulationRunner runner(root.WorldByIndex(0), systemLoader);

  // Check entities
  // 1 x world + 1 x (default) level + 1 x wind + 1 x model + 1 x link + 1 x
  // visual + 4 x light
  EXPECT_EQ(10u, runner.EntityCompMgr().EntityCount());

  // Check worlds
  unsigned int worldCount{0};
  Entity worldEntity = kNullEntity;
  runner.EntityCompMgr().Each<components::World,
                            components::Name>(
    [&](const Entity &_entity,
        const components::World *_world,
        const components::Name *_name)->bool
    {
      EXPECT_NE(nullptr, _world);
      EXPECT_NE(nullptr, _name);

      EXPECT_EQ("lights", _name->Data());

      worldCount++;

      worldEntity = _entity;
      return true;
    });

  EXPECT_EQ(1u, worldCount);
  EXPECT_NE(kNullEntity, worldEntity);

  // Check model
  unsigned int modelCount{0};
  Entity sphModelEntity = kNullEntity;
  runner.EntityCompMgr().Each<components::Model,
                            components::Pose,
                            components::ParentEntity,
                            components::Name>(
    [&](const Entity &_entity,
        const components::Model *_model,
        const components::Pose *_pose,
        const components::ParentEntity *_parent,
        const components::Name *_name)->bool
    {
      EXPECT_NE(nullptr, _model);
      EXPECT_NE(nullptr, _pose);
      EXPECT_NE(nullptr, _parent);
      EXPECT_NE(nullptr, _name);

      modelCount++;

      EXPECT_EQ(worldEntity, _parent->Data());
      EXPECT_EQ(ignition::math::Pose3d(0, 0, 0, 0, 0, 0),
          _pose->Data());
      EXPECT_EQ("sphere", _name->Data());
      sphModelEntity = _entity;

      return true;
    });

  EXPECT_EQ(1u, modelCount);
  EXPECT_NE(kNullEntity, sphModelEntity);

  // Check link
  unsigned int linkCount{0};
  Entity sphLinkEntity = kNullEntity;
  runner.EntityCompMgr().Each<components::Link,
                            components::Pose,
                            components::ParentEntity,
                            components::Name>(
    [&](const Entity &_entity,
        const components::Link *_link,
        const components::Pose *_pose,
        const components::ParentEntity *_parent,
        const components::Name *_name)->bool
    {
      EXPECT_NE(nullptr, _link);
      EXPECT_NE(nullptr, _pose);
      EXPECT_NE(nullptr, _parent);
      EXPECT_NE(nullptr, _name);

      linkCount++;

      EXPECT_EQ(ignition::math::Pose3d(0.0, 0.0, 0.0, 0, 0, 0),
          _pose->Data());
      EXPECT_EQ("sphere_link", _name->Data());
      EXPECT_EQ(sphModelEntity, _parent->Data());
      sphLinkEntity = _entity;

      return true;
    });

  EXPECT_EQ(1u, linkCount);
  EXPECT_NE(kNullEntity, sphLinkEntity);

  // Check visuals
  unsigned int visualCount{0};
  runner.EntityCompMgr().Each<components::Visual,
                            components::Geometry,
                            components::Material,
                            components::Pose,
                            components::ParentEntity,
                            components::Name>(
    [&](const Entity &/*_entity*/,
        const components::Visual *_visual,
        const components::Geometry *_geometry,
        const components::Material *_material,
        const components::Pose *_pose,
        const components::ParentEntity *_parent,
        const components::Name *_name)->bool
    {
      EXPECT_NE(nullptr, _visual);
      EXPECT_NE(nullptr, _geometry);
      EXPECT_NE(nullptr, _material);
      EXPECT_NE(nullptr, _pose);
      EXPECT_NE(nullptr, _parent);
      EXPECT_NE(nullptr, _name);

      visualCount++;

      EXPECT_EQ(ignition::math::Pose3d(0.0, 0.0, 0.0, 0, 0, 0),
          _pose->Data());

      EXPECT_EQ("sphere_visual", _name->Data());

      EXPECT_EQ(sphLinkEntity, _parent->Data());

      EXPECT_EQ(sdf::GeometryType::SPHERE, _geometry->Data().Type());
      EXPECT_NE(nullptr, _geometry->Data().SphereShape());
      EXPECT_DOUBLE_EQ(0.5, _geometry->Data().SphereShape()->Radius());

      EXPECT_EQ(math::Color(0.3, 0.3, 0.3), _material->Data().Ambient());
      EXPECT_EQ(math::Color(0.3, 0.3, 0.3), _material->Data().Diffuse());
      EXPECT_EQ(math::Color(0.3, 0.3, 0.3), _material->Data().Specular());
      return true;
    });

  EXPECT_EQ(1u, visualCount);

  // Check lights
  unsigned int lightCount{0};
  runner.EntityCompMgr().Each<components::Light,
                            components::Pose,
                            components::ParentEntity,
                            components::Name>(
    [&](const Entity &/*_entity*/,
        const components::Light *_light,
        const components::Pose *_pose,
        const components::ParentEntity *_parent,
        const components::Name *_name)->bool
    {
      EXPECT_NE(nullptr, _light);
      EXPECT_NE(nullptr, _pose);
      EXPECT_NE(nullptr, _parent);
      EXPECT_NE(nullptr, _name);

      lightCount++;

      // light attached to link
      if (lightCount == 1u)
      {
        EXPECT_EQ(ignition::math::Pose3d(0.0, 0.0, 1.0, 0, 0, 0),
            _pose->Data());
        EXPECT_EQ("link_light_point", _name->Data());
        EXPECT_EQ(sphLinkEntity, _parent->Data());
        EXPECT_EQ("link_light_point", _light->Data().Name());
        EXPECT_EQ(sdf::LightType::POINT, _light->Data().Type());
        EXPECT_EQ(ignition::math::Pose3d(0, 0, 1, 0, 0, 0),
            _light->Data().RawPose());
        EXPECT_EQ(std::string(), _light->Data().PoseRelativeTo());
        EXPECT_FALSE(_light->Data().CastShadows());
        EXPECT_EQ(ignition::math::Color(0.0f, 0.0f, 1.0f, 1),
            _light->Data().Diffuse());
        EXPECT_EQ(ignition::math::Color(0.1f, 0.1f, 0.1f, 1),
            _light->Data().Specular());
        EXPECT_DOUBLE_EQ(2, _light->Data().AttenuationRange());
        EXPECT_DOUBLE_EQ(0.05, _light->Data().ConstantAttenuationFactor());
        EXPECT_DOUBLE_EQ(0.02, _light->Data().LinearAttenuationFactor());
        EXPECT_DOUBLE_EQ(0.01, _light->Data().QuadraticAttenuationFactor());
      }
      // directional light in the world
      else if (lightCount == 2u)
      {
        EXPECT_EQ(ignition::math::Pose3d(0.0, 0.0, 10, 0, 0, 0),
            _pose->Data());
        EXPECT_EQ("directional", _name->Data());
        EXPECT_EQ(worldEntity, _parent->Data());
        EXPECT_EQ("directional", _light->Data().Name());
        EXPECT_EQ(sdf::LightType::DIRECTIONAL, _light->Data().Type());
        EXPECT_EQ(ignition::math::Pose3d(0, 0, 10, 0, 0, 0),
            _light->Data().RawPose());
        EXPECT_EQ(std::string(), _light->Data().PoseRelativeTo());
        EXPECT_TRUE(_light->Data().CastShadows());
        EXPECT_EQ(ignition::math::Color(0.8f, 0.8f, 0.8f, 1),
            _light->Data().Diffuse());
        EXPECT_EQ(ignition::math::Color(0.2f, 0.2f, 0.2f, 1),
            _light->Data().Specular());
        EXPECT_DOUBLE_EQ(100, _light->Data().AttenuationRange());
        EXPECT_DOUBLE_EQ(0.9, _light->Data().ConstantAttenuationFactor());
        EXPECT_DOUBLE_EQ(0.01, _light->Data().LinearAttenuationFactor());
        EXPECT_DOUBLE_EQ(0.001, _light->Data().QuadraticAttenuationFactor());
        EXPECT_EQ(ignition::math::Vector3d(0.5, 0.2, -0.9),
            _light->Data().Direction());
      }
      // point light in the world
      else if (lightCount == 3u)
      {
        EXPECT_EQ(ignition::math::Pose3d(0.0, -1.5, 3, 0, 0, 0),
            _pose->Data());
        EXPECT_EQ("point", _name->Data());
        EXPECT_EQ(worldEntity, _parent->Data());
        EXPECT_EQ("point", _light->Data().Name());
        EXPECT_EQ(sdf::LightType::POINT, _light->Data().Type());
        EXPECT_EQ(ignition::math::Pose3d(0, -1.5, 3, 0, 0, 0),
            _light->Data().RawPose());
        EXPECT_EQ(std::string(), _light->Data().PoseRelativeTo());
        EXPECT_FALSE(_light->Data().CastShadows());
        EXPECT_EQ(ignition::math::Color(1.0f, 0.0f, 0.0f, 1),
            _light->Data().Diffuse());
        EXPECT_EQ(ignition::math::Color(0.1f, 0.1f, 0.1f, 1),
            _light->Data().Specular());
        EXPECT_DOUBLE_EQ(4, _light->Data().AttenuationRange());
        EXPECT_DOUBLE_EQ(0.2, _light->Data().ConstantAttenuationFactor());
        EXPECT_DOUBLE_EQ(0.5, _light->Data().LinearAttenuationFactor());
        EXPECT_DOUBLE_EQ(0.01, _light->Data().QuadraticAttenuationFactor());
      }
      // spot light in the world
      else if (lightCount == 4u)
      {
        EXPECT_EQ(ignition::math::Pose3d(0.0, 1.5, 3, 0, 0, 0),
            _pose->Data());
        EXPECT_EQ("spot", _name->Data());
        EXPECT_EQ(worldEntity, _parent->Data());
        EXPECT_EQ("spot", _light->Data().Name());
        EXPECT_EQ(sdf::LightType::SPOT, _light->Data().Type());
        EXPECT_EQ(ignition::math::Pose3d(0, 1.5, 3, 0, 0, 0),
            _light->Data().RawPose());
        EXPECT_EQ(std::string(), _light->Data().PoseRelativeTo());
        EXPECT_FALSE(_light->Data().CastShadows());
        EXPECT_EQ(ignition::math::Color(0.0f, 1.0f, 0.0f, 1),
            _light->Data().Diffuse());
        EXPECT_EQ(ignition::math::Color(0.2f, 0.2f, 0.2f, 1),
            _light->Data().Specular());
        EXPECT_DOUBLE_EQ(5, _light->Data().AttenuationRange());
        EXPECT_DOUBLE_EQ(0.3, _light->Data().ConstantAttenuationFactor());
        EXPECT_DOUBLE_EQ(0.4, _light->Data().LinearAttenuationFactor());
        EXPECT_DOUBLE_EQ(0.001, _light->Data().QuadraticAttenuationFactor());
        EXPECT_EQ(ignition::math::Vector3d(0.0, 0.0, -1.0),
            _light->Data().Direction());
        EXPECT_DOUBLE_EQ(0.1, _light->Data().SpotInnerAngle().Radian());
        EXPECT_DOUBLE_EQ(0.5, _light->Data().SpotOuterAngle().Radian());
        EXPECT_DOUBLE_EQ(0.8, _light->Data().SpotFalloff());
      }
      return true;
    });

  EXPECT_EQ(4u, lightCount);
}

/////////////////////////////////////////////////
TEST_P(SimulationRunnerTest, CreateJointEntities)
{
  // Load SDF file
  sdf::Root root;
  root.Load(common::joinPaths(PROJECT_SOURCE_PATH,
      "test", "worlds", "demo_joint_types.sdf"));

  ASSERT_EQ(1u, root.WorldCount());

  // Create simulation runner
  auto systemLoader = std::make_shared<SystemLoader>();
  SimulationRunner runner(root.WorldByIndex(0), systemLoader);

  // Check component types
  EXPECT_TRUE(runner.EntityCompMgr().HasComponentType(
      components::World::typeId));
  EXPECT_TRUE(runner.EntityCompMgr().HasComponentType(
      components::CanonicalLink::typeId));
  EXPECT_TRUE(runner.EntityCompMgr().HasComponentType(
      components::Link::typeId));
  EXPECT_TRUE(runner.EntityCompMgr().HasComponentType(
      components::Joint::typeId));
  EXPECT_TRUE(runner.EntityCompMgr().HasComponentType(
      components::JointAxis::typeId));
  EXPECT_TRUE(runner.EntityCompMgr().HasComponentType(
      components::JointType::typeId));
  EXPECT_TRUE(runner.EntityCompMgr().HasComponentType(
      components::ChildLinkName::typeId));
  EXPECT_TRUE(runner.EntityCompMgr().HasComponentType(
      components::ParentLinkName::typeId));
  EXPECT_TRUE(runner.EntityCompMgr().HasComponentType(
      components::ParentEntity::typeId));
  EXPECT_TRUE(runner.EntityCompMgr().HasComponentType(
      components::Pose::typeId));
  EXPECT_TRUE(runner.EntityCompMgr().HasComponentType(
      components::Name::typeId));

  const sdf::Model *model = root.WorldByIndex(0)->ModelByIndex(1);

  // Check canonical links
  unsigned int canonicalLinkCount{0};
  runner.EntityCompMgr().Each<components::CanonicalLink>(
    [&](const Entity &, const components::CanonicalLink *)->bool
    {
      canonicalLinkCount++;
      return true;
    });
  // one canonical link per model
  EXPECT_EQ(root.WorldByIndex(0)->ModelCount(), canonicalLinkCount);

  auto testAxis = [](const std::string &_jointName,
                      const sdf::JointAxis *_jointAxis,
                      const auto *_axisComp)
  {
    ASSERT_TRUE(nullptr != _axisComp) << "Axis not found for " << _jointName;
    EXPECT_EQ(_jointAxis->Xyz(), _axisComp->Data().Xyz());
    EXPECT_DOUBLE_EQ(_jointAxis->Lower(), _axisComp->Data().Lower());
    EXPECT_DOUBLE_EQ(_jointAxis->Upper(), _axisComp->Data().Upper());
    EXPECT_DOUBLE_EQ(_jointAxis->Effort(), _axisComp->Data().Effort());
  };

  auto testJoint = [&testAxis](const sdf::Joint *_joint,
      const components::JointAxis *_axis,
      const components::JointAxis2 *_axis2,
      const components::ParentLinkName *_parentLinkName,
      const components::ChildLinkName *_childLinkName,
      const components::Pose *_pose,
      const components::Name *_name,
      bool _checkAxis = true,
      bool _checkAxis2 = false)
  {
    ASSERT_TRUE(nullptr != _joint);

    // Even if the pose element isn't explicitly set in the sdf, a default one
    // is created during parsing, so it's safe to compare here.
    EXPECT_EQ(_joint->RawPose(), _pose->Data());

    if (_checkAxis)
      testAxis(_joint->Name(), _joint->Axis(0), _axis);

    if (_checkAxis2)
      testAxis(_joint->Name(), _joint->Axis(1), _axis2);

    EXPECT_EQ(_joint->ParentLinkName(), _parentLinkName->Data());
    EXPECT_EQ(_joint->ChildLinkName(), _childLinkName->Data());
    EXPECT_EQ(_joint->Name(), _name->Data());
  };

  std::set<std::string> jointsToCheck {
    "revolute_demo",
    "gearbox_demo",
    "revolute2_demo",
    "prismatic_demo",
    "ball_demo",
    "screw_demo",
    "universal_demo",
    "prismatic_demo",
    "fixed_demo"
  };

  std::set<sdf::JointType> jointTypes;
  runner.EntityCompMgr().Each<components::Joint,
                            components::JointType,
                            components::ParentLinkName,
                            components::ChildLinkName,
                            components::Pose,
                            components::Name>(
    [&](const Entity &_entity,
        const components::Joint * /*_joint*/,
        const components::JointType *_jointType,
        const components::ParentLinkName *_parentLinkName,
        const components::ChildLinkName *_childLinkName,
        const components::Pose *_pose,
        const components::Name *_name)->bool
    {
      jointTypes.insert(_jointType->Data());
      auto axis =
          runner.EntityCompMgr().Component<components::JointAxis>(_entity);
      auto axis2 =
          runner.EntityCompMgr().Component<components::JointAxis2>(_entity);

      const sdf::Joint *joint = model->JointByName(_name->Data());

      if (jointsToCheck.find(_name->Data()) != jointsToCheck.end())
      {
        bool checkAxis = ("fixed_demo" != _name->Data()) &&
                         ("ball_demo" != _name->Data());
        bool checkAxis2 = ("gearbox_demo" == _name->Data()) ||
                          ("revolute2_demo" == _name->Data()) ||
                          ("universal_demo" == _name->Data());
        testJoint(joint, axis, axis2, _parentLinkName, _childLinkName, _pose,
            _name, checkAxis, checkAxis2);
      }

      return true;
    });

  EXPECT_EQ(8u, jointTypes.size());
}

/////////////////////////////////////////////////
TEST_P(SimulationRunnerTest, Time)
{
  // Load SDF file
  sdf::Root root;
  root.Load(common::joinPaths(PROJECT_SOURCE_PATH,
      "test", "worlds", "shapes.sdf"));

  ASSERT_EQ(1u, root.WorldCount());

  transport::Node node;
  node.Subscribe("/world/default/clock", &clockCb);
  node.Subscribe("/clock", &rootClockCb);

  // Create simulation runner
  auto systemLoader = std::make_shared<SystemLoader>();
  SimulationRunner runner(root.WorldByIndex(0), systemLoader);

  // Check state
  EXPECT_TRUE(runner.Paused());
  EXPECT_EQ(0u, runner.CurrentInfo().iterations);
  EXPECT_EQ(0ms, runner.CurrentInfo().simTime);
  EXPECT_EQ(0ms, runner.CurrentInfo().dt);
  EXPECT_EQ(1ms, runner.UpdatePeriod());
  EXPECT_EQ(1ms, runner.StepSize());

  runner.SetPaused(false);

  // Run
  EXPECT_TRUE(runner.Run(100));

  // Check state
  EXPECT_FALSE(runner.Paused());
  EXPECT_EQ(100u, runner.CurrentInfo().iterations);
  EXPECT_EQ(100ms, runner.CurrentInfo().simTime);
  EXPECT_EQ(1ms, runner.CurrentInfo().dt);
  EXPECT_EQ(1ms, runner.UpdatePeriod());
  EXPECT_EQ(1ms, runner.StepSize());

  int sleep = 0;
  while (clockMsgs.size() < 100 && sleep++ < 100)
    std::this_thread::sleep_for(std::chrono::milliseconds(10));

  // Verify info published to /clock topic
  auto simTime = math::durationToSecNsec(runner.CurrentInfo().simTime);
  EXPECT_EQ(clockMsgs.back().mutable_sim()->sec(), simTime.first);
  EXPECT_EQ(clockMsgs.back().mutable_sim()->nsec(), simTime.second);

  // Change step size and run
  runner.SetStepSize(2ms);
  EXPECT_TRUE(runner.Run(100));

  // Check state
  EXPECT_FALSE(runner.Paused());
  EXPECT_EQ(200u, runner.CurrentInfo().iterations);
  EXPECT_EQ(300ms, runner.CurrentInfo().simTime);
  EXPECT_EQ(2ms, runner.CurrentInfo().dt);
  EXPECT_EQ(1ms, runner.UpdatePeriod());
  EXPECT_EQ(2ms, runner.StepSize());

  sleep = 0;
  while (clockMsgs.size() < 200 && sleep++ < 100)
    std::this_thread::sleep_for(std::chrono::milliseconds(10));

  // Verify info published to /clock topic
  simTime = math::durationToSecNsec(runner.CurrentInfo().simTime);
  EXPECT_EQ(clockMsgs.back().mutable_sim()->sec(), simTime.first);
  EXPECT_EQ(clockMsgs.back().mutable_sim()->nsec(), simTime.second);

  // Set paused
  runner.SetPaused(true);
  EXPECT_TRUE(runner.Paused());
  runner.SetPaused(false);
  EXPECT_FALSE(runner.Paused());
  EXPECT_EQ(200u, runner.CurrentInfo().iterations);
  EXPECT_EQ(300ms, runner.CurrentInfo().simTime);
  EXPECT_EQ(2ms, runner.CurrentInfo().dt);
  EXPECT_EQ(1ms, runner.UpdatePeriod());
  EXPECT_EQ(2ms, runner.StepSize());

  // Verify info published to /clock topic
  simTime = math::durationToSecNsec(runner.CurrentInfo().simTime);
  EXPECT_EQ(clockMsgs.back().mutable_sim()->sec(), simTime.first);
  EXPECT_EQ(clockMsgs.back().mutable_sim()->nsec(), simTime.second);

  // Unpause and run
  runner.SetPaused(false);
  EXPECT_TRUE(runner.Run(100));

  // Check state
  EXPECT_FALSE(runner.Paused());
  EXPECT_EQ(300u, runner.CurrentInfo().iterations);
  EXPECT_EQ(500ms, runner.CurrentInfo().simTime)
    << runner.CurrentInfo().simTime.count();
  EXPECT_EQ(2ms, runner.CurrentInfo().dt);
  EXPECT_EQ(1ms, runner.UpdatePeriod());
  EXPECT_EQ(2ms, runner.StepSize());

  sleep = 0;
  while (clockMsgs.size() < 300 && sleep++ < 100)
    std::this_thread::sleep_for(std::chrono::milliseconds(10));

  // Verify info published to /clock topic
  simTime = math::durationToSecNsec(runner.CurrentInfo().simTime);
  EXPECT_EQ(clockMsgs.back().mutable_sim()->sec(), simTime.first);
  EXPECT_EQ(clockMsgs.back().mutable_sim()->nsec(), simTime.second);

  sleep = 0;
  while (clockMsgs.size() != rootClockMsgs.size() && sleep++ < 100)
    std::this_thread::sleep_for(std::chrono::milliseconds(10));

  // verify root clock
  EXPECT_EQ(clockMsgs.size(), rootClockMsgs.size());
  for (unsigned int i = 0; i < clockMsgs.size(); ++i)
  {
    EXPECT_EQ(clockMsgs[i].mutable_sim()->sec(),
        rootClockMsgs[i].mutable_sim()->sec());
    EXPECT_EQ(clockMsgs[i].mutable_sim()->nsec(),
        rootClockMsgs[i].mutable_sim()->nsec());
  }
}

/////////////////////////////////////////////////
TEST_P(SimulationRunnerTest, LoadPlugins)
{
  // Load SDF file
  sdf::Root root;
  root.Load(common::joinPaths(PROJECT_SOURCE_PATH,
      "test", "worlds", "plugins.sdf"));

  ASSERT_EQ(1u, root.WorldCount());

  // Create simulation runner
  auto systemLoader = std::make_shared<SystemLoader>();
  SimulationRunner runner(root.WorldByIndex(0), systemLoader);

  // Get world entity
  Entity worldId{kNullEntity};
  runner.EntityCompMgr().Each<ignition::gazebo::components::World>([&](
      const ignition::gazebo::Entity &_entity,
      const ignition::gazebo::components::World *_world)->bool
      {
        EXPECT_NE(nullptr, _world);
        worldId = _entity;
        return true;
      });
  EXPECT_NE(kNullEntity, worldId);

  // Get model entity
  Entity modelId{kNullEntity};
  runner.EntityCompMgr().Each<ignition::gazebo::components::Model>([&](
      const ignition::gazebo::Entity &_entity,
      const ignition::gazebo::components::Model *_model)->bool
      {
        EXPECT_NE(nullptr, _model);
        modelId = _entity;
        return true;
      });
  EXPECT_NE(kNullEntity, modelId);

  // Get sensor entity
  Entity sensorId{kNullEntity};
  runner.EntityCompMgr().Each<ignition::gazebo::components::Sensor>([&](
      const ignition::gazebo::Entity &_entity,
      const ignition::gazebo::components::Sensor *_sensor)->bool
      {
        EXPECT_NE(nullptr, _sensor);
        sensorId = _entity;
        return true;
      });
  EXPECT_NE(kNullEntity, sensorId);

  // Check component registered by world plugin
  std::string worldComponentName{"WorldPluginComponent"};
  auto worldComponentId = ignition::common::hash64(worldComponentName);

  EXPECT_TRUE(runner.EntityCompMgr().HasComponentType(worldComponentId));
  EXPECT_TRUE(runner.EntityCompMgr().EntityHasComponentType(worldId,
      worldComponentId));

  // Check component registered by model plugin
  std::string modelComponentName{"ModelPluginComponent"};
  auto modelComponentId = ignition::common::hash64(modelComponentName);

  EXPECT_TRUE(runner.EntityCompMgr().HasComponentType(modelComponentId));
  EXPECT_TRUE(runner.EntityCompMgr().EntityHasComponentType(modelId,
      modelComponentId));

  // Check component registered by sensor plugin
  std::string sensorComponentName{"SensorPluginComponent"};
  auto sensorComponentId = ignition::common::hash64(sensorComponentName);

  EXPECT_TRUE(runner.EntityCompMgr().HasComponentType(sensorComponentId));
  EXPECT_TRUE(runner.EntityCompMgr().EntityHasComponentType(sensorId,
      sensorComponentId));

  // Clang re-registers components between tests. If we don't unregister them
  // beforehand, the new plugin tries to create a storage type from a previous
  // plugin, causing a crash.
  // Is this only a problem with GTest, or also during simulation? How to
  // reproduce? Maybe we need to test unloading plugins, but we have no API for
  // it yet.
  #if defined (__clang__)
    components::Factory::Instance()->Unregister(worldComponentId);
    components::Factory::Instance()->Unregister(modelComponentId);
    components::Factory::Instance()->Unregister(sensorComponentId);
  #endif
}

/////////////////////////////////////////////////
TEST_P(SimulationRunnerTest, LoadServerNoPlugins)
{
  sdf::Root rootWithout;
  rootWithout.Load(common::joinPaths(PROJECT_SOURCE_PATH,
      "test", "worlds", "plugins_empty.sdf"));
  ASSERT_EQ(1u, rootWithout.WorldCount());

  // ServerConfig will fall back to environment variable
  auto config = common::joinPaths(PROJECT_SOURCE_PATH,
    "test", "worlds", "server_valid2.config");
  ASSERT_EQ(true, common::setenv(gazebo::kServerConfigPathEnv, config));
  ServerConfig serverConfig;

  // Create simulation runner
  auto systemLoader = std::make_shared<SystemLoader>();
  SimulationRunner runner(rootWithout.WorldByIndex(0), systemLoader,
      serverConfig);

  ASSERT_EQ(2u, runner.SystemCount());
}

/////////////////////////////////////////////////
TEST_P(SimulationRunnerTest, LoadServerConfigPlugins)
{
  sdf::Root rootWithout;
  rootWithout.Load(common::joinPaths(PROJECT_SOURCE_PATH,
      "test", "worlds", "plugins_empty.sdf"));
  ASSERT_EQ(1u, rootWithout.WorldCount());

  // Create a server configuration with plugins
  // No fallback expected
  auto config = common::joinPaths(PROJECT_SOURCE_PATH,
    "test", "worlds", "server_valid.config");

  auto plugins = parsePluginsFromFile(config);
  ASSERT_EQ(3u, plugins.size());

  ServerConfig serverConfig;
  for (auto plugin : plugins)
  {
    serverConfig.AddPlugin(plugin);
  }

  // Create simulation runner
  auto systemLoader = std::make_shared<SystemLoader>();
  SimulationRunner runner(rootWithout.WorldByIndex(0), systemLoader,
      serverConfig);

  // Get world entity
  Entity worldId{kNullEntity};
  runner.EntityCompMgr().Each<ignition::gazebo::components::World>([&](
      const ignition::gazebo::Entity &_entity,
      const ignition::gazebo::components::World *_world)->bool
      {
        EXPECT_NE(nullptr, _world);
        worldId = _entity;
        return true;
      });
  EXPECT_NE(kNullEntity, worldId);

  // Get model entity
  Entity modelId{kNullEntity};
  runner.EntityCompMgr().Each<ignition::gazebo::components::Model>([&](
      const ignition::gazebo::Entity &_entity,
      const ignition::gazebo::components::Model *_model)->bool
      {
        EXPECT_NE(nullptr, _model);
        modelId = _entity;
        return true;
      });
  EXPECT_NE(kNullEntity, modelId);

  // Get sensor entity
  Entity sensorId{kNullEntity};
  runner.EntityCompMgr().Each<ignition::gazebo::components::Sensor>([&](
      const ignition::gazebo::Entity &_entity,
      const ignition::gazebo::components::Sensor *_sensor)->bool
      {
        EXPECT_NE(nullptr, _sensor);
        sensorId = _entity;
        return true;
      });
  EXPECT_NE(kNullEntity, sensorId);

  // Check component registered by world plugin
  std::string worldComponentName{"WorldPluginComponent"};
  auto worldComponentId = ignition::common::hash64(worldComponentName);

  EXPECT_TRUE(runner.EntityCompMgr().HasComponentType(worldComponentId));
  EXPECT_TRUE(runner.EntityCompMgr().EntityHasComponentType(worldId,
      worldComponentId));

  // Check component registered by model plugin
  std::string modelComponentName{"ModelPluginComponent"};
  auto modelComponentId = ignition::common::hash64(modelComponentName);

  EXPECT_TRUE(runner.EntityCompMgr().HasComponentType(modelComponentId));
  EXPECT_TRUE(runner.EntityCompMgr().EntityHasComponentType(modelId,
      modelComponentId));

  // Check component registered by sensor plugin
  std::string sensorComponentName{"SensorPluginComponent"};
  auto sensorComponentId = ignition::common::hash64(sensorComponentName);

  EXPECT_TRUE(runner.EntityCompMgr().HasComponentType(sensorComponentId));
  EXPECT_TRUE(runner.EntityCompMgr().EntityHasComponentType(sensorId,
      sensorComponentId));

  // Clang re-registers components between tests. If we don't unregister them
  // beforehand, the new plugin tries to create a storage type from a previous
  // plugin, causing a crash.
  // Is this only a problem with GTest, or also during simulation? How to
  // reproduce? Maybe we need to test unloading plugins, but we have no API for
  // it yet.
  #if defined (__clang__)
    components::Factory::Instance()->Unregister(worldComponentId);
    components::Factory::Instance()->Unregister(modelComponentId);
    components::Factory::Instance()->Unregister(sensorComponentId);
  #endif
}

/////////////////////////////////////////////////
TEST_P(SimulationRunnerTest, LoadPluginsDefault)
{
  sdf::Root rootWithout;
  rootWithout.Load(common::joinPaths(PROJECT_SOURCE_PATH,
      "test", "worlds", "plugins_empty.sdf"));
  ASSERT_EQ(1u, rootWithout.WorldCount());

  // Load the default config, but not through the default code path.
  // The user may have modified their local config.
  auto config = common::joinPaths(PROJECT_SOURCE_PATH,
    "include", "ignition", "gazebo", "server.config");
  ASSERT_TRUE(common::setenv(gazebo::kServerConfigPathEnv, config));

  // Create simulation runner
  auto systemLoader = std::make_shared<SystemLoader>();
  SimulationRunner runner(rootWithout.WorldByIndex(0), systemLoader);
  ASSERT_EQ(3u, runner.SystemCount());
  common::unsetenv(gazebo::kServerConfigPathEnv);
}

/////////////////////////////////////////////////
TEST_P(SimulationRunnerTest, LoadPluginsEvent)
{
  // Load SDF file without plugins
  sdf::Root rootWithout;
  rootWithout.Load(common::joinPaths(PROJECT_SOURCE_PATH,
      "test", "worlds", "shapes.sdf"));
  ASSERT_EQ(1u, rootWithout.WorldCount());

  // Create simulation runner
  auto systemLoader = std::make_shared<SystemLoader>();
  SimulationRunner runner(rootWithout.WorldByIndex(0), systemLoader);
  runner.SetPaused(false);

  // Get model entities
  auto boxEntity = runner.EntityCompMgr().EntityByComponents(
      ignition::gazebo::components::Model(),
      ignition::gazebo::components::Name("box"));
  EXPECT_NE(kNullEntity, boxEntity);

  auto sphereEntity = runner.EntityCompMgr().EntityByComponents(
      ignition::gazebo::components::Model(),
      ignition::gazebo::components::Name("sphere"));
  EXPECT_NE(kNullEntity, sphereEntity);

  auto cylinderEntity = runner.EntityCompMgr().EntityByComponents(
      ignition::gazebo::components::Model(),
      ignition::gazebo::components::Name("cylinder"));
  EXPECT_NE(kNullEntity, cylinderEntity);

  // We can't access the type registered by the plugin unless we link against
  // it, but we know its name to check
  std::string componentName{"ModelPluginComponent"};
  auto componentId = ignition::common::hash64(componentName);

  // Check there's no double component
  EXPECT_FALSE(runner.EntityCompMgr().HasComponentType(componentId));

  // Load SDF file with plugins
  sdf::Root rootWith;
  rootWith.Load(common::joinPaths(PROJECT_SOURCE_PATH,
      "test", "worlds", "plugins.sdf"));
  ASSERT_EQ(1u, rootWith.WorldCount());

  // Emit plugin loading event
  runner.EventMgr().Emit<events::LoadPlugins>(boxEntity,
      rootWith.WorldByIndex(0)->ModelByIndex(0)->Element());

  // Check component registered by model plugin
  EXPECT_TRUE(runner.EntityCompMgr().HasComponentType(componentId))
      << componentId;
  EXPECT_TRUE(runner.EntityCompMgr().EntityHasComponentType(boxEntity,
      componentId)) << componentId;

  // Emit plugin loading event again
  runner.EventMgr().Emit<events::LoadPlugins>(sphereEntity,
      rootWith.WorldByIndex(0)->ModelByIndex(0)->Element());

  // Check component for the other model
  EXPECT_TRUE(runner.EntityCompMgr().HasComponentType(componentId))
      << componentId;
  EXPECT_TRUE(runner.EntityCompMgr().EntityHasComponentType(sphereEntity,
      componentId)) << componentId;

  // Remove entities that have plugin - this is not unloading or destroying
  // the plugin though!
  auto entityCount = runner.EntityCompMgr().EntityCount();
  const_cast<EntityComponentManager &>(
      runner.EntityCompMgr()).RequestRemoveEntity(boxEntity);
  const_cast<EntityComponentManager &>(
      runner.EntityCompMgr()).RequestRemoveEntity(sphereEntity);
  EXPECT_TRUE(runner.Run(100));
  EXPECT_GT(entityCount, runner.EntityCompMgr().EntityCount());

  // Check component is still registered
  EXPECT_TRUE(runner.EntityCompMgr().HasComponentType(componentId))
      << componentId;

  // Entities no longer exist
  EXPECT_FALSE(runner.EntityCompMgr().HasEntity(boxEntity));
  EXPECT_FALSE(runner.EntityCompMgr().HasEntity(sphereEntity));

  // Emit plugin loading event after all previous instances have been removed
  runner.EventMgr().Emit<events::LoadPlugins>(cylinderEntity,
      rootWith.WorldByIndex(0)->ModelByIndex(0)->Element());

  // Check component for the other model
  EXPECT_TRUE(runner.EntityCompMgr().HasComponentType(componentId))
      << componentId;
  EXPECT_TRUE(runner.EntityCompMgr().EntityHasComponentType(cylinderEntity,
      componentId)) << componentId;
}

/////////////////////////////////////////////////
TEST_P(SimulationRunnerTest, GuiInfo)
{
  // Load SDF file
  sdf::Root root;
  root.Load(common::joinPaths(PROJECT_SOURCE_PATH,
      "test", "worlds", "shapes.sdf"));

  ASSERT_EQ(1u, root.WorldCount());

  // Create simulation runner
  auto systemLoader = std::make_shared<SystemLoader>();
  SimulationRunner runner(root.WorldByIndex(0), systemLoader);

  // Create requester
  transport::Node node;

  bool result{false};
  unsigned int timeout{5000};
  msgs::GUI res;

  EXPECT_TRUE(node.Request("/world/default/gui/info", timeout, res, result));
  EXPECT_TRUE(result);

  ASSERT_EQ(1, res.plugin_size());

  auto plugin = res.plugin(0);
  EXPECT_EQ("3D View", plugin.name());
  EXPECT_EQ("GzScene3D", plugin.filename());
  EXPECT_NE(plugin.innerxml().find("<ignition-gui>"), std::string::npos);
  EXPECT_NE(plugin.innerxml().find("<ambient_light>"), std::string::npos);
  EXPECT_EQ(plugin.innerxml().find("<service>"), std::string::npos);
  EXPECT_EQ(plugin.innerxml().find("<pose_topic>"), std::string::npos);
  EXPECT_EQ(plugin.innerxml().find("<scene_topic>"), std::string::npos);
  EXPECT_EQ(plugin.innerxml().find("<deletion_topic>"), std::string::npos);
}

/////////////////////////////////////////////////
TEST_P(SimulationRunnerTest, GenerateWorldSdf)
{
  // Load SDF file
  sdf::Root root;
  root.Load(common::joinPaths(PROJECT_SOURCE_PATH,
      "test", "worlds", "shapes.sdf"));

  ASSERT_EQ(1u, root.WorldCount());

  // Create simulation runner
  auto systemLoader = std::make_shared<SystemLoader>();
  SimulationRunner runner(root.WorldByIndex(0), systemLoader);

  msgs::SdfGeneratorConfig req;
  msgs::StringMsg genWorldSdf;
  EXPECT_TRUE(runner.GenerateWorldSdf(req, genWorldSdf));
  EXPECT_FALSE(genWorldSdf.data().empty());

  sdf::Root newRoot;
  newRoot.LoadSdfString(genWorldSdf.data());
  ASSERT_EQ(1u, newRoot.WorldCount());

  const auto* world = newRoot.WorldByIndex(0);
  EXPECT_EQ(3u, world->ModelCount());
}

// Run multiple times. We want to make sure that static globals don't cause
// problems.
INSTANTIATE_TEST_SUITE_P(ServerRepeat, SimulationRunnerTest,
    ::testing::Range(1, 2));<|MERGE_RESOLUTION|>--- conflicted
+++ resolved
@@ -87,11 +87,7 @@
     common::Console::SetVerbosity(4);
 
     ignition::common::setenv("IGN_GAZEBO_SYSTEM_PLUGIN_PATH",
-<<<<<<< HEAD
-      (std::string(PROJECT_BINARY_PATH) + "/lib").c_str());
-=======
       common::joinPaths(PROJECT_BINARY_PATH, "lib"));
->>>>>>> cd78bd45
   }
 };
 
