/*
 * Copyright (C) 2019 Open Source Robotics Foundation
 *
 * Licensed under the Apache License, Version 2.0 (the "License");
 * you may not use this file except in compliance with the License.
 * You may obtain a copy of the License at
 *
 *     http://www.apache.org/licenses/LICENSE-2.0
 *
 * Unless required by applicable law or agreed to in writing, software
 * distributed under the License is distributed on an "AS IS" BASIS,
 * WITHOUT WARRANTIES OR CONDITIONS OF ANY KIND, either express or implied.
 * See the License for the specific language governing permissions and
 * limitations under the License.
 *
 */

#include <map>
#include <stack>
#include <string>
#include <tuple>
#include <unordered_map>
#include <variant>
#include <vector>

#include <sdf/Actor.hh>
#include <sdf/Collision.hh>
#include <sdf/Element.hh>
#include <sdf/Joint.hh>
#include <sdf/Light.hh>
#include <sdf/Link.hh>
#include <sdf/Model.hh>
#include <sdf/parser.hh>
#include <sdf/Scene.hh>
#include <sdf/SDFImpl.hh>
#include <sdf/Visual.hh>

#include <gz/common/Profiler.hh>
#include <gz/common/Skeleton.hh>
#include <gz/common/SkeletonAnimation.hh>

#include <gz/math/Color.hh>
#include <gz/math/Helpers.hh>
#include <gz/math/Matrix4.hh>
#include <gz/math/Pose3.hh>

#include <gz/msgs/Utility.hh>

#include <gz/rendering.hh>
#include <gz/rendering/RenderEngine.hh>
#include <gz/rendering/RenderingIface.hh>
#include <gz/rendering/Scene.hh>

#include "gz/sim/components/Actor.hh"
#include "gz/sim/components/BoundingBoxCamera.hh"
#include "gz/sim/components/Camera.hh"
#include "gz/sim/components/CastShadows.hh"
#include "gz/sim/components/ChildLinkName.hh"
#include "gz/sim/components/Collision.hh"
#include "gz/sim/components/DepthCamera.hh"
#include "gz/sim/components/GpuLidar.hh"
#include "gz/sim/components/Geometry.hh"
#include "gz/sim/components/Inertial.hh"
#include "gz/sim/components/Joint.hh"
#include "gz/sim/components/JointAxis.hh"
#include "gz/sim/components/JointType.hh"
#include "gz/sim/components/LaserRetro.hh"
#include "gz/sim/components/Light.hh"
#include "gz/sim/components/LightCmd.hh"
#include "gz/sim/components/Link.hh"
#include "gz/sim/components/Material.hh"
#include "gz/sim/components/Model.hh"
#include "gz/sim/components/Name.hh"
#include "gz/sim/components/ParentEntity.hh"
#include "gz/sim/components/ParentLinkName.hh"
#include "gz/sim/components/ParticleEmitter.hh"
#include "gz/sim/components/Pose.hh"
#include "gz/sim/components/RgbdCamera.hh"
#include "gz/sim/components/Scene.hh"
#include "gz/sim/components/SegmentationCamera.hh"
#include "gz/sim/components/SemanticLabel.hh"
#include "gz/sim/components/SourceFilePath.hh"
#include "gz/sim/components/SphericalCoordinates.hh"
#include "gz/sim/components/Temperature.hh"
#include "gz/sim/components/TemperatureRange.hh"
#include "gz/sim/components/ThermalCamera.hh"
#include "gz/sim/components/Transparency.hh"
#include "gz/sim/components/Visibility.hh"
#include "gz/sim/components/Visual.hh"
#include "gz/sim/components/VisualCmd.hh"
#include "gz/sim/components/WideAngleCamera.hh"
#include "gz/sim/components/World.hh"
#include "gz/sim/EntityComponentManager.hh"

#include "gz/sim/rendering/Events.hh"
#include "gz/sim/rendering/RenderUtil.hh"
#include "gz/sim/rendering/SceneManager.hh"
#include "gz/sim/rendering/MarkerManager.hh"

#include "gz/sim/Util.hh"

using namespace gz;
using namespace sim;

// Private data class.
class gz::sim::RenderUtilPrivate
{
  /// True if the rendering component is initialized
  public: bool initialized = false;

  /// \brief Create rendering entities
  /// \param[in] _ecm The entity-component manager
  /// \param[in] _info Update information
  public: void CreateRenderingEntities(const EntityComponentManager &_ecm,
      const UpdateInfo &_info);

  /// \brief Create rendering entities during the first update. This
  /// is called by CreateRenderingEntities. This calls _ecm.Each
  /// \param[in] _ecm The entity-component manager
  /// \param[in] _info Update information
  /// \TODO(anyone) Combine with CreateEntitiesRuntime
  public: void CreateEntitiesFirstUpdate(const EntityComponentManager &_ecm,
      const UpdateInfo &_info);

  /// \brief Create rendering entities during subsequent updates. This
  /// is called by CreateRenderingEntities. This calls _ecm.EachNew
  /// \param[in] _ecm The entity-component manager
  /// \param[in] _info Update information
  /// \TODO(anyone) Combine with CreateEntitiesFirstUpdate
  public: void CreateEntitiesRuntime(const EntityComponentManager &_ecm,
      const UpdateInfo &_info);

  /// \brief Remove rendering entities
  /// \param[in] _ecm The entity-component manager
  public: void RemoveRenderingEntities(const EntityComponentManager &_ecm,
      const UpdateInfo &_info);

  /// \brief Update rendering entities
  /// \param[in] _ecm The entity-component manager
  public: void UpdateRenderingEntities(const EntityComponentManager &_ecm);

  /// \breif Helper function to add new sensors
  /// \param[in] _ecm The entity-component manager
  /// \param[in] _entity Sensor entity
  /// \param[in] _sdfData Sensor data
  /// \param[in] _parent Parent entity
  /// \param[in] _topicSuffix Suffix for sensor topic
  public: void AddNewSensor(
      const EntityComponentManager &_ecm, Entity _entity,
      const sdf::Sensor &_sdfData, Entity _parent,
      const std::string &_topicSuffix);

  /// \brief Helper function to create a visual for a link entity
  /// \param[in] _ecm The entity-component manager
  /// \param[in] _entity Entity to create the visual for
  /// \param[in] _name Name component
  /// \param[in] _pose Pose component
  /// \param[in] _parent ParentEntity component
  public: void CreateLink(
      const EntityComponentManager &_ecm,
      const Entity &_entity,
      const components::Name *_name,
      const components::Pose *_pose,
      const components::ParentEntity *_parent);

  /// \brief Helper function to create a visual for a visual entity
  /// \param[in] _ecm The entity-component manager
  /// \param[in] _entity Entity to create the visual for
  /// \param[in] _name Name component
  /// \param[in] _pose Pose component
  /// \param[in] _geom Geometry component
  /// \param[in] _castShadows CastShadows component
  /// \param[in] _transparency Transparency component
  /// \param[in] _visibilityFlags VisibilityFlags component
  /// \param[in] _parent ParentEntity component
  public: void CreateVisual(
      const EntityComponentManager &_ecm,
      const Entity &_entity,
      const components::Name *_name,
      const components::Pose *_pose,
      const components::Geometry *_geom,
      const components::CastShadows *_castShadows,
      const components::Transparency *_transparency,
      const components::VisibilityFlags *_visibilityFlags,
      const components::ParentEntity *_parent);

  /// \brief Helper function to create a visual for a light entity
  /// \param[in] _ecm The entity-component manager
  /// \param[in] _entity Entity to create the visual for
  /// \param[in] _light Light component
  /// \param[in] _name Name component
  /// \param[in] _parent ParentEntity component
  public: void CreateLight(
      const EntityComponentManager &_ecm,
      const Entity &_entity,
      const components::Light *_light,
      const components::Name *_name,
      const components::ParentEntity *_parent);

  /// \brief Event manager used for emitting render / scene events
  public: EventManager *eventManager{nullptr};

  /// \brief Total time elapsed in simulation. This will not increase while
  /// paused.
  public: std::chrono::steady_clock::duration simTime{0};

  /// \brief Name of rendering engine
  public: std::string engineName = "ogre2";

  /// \brief Name of scene
  public: std::string sceneName = "scene";

  //// \brief True to enable sky in the scene
  public: bool skyEnabled = false;

  /// \brief Scene background color. This is optional because a <scene> is
  /// always present, which has a default background color value. This
  /// backgroundColor variable is used to override the <scene> value.
  public: std::optional<math::Color> backgroundColor;

  /// \brief Ambient color. This is optional because an <scene> is always
  /// present, which has a default ambient light value. This ambientLight
  /// variable is used to override the <scene> value.
  public: std::optional<math::Color> ambientLight;

  /// \brief Scene manager
  public: SceneManager sceneManager;

  /// \brief Marker manager
  public: MarkerManager markerManager;

  /// \brief Pointer to rendering engine.
  public: rendering::RenderEngine *engine{nullptr};

  /// \brief rendering scene to be managed by the scene manager and used to
  /// generate sensor data
  public: rendering::ScenePtr scene;

  /// \brief Flag to indicate if the current GL context should be used
  public: bool useCurrentGLContext = false;

  /// \brief Window ID handle
  public: std::string winID = "";

  /// \brief New scenes to be created
  public: std::vector<sdf::Scene> newScenes;

  /// \brief is headless mode active
  public: bool isHeadlessRendering = false;

  /// \brief New models to be created. The elements in the tuple are:
  /// [0] entity id, [1], SDF DOM, [2] parent entity id, [3] sim iteration
  public: std::vector<std::tuple<Entity, sdf::Model, Entity, uint64_t>>
      newModels;

  /// \brief New links to be created. The elements in the tuple are:
  /// [0] entity id, [1] SDF DOM, [2] parent entity id
  public: std::vector<std::tuple<Entity, sdf::Link, Entity>> newLinks;

  /// \brief New visuals to be created. The elements in the tuple are:
  /// [0] entity id, [1] SDF DOM, [2] parent entity id
  public: std::vector<std::tuple<Entity, sdf::Visual, Entity>> newVisuals;

  /// \brief New actors to be created. The elements in the tuple are:
  /// [0] entity id, [1] SDF DOM, [2] actor name, [3] parent entity id
  public: std::vector<std::tuple<Entity, sdf::Actor, std::string, Entity>>
          newActors;

  /// \brief New lights to be created. The elements in the tuple are:
  /// [0] entity id, [1] SDF DOM, [2] light name, [3] parent entity id
  public: std::vector<std::tuple<Entity, sdf::Light, std::string, Entity>>
          newLights;

  /// \brief A map of entity light ids and light visuals
  public: std::map<Entity, Entity> matchLightWithVisuals;

  /// \brief New sensors to be created. The elements in the tuple are:
  /// [0] entity id, [1] SDF DOM, [2] parent entity id
  public: std::vector<std::tuple<Entity, sdf::Sensor, Entity>>
      newSensors;

  /// \brief New particle emitter to be created. The elements in the tuple are:
  /// [0] entity id, [1] particle emitter, [2] parent entity id
  public: std::vector<std::tuple<Entity, msgs::ParticleEmitter, Entity>>
      newParticleEmitters;

  /// \brief New particle emitter commands to be requested.
  /// The map key and value are: entity id of the particle emitter to
  /// update, and particle emitter msg
  public: std::unordered_map<Entity, msgs::ParticleEmitter>
      newParticleEmittersCmds;

  /// \brief A list of entities with particle emitter cmds to remove
  public: std::vector<Entity> particleCmdsToRemove;

  /// \brief Map of ids of entites to be removed and sim iteration when the
  /// remove request is received
  public: std::unordered_map<Entity, uint64_t> removeEntities;

  /// \brief A map of entity ids and pose updates.
  public: std::unordered_map<Entity, math::Pose3d> entityPoses;

  /// \brief A map of entity ids and light updates.
  public: std::unordered_map<Entity, msgs::Light> entityLights;

  /// \brief A map of entity ids and light updates.
  public: std::vector<Entity> entityLightsCmdToDelete;

  /// \brief A map of entity ids and visual updates.
  public: std::map<Entity, msgs::Visual> entityVisuals;

  /// \brief A vector of entity ids of VisualCmds to delete
  public: std::vector<Entity> entityVisualsCmdToDelete;

  /// \brief Visual material equality comparision function
  /// TODO(anyone) Currently only checks for material colors equality,
  /// need to extend to others (e.g., PbrMaterial)
  public: std::function<bool(const sdf::Material &, const sdf::Material &)>
          materialEql { [](const sdf::Material &_a, const sdf::Material &_b)
            {
              return
                _a.Ambient() == _b.Ambient() &&
                _a.Diffuse() == _b.Diffuse() &&
                _a.Specular() == _b.Specular() &&
                _a.Emissive() == _b.Emissive();
            }};

  /// \brief A map of entity ids and actor transforms.
  public: std::map<Entity, std::map<std::string, math::Matrix4d>>
                          actorTransforms;

  /// \brief A map of entity ids and temperature data.
  /// The value of this map (tuple) represents either a single (uniform)
  /// temperature, or a heat signature with a min/max temperature. If the string
  /// in the tuple is empty, then this entity has a uniform temperature across
  /// its surface, and this uniform temperature is stored in the first float of
  /// the tuple (the second float and string are unused for uniform temperature
  /// entities). If the string in the tuple is not empty, then the string
  /// represents the entity's heat signature (a path to a heat signature texture
  /// file), and the floats represent the min/max temperatures of the heat
  /// signature, respectively.
  ///
  /// All temperatures are in Kelvin.
  public: std::map<Entity, std::tuple<float, float, std::string>> entityTemp;

  /// \brief A map of entity ids and label data for datasets annotations
  public: std::unordered_map<Entity, int> entityLabel;

  /// \brief A map of entity ids and wire boxes
  public: std::unordered_map<Entity, gz::rendering::WireBoxPtr> wireBoxes;

  /// \brief A map of entity ids and trajectory pose updates.
  public: std::unordered_map<Entity, math::Pose3d> trajectoryPoses;

  /// \brief A map of entity ids and actor animation info.
  public: std::unordered_map<Entity, AnimationUpdateData> actorAnimationData;

  /// \brief True to update skeletons manually using bone poses
  /// (see actorTransforms). False to let render engine update animation
  /// based on sim time.
  /// \todo(anyone) Let this be turned on from a component
  public: bool actorManualSkeletonUpdate = false;

  /// \brief Mutex to protect updates
  public: std::mutex updateMutex;

  //// \brief Flag to indicate whether to create sensors
  public: bool enableSensors = false;

  /// \brief A set containing all the entities with attached rendering sensors
  public: std::unordered_set<Entity> sensorEntities;

  /// \brief Callback function for creating sensors.
  /// The function args are: entity id, sensor sdf, and parent name.
  /// The function returns the id of the rendering sensor created.
  public: std::function<std::string(const sim::Entity &, const sdf::Sensor &,
          const std::string &)> createSensorCb;

  /// \brief Light equality comparison function.
  public: std::function<bool(const sdf::Light &, const sdf::Light &)>
          lightEql { [](const sdf::Light &_a, const sdf::Light &_b)
            {
             return
                _a.Visualize() == _b.Visualize() &&
                _a.Type() == _b.Type() &&
                _a.Name() == _b.Name() &&
                _a.Diffuse() == _b.Diffuse() &&
                _a.Specular() == _b.Specular() &&
                math::equal(
                  _a.AttenuationRange(), _b.AttenuationRange(), 1e-6) &&
               math::equal(
                 _a.LinearAttenuationFactor(),
                 _b.LinearAttenuationFactor(),
                 1e-6) &&
               math::equal(
                 _a.ConstantAttenuationFactor(),
                 _b.ConstantAttenuationFactor(),
                 1e-6) &&
               math::equal(
                 _a.QuadraticAttenuationFactor(),
                 _b.QuadraticAttenuationFactor(),
                 1e-6) &&
               _a.CastShadows() == _b.CastShadows() &&
               _a.Direction() == _b.Direction() &&
               _a.SpotInnerAngle() == _b.SpotInnerAngle() &&
               _a.SpotOuterAngle() == _b.SpotOuterAngle() &&
               math::equal(_a.SpotFalloff(), _b.SpotFalloff(), 1e-6);
            }};

  /// \brief Callback function for removing sensors.
  /// The function arg is the entity id
  public: std::function<void(const sim::Entity &)> removeSensorCb;

  /// \brief Currently selected entities, organized by order of selection.
  public: std::vector<Entity> selectedEntities;

  /// \brief Map of original emissive colors for nodes currently highlighted.
  public: std::map<std::string, math::Color> originalEmissive;

  /// \brief Whether the transform gizmo is being dragged.
  public: bool transformActive{false};

  /// \brief Highlight a node and all its children.
  /// \param[in] _node Node to be highlighted
  public: void HighlightNode(const rendering::NodePtr &_node);

  /// \brief Restore a highlighted node to normal.
  /// \param[in] _node Node to be restored.
  public: void LowlightNode(const rendering::NodePtr &_node);

  /// \brief New joint visuals to be created
  public: std::vector<Entity> newJoints;

  /// \brief Finds the models (joint parent) that are used to create
  /// joint visuals in RenderUtil::Update
  /// \param[in] _ecm The entity-component manager
  public: void FindJointModels(const EntityComponentManager &_ecm);

  /// \brief A list of models used to create new joint visuals
  public: std::vector<Entity> newJointModels;

  /// \brief A map of joint entity ids and their SDF DOM
  public: std::map<Entity, sdf::Joint> entityJoints;

  /// \brief A map of model entities and their corresponding children links
  public: std::map<Entity, std::vector<Entity>> modelToJointEntities;

  /// \brief A map of created joint entities and if they are currently
  /// visible
  public: std::map<Entity, bool> viewingJoints;

  /// \brief A list of joint visuals for which the parent visual poses
  /// have to be updated.
  public: std::vector<Entity> updateJointParentPoses;

  /// \brief A map of models entities and link attributes used
  /// to create joint visuals
  public: std::map<Entity, std::map<std::string, Entity>>
                           matchLinksWithEntities;

  /// \brief New center of mass visuals to be created
  public: std::vector<Entity> newCOMVisuals;

  /// \brief A list of links used to create new center of mass visuals
  public: std::vector<Entity> newCOMLinks;

  /// \brief A map of link entities and if their center of mass visuals
  /// are currently visible
  public: std::map<Entity, bool> viewingCOM;

  /// \brief New inertias to be created
  public: std::vector<Entity> newInertias;

  /// \brief A map of links and their center of mass visuals
  public: std::map<Entity, Entity> linkToCOMVisuals;

  /// \brief Finds the child links for given entity from the ECM
  /// \param[in] _ecm The entity-component manager
  /// \param[in] _entity Entity to find child links
  /// \return A vector of child links found for the entity
  public: std::vector<Entity> FindChildLinksFromECM(
      const EntityComponentManager &_ecm, const Entity &_entity);

  /// \brief Finds the links (inertial parent) that are used to create child
  /// inertia and center of mass visuals in RenderUtil::Update
  /// \param[in] _ecm The entity-component manager
  public: void FindInertialLinks(const EntityComponentManager &_ecm);

  /// \brief A list of links used to create new inertia visuals
  public: std::vector<Entity> newInertiaLinks;

  /// \brief A map of entity ids and their inertials
  public: std::map<Entity, math::Inertiald> entityInertials;

  /// \brief A map of link entities and if their inertias are currently
  /// visible
  public: std::map<Entity, bool> viewingInertias;

  /// \brief A map of links and their inertia visuals
  public: std::map<Entity, Entity> linkToInertiaVisuals;

  /// \brief New wireframe visuals to be toggled
  public: std::vector<Entity> newWireframes;

  /// \brief New wireframe visuals to be toggled
  public: std::vector<Entity> newTransparentEntities;

  /// \brief Finds the links (visual parent) that are used to toggle wireframe
  /// and transparent view for visuals in RenderUtil::Update
  /// \param[in] _ecm The entity-component manager
  public: void PopulateViewModeVisualLinks(const EntityComponentManager &_ecm);

  /// \brief A list of links used to toggle wireframe mode for visuals
  public: std::vector<Entity> newWireframeVisualLinks;

  /// \brief A list of links used to toggle transparent mode for visuals
  public: std::vector<Entity> newTransparentVisualLinks;

  /// \brief A map of link entities and their corresponding children visuals
  public: std::map<Entity, std::vector<Entity>> linkToVisualEntities;

  /// \brief A map of created wireframe visuals and if they are currently
  /// visible
  public: std::map<Entity, bool> viewingWireframes;

  /// \brief A map of created transparent visuals and if they are currently
  /// visible
  public: std::map<Entity, bool> viewingTransparent;

  /// \brief New collisions to be created
  public: std::vector<Entity> newCollisions;

  /// \brief Finds the links (collision parent) that are used to create child
  /// collision visuals in RenderUtil::Update
  /// \param[in] _ecm The entity-component manager
  public: void FindCollisionLinks(const EntityComponentManager &_ecm);

  /// \brief A list of links used to create new collision visuals
  public: std::vector<Entity> newCollisionLinks;

  /// \brief A map of collision entity ids and their SDF DOM
  public: std::map<Entity, sdf::Collision> entityCollisions;

  /// \brief A map of model entities and their corresponding children links
  public: std::map<Entity, std::vector<Entity>> modelToLinkEntities;

  /// \brief A map of link entities and their corresponding children collisions
  public: std::map<Entity, std::vector<Entity>> linkToCollisionEntities;

  /// \brief A map of created collision entities and if they are currently
  /// visible
  public: std::map<Entity, bool> viewingCollisions;

  /// \brief A map of model entities and their corresponding children models
  public: std::map<Entity, std::vector<Entity>> modelToModelEntities;

  /// \brief A map of entity id to thermal camera sensor configuration
  /// properties. The elements in the tuple are:
  /// <resolution, temperature range (min, max)>
  public: std::unordered_map<Entity,
      std::tuple<double, components::TemperatureRangeInfo>> thermalCameraData;

  /// \brief Update the visuals with label user data
  /// \param[in] _entityLabel Map with key visual entity id and value label
  public: void UpdateVisualLabels(
    const std::unordered_map<Entity, int> &_entityLabel);

  /// \brief A helper function that removes the sensor associated with an
  /// entity, if an associated sensor exists. This should be called in
  /// RenderUtil::Update.
  /// \param[in] _entity The entity that should be checked for an associated
  /// sensor.
  public: void RemoveSensor(const Entity _entity);

  /// \brief A helper function that removes the bounding box associated with an
  /// entity, if an associated bounding box exists. This should be called in
  /// RenderUtil::Update.
  /// \param[in] _entity The entity that should be checked for an associated
  /// bounding box.
  public: void RemoveBoundingBox(const Entity _entity);

  /// \brief A helper function for updating lights. This should be called in
  /// RenderUtil::Update.
  /// \param[in] _entityLights A map of entity IDs to their light updates.
  public: void UpdateLights(
              const std::unordered_map<Entity, msgs::Light> &_entityLights);

  /// \brief A helper function for updating the thermal camera. This should be
  /// called in RenderUtil::Update.
  /// \param[in] _thermalCamData The thermal camera data that needs to be
  /// updated.
  /// \sa thermalCameraData
  public: void UpdateThermalCamera(const std::unordered_map<Entity,
    std::tuple<double, components::TemperatureRangeInfo>> &_thermalCamData);

  /// \brief Helper function for updating animation. This should be called in
  /// RenderUtil::Update.
  /// \param[in] _actorAnimationData A map of entities to their animation update
  /// data.
  /// \param[in] _entityPoses A map of entity ids and pose updates.
  /// \param[in] _trajectoryPoses A map of entity ids and trajectory
  /// pose updates.
  /// \sa actorManualSkeletonUpdate
  public: void UpdateAnimation(const std::unordered_map<Entity,
              AnimationUpdateData> &_actorAnimationData,
              const std::unordered_map<Entity, math::Pose3d> &_entityPoses,
              const std::unordered_map<Entity, math::Pose3d> &_trajectoryPoses);
};

//////////////////////////////////////////////////
RenderUtil::RenderUtil() : dataPtr(std::make_unique<RenderUtilPrivate>())
{
}

//////////////////////////////////////////////////
RenderUtil::~RenderUtil() = default;

//////////////////////////////////////////////////
rendering::ScenePtr RenderUtil::Scene() const
{
  return this->dataPtr->scene;
}

//////////////////////////////////////////////////
void RenderUtil::UpdateECM(const UpdateInfo &/*_info*/,
                           EntityComponentManager &_ecm)
{
  std::lock_guard<std::mutex> lock(this->dataPtr->updateMutex);

  // Remove the commands from the entity
  // these are commands from the last iteration. We want to make sure all
  // systems have a chance to process them first before they are removed.
  for (const auto &entity : this->dataPtr->particleCmdsToRemove)
    _ecm.RemoveComponent<components::ParticleEmitterCmd>(entity);
  this->dataPtr->particleCmdsToRemove.clear();

  // particle emitters commands
  _ecm.Each<components::ParticleEmitterCmd>(
      [&](const Entity &_entity,
          const components::ParticleEmitterCmd *_emitterCmd) -> bool
      {
        // store emitter properties and update them in rendering thread
        this->dataPtr->newParticleEmittersCmds[_entity] =
        _emitterCmd->Data();

        // update pose comp here
        if (_emitterCmd->Data().has_pose())
        {
          auto poseComp = _ecm.Component<components::Pose>(_entity);
          if (poseComp)
            poseComp->Data() = msgs::Convert(_emitterCmd->Data().pose());
        }
        // Store the entity ids to clear outside of the `Each` loop.
        this->dataPtr->particleCmdsToRemove.push_back(_entity);

        return true;
      });

  // Update lights
  auto olderEntitiesLightsCmdToDelete =
    std::move(this->dataPtr->entityLightsCmdToDelete);
  this->dataPtr->entityLightsCmdToDelete.clear();

  _ecm.Each<components::LightCmd>(
      [&](const Entity &_entity,
          const components::LightCmd * _lightCmd) -> bool
      {
        this->dataPtr->entityLights[_entity] = _lightCmd->Data();
        this->dataPtr->entityLightsCmdToDelete.push_back(_entity);

        auto lightComp = _ecm.Component<components::Light>(_entity);
        if (lightComp)
        {
          sdf::Light sdfLight = convert<sdf::Light>(_lightCmd->Data());
          auto state = lightComp->SetData(sdfLight,
              this->dataPtr->lightEql) ?
              ComponentState::OneTimeChange :
              ComponentState::NoChange;
          _ecm.SetChanged(_entity, components::Light::typeId, state);
        }
        return true;
      });

  for (const auto entity : olderEntitiesLightsCmdToDelete)
  {
    _ecm.RemoveComponent<components::LightCmd>(entity);
  }

  // Update thermal cameras
  _ecm.Each<components::ThermalCamera>(
      [&](const Entity &_entity,
        const components::ThermalCamera *)->bool
      {
        // set properties from thermal sensor plugin
        // Set defaults to invaid values so we know they have not been set.
        // set UpdateECM(). We check for valid values first before setting
        // these thermal camera properties..
        double resolution = 0.0;
        components::TemperatureRangeInfo range;
        range.min = std::numeric_limits<double>::max();
        range.max = 0;

        // resolution
        auto resolutionComp =
          _ecm.Component<components::TemperatureLinearResolution>(_entity);
        if (resolutionComp != nullptr)
        {
          resolution = resolutionComp->Data();
          _ecm.RemoveComponent<components::TemperatureLinearResolution>(
              _entity);
        }

        // min / max temp
        auto tempRangeComp =
          _ecm.Component<components::TemperatureRange>(_entity);
        if (tempRangeComp != nullptr)
        {
          range = tempRangeComp->Data();
          _ecm.RemoveComponent<components::TemperatureRange>(_entity);
        }

        if (resolutionComp || tempRangeComp)
        {
          this->dataPtr->thermalCameraData[_entity] =
              std::make_tuple(resolution, range);
        }
        return true;
      });

  // visual commands
  {
    auto olderEntityVisualsCmdToDelete
        = std::move(this->dataPtr->entityVisualsCmdToDelete);
    this->dataPtr->entityVisualsCmdToDelete.clear();

    // TODO(anyone) Currently only updates material colors,
    // need to extend to others
    _ecm.Each<components::VisualCmd>(
      [&](const Entity &_entity,
          const components::VisualCmd *_visualCmd) -> bool
      {
        this->dataPtr->entityVisuals[_entity] = _visualCmd->Data();
        this->dataPtr->entityVisualsCmdToDelete.push_back(_entity);

        auto materialComp = _ecm.Component<components::Material>(_entity);
        if (materialComp)
        {
          msgs::Material materialMsg = _visualCmd->Data().material();
          sdf::Material sdfMaterial = convert<sdf::Material>(materialMsg);

          auto state =
              materialComp->SetData(sdfMaterial, this->dataPtr->materialEql) ?
              ComponentState::OneTimeChange : ComponentState::NoChange;
          _ecm.SetChanged(_entity, components::Material::typeId, state);
        }
        return true;
      });

    for (const auto entity : olderEntityVisualsCmdToDelete)
    {
      _ecm.RemoveComponent<components::VisualCmd>(entity);
    }
  }
}

//////////////////////////////////////////////////
void RenderUtil::UpdateFromECM(const UpdateInfo &_info,
                               const EntityComponentManager &_ecm)
{
  GZ_PROFILE("RenderUtil::UpdateFromECM");
  std::lock_guard<std::mutex> lock(this->dataPtr->updateMutex);
  this->dataPtr->simTime = _info.simTime;

  this->dataPtr->CreateRenderingEntities(_ecm, _info);
  this->dataPtr->UpdateRenderingEntities(_ecm);
  this->dataPtr->RemoveRenderingEntities(_ecm, _info);
  this->dataPtr->markerManager.SetSimTime(_info.simTime);
  this->dataPtr->PopulateViewModeVisualLinks(_ecm);
  this->dataPtr->FindInertialLinks(_ecm);
  this->dataPtr->FindJointModels(_ecm);
  this->dataPtr->FindCollisionLinks(_ecm);

  // Get the SphericalCoordinate object from the world
  // and supply it to the SceneManager
  auto worldEntity = _ecm.EntityByComponents(components::World());
  auto sphericalCoordinatesComponent =
    _ecm.Component<components::SphericalCoordinates>(
        worldEntity);
  if (sphericalCoordinatesComponent)
  {
    this->dataPtr->sceneManager.SetSphericalCoordinates(
        sphericalCoordinatesComponent->Data());
  }
}

//////////////////////////////////////////////////
std::vector<Entity> RenderUtilPrivate::FindChildLinksFromECM(
    const EntityComponentManager &_ecm, const Entity &_entity)
{
  std::vector<Entity> links;
  if (_ecm.EntityMatches(_entity,
        std::set<ComponentTypeId>{components::Model::typeId}))
  {
    std::stack<Entity> modelStack;
    modelStack.push(_entity);

    std::vector<Entity> childLinks, childModels;
    while (!modelStack.empty())
    {
      Entity model = modelStack.top();
      modelStack.pop();

      childLinks = _ecm.EntitiesByComponents(components::ParentEntity(model),
                                             components::Link());
      links.insert(links.end(),
                   childLinks.begin(),
                   childLinks.end());

      childModels =
          _ecm.EntitiesByComponents(components::ParentEntity(model),
                                    components::Model());
      for (const auto &childModel : childModels)
      {
          modelStack.push(childModel);
      }
    }
  }
  else if (_ecm.EntityMatches(_entity,
              std::set<ComponentTypeId>{components::Link::typeId}))
  {
    links.push_back(_entity);
  }
  return links;
}

//////////////////////////////////////////////////
void RenderUtilPrivate::FindInertialLinks(const EntityComponentManager &_ecm)
{
  for (const auto &entity : this->newInertias)
  {
    std::vector<Entity> links;
    if (_ecm.EntityMatches(entity,
          std::set<ComponentTypeId>{components::Model::typeId}) ||
        _ecm.EntityMatches(entity,
                std::set<ComponentTypeId>{components::Link::typeId}))
    {
      links = this->FindChildLinksFromECM(_ecm, entity);
    }
    else
    {
      gzerr << "Entity [" << entity
             << "] for viewing inertia must be a model or link"
             << std::endl;
      continue;
    }

    this->newInertiaLinks.insert(this->newInertiaLinks.end(),
        links.begin(),
        links.end());
  }
  this->newInertias.clear();

  for (const auto &entity : this->newCOMVisuals)
  {
    std::vector<Entity> links;
    if (_ecm.EntityMatches(entity,
          std::set<ComponentTypeId>{components::Model::typeId}) ||
        _ecm.EntityMatches(entity,
                std::set<ComponentTypeId>{components::Link::typeId}))
    {
      links = this->FindChildLinksFromECM(_ecm, entity);
    }
    else
    {
      gzerr << "Entity [" << entity
             << "] for viewing center of mass must be a model or link"
             << std::endl;
      continue;
    }

    this->newCOMLinks.insert(this->newCOMLinks.end(),
        links.begin(),
        links.end());
  }
  this->newCOMVisuals.clear();
}

//////////////////////////////////////////////////
void RenderUtilPrivate::FindJointModels(const EntityComponentManager &_ecm)
{
  if (this->newJoints.empty())
  {
    return;
  }

  for (const auto &entity : this->newJoints)
  {
    std::vector<Entity> models;
    if (_ecm.EntityMatches(entity,
          std::set<ComponentTypeId>{components::Model::typeId}))
    {
      std::stack<Entity> modelStack;
      modelStack.push(entity);

      std::vector<Entity> childModels;
      while (!modelStack.empty())
      {
        Entity model = modelStack.top();
        modelStack.pop();
        models.push_back(model);

        childModels =
            _ecm.EntitiesByComponents(components::ParentEntity(model),
                                      components::Model());
        for (const auto &childModel : childModels)
        {
            modelStack.push(childModel);
        }
      }
    }
    else
    {
      gzerr << "Entity [" << entity
             << "] for viewing joints must be a model"
             << std::endl;
      continue;
    }

    this->newJointModels.insert(this->newJointModels.end(),
        models.begin(),
        models.end());
  }
  this->newJoints.clear();
}

//////////////////////////////////////////////////
void RenderUtilPrivate::PopulateViewModeVisualLinks(
                        const EntityComponentManager &_ecm)
{
  // Find links to toggle wireframes
  for (const auto &entity : this->newWireframes)
  {
    std::vector<Entity> links;
    if (_ecm.EntityMatches(entity,
          std::set<ComponentTypeId>{components::Model::typeId}) ||
        _ecm.EntityMatches(entity,
                std::set<ComponentTypeId>{components::Link::typeId}))
    {
      links = this->FindChildLinksFromECM(_ecm, entity);
    }
    else
    {
      gzerr << "Entity [" << entity
             << "] for viewing wireframe must be a model or link"
             << std::endl;
      continue;
    }

    this->newWireframeVisualLinks.insert(this->newWireframeVisualLinks.end(),
        links.begin(),
        links.end());
  }
  this->newWireframes.clear();

  // Find links to view as transparent
  for (const auto &entity : this->newTransparentEntities)
  {
    std::vector<Entity> links;
    if (_ecm.EntityMatches(entity,
          std::set<ComponentTypeId>{components::Model::typeId}) ||
        _ecm.EntityMatches(entity,
                std::set<ComponentTypeId>{components::Link::typeId}))
    {
      links = this->FindChildLinksFromECM(_ecm, entity);
    }
    else
    {
      gzerr << "Entity [" << entity
             << "] for viewing as transparent must be a model or link"
             << std::endl;
      continue;
    }

    this->newTransparentVisualLinks.insert(
        this->newTransparentVisualLinks.end(),
        links.begin(),
        links.end());
  }
  this->newTransparentEntities.clear();
}

//////////////////////////////////////////////////
void RenderUtilPrivate::FindCollisionLinks(const EntityComponentManager &_ecm)
{
  if (this->newCollisions.empty())
    return;

  for (const auto &entity : this->newCollisions)
  {
    std::vector<Entity> links;
    if (_ecm.EntityMatches(entity,
          std::set<ComponentTypeId>{components::Model::typeId}) ||
        _ecm.EntityMatches(entity,
                std::set<ComponentTypeId>{components::Link::typeId}))
    {
      links = this->FindChildLinksFromECM(_ecm, entity);
    }
    else
    {
      gzerr << "Entity [" << entity
             << "] for viewing collision must be a model or link"
             << std::endl;
      continue;
    }

    this->newCollisionLinks.insert(this->newCollisionLinks.end(),
        links.begin(),
        links.end());
  }
  this->newCollisions.clear();
}

//////////////////////////////////////////////////
int RenderUtil::PendingSensors() const
{
  if (!this->dataPtr->initialized)
    return -1;

  if (!this->dataPtr->scene)
    return -1;

  this->dataPtr->updateMutex.lock();
  int nSensors = this->dataPtr->newSensors.size();
  this->dataPtr->updateMutex.unlock();
  return nSensors;
}

//////////////////////////////////////////////////
void RenderUtil::Update()
{
  GZ_PROFILE("RenderUtil::Update");
  if (!this->dataPtr->initialized)
    return;

  if (!this->dataPtr->scene)
    return;

  this->dataPtr->updateMutex.lock();

  this->dataPtr->scene->SetTime(this->dataPtr->simTime);
  auto newScenes = std::move(this->dataPtr->newScenes);
  auto newModels = std::move(this->dataPtr->newModels);
  auto newLinks = std::move(this->dataPtr->newLinks);
  auto newVisuals = std::move(this->dataPtr->newVisuals);
  auto newActors = std::move(this->dataPtr->newActors);
  auto newLights = std::move(this->dataPtr->newLights);
  auto newParticleEmitters = std::move(this->dataPtr->newParticleEmitters);
  auto newParticleEmittersCmds =
    std::move(this->dataPtr->newParticleEmittersCmds);
  auto removeEntities = std::move(this->dataPtr->removeEntities);
  auto entityPoses = std::move(this->dataPtr->entityPoses);
  auto entityLights = std::move(this->dataPtr->entityLights);
  auto entityVisuals = std::move(this->dataPtr->entityVisuals);
  auto updateJointParentPoses =
    std::move(this->dataPtr->updateJointParentPoses);
  auto trajectoryPoses = std::move(this->dataPtr->trajectoryPoses);
  auto actorTransforms = std::move(this->dataPtr->actorTransforms);
  auto actorAnimationData = std::move(this->dataPtr->actorAnimationData);
  auto entityTemp = std::move(this->dataPtr->entityTemp);
  auto entityLabel = std::move(this->dataPtr->entityLabel);
  auto newTransparentVisualLinks =
    std::move(this->dataPtr->newTransparentVisualLinks);
  auto newInertiaLinks = std::move(this->dataPtr->newInertiaLinks);
  auto newJointModels = std::move(this->dataPtr->newJointModels);
  auto newCOMLinks = std::move(this->dataPtr->newCOMLinks);
  auto newWireframeVisualLinks =
    std::move(this->dataPtr->newWireframeVisualLinks);
  auto newCollisionLinks = std::move(this->dataPtr->newCollisionLinks);
  auto thermalCameraData = std::move(this->dataPtr->thermalCameraData);

  this->dataPtr->newScenes.clear();
  this->dataPtr->newModels.clear();
  this->dataPtr->newLinks.clear();
  this->dataPtr->newVisuals.clear();
  this->dataPtr->newActors.clear();
  this->dataPtr->newLights.clear();
  this->dataPtr->newParticleEmitters.clear();
  this->dataPtr->newParticleEmittersCmds.clear();
  this->dataPtr->removeEntities.clear();
  this->dataPtr->entityPoses.clear();
  this->dataPtr->entityLights.clear();
  this->dataPtr->entityVisuals.clear();
  this->dataPtr->updateJointParentPoses.clear();
  this->dataPtr->trajectoryPoses.clear();
  this->dataPtr->actorTransforms.clear();
  this->dataPtr->actorAnimationData.clear();
  this->dataPtr->entityTemp.clear();
  this->dataPtr->entityLabel.clear();
  this->dataPtr->newTransparentVisualLinks.clear();
  this->dataPtr->newInertiaLinks.clear();
  this->dataPtr->newJointModels.clear();
  this->dataPtr->newCOMLinks.clear();
  this->dataPtr->newWireframeVisualLinks.clear();
  this->dataPtr->newCollisionLinks.clear();
  this->dataPtr->thermalCameraData.clear();

  this->dataPtr->markerManager.Update();

  std::vector<std::tuple<Entity, sdf::Sensor, Entity>> newSensors;
  if (this->dataPtr->enableSensors)
  {
    newSensors = std::move(this->dataPtr->newSensors);
    this->dataPtr->newSensors.clear();
  }
  this->dataPtr->updateMutex.unlock();

  // scene - only one scene is supported for now
  // extend the sensor system to support mutliple scenes in the future
  for (auto &scene : newScenes)
  {
    // Only set the ambient color if the RenderUtil::SetBackgroundColor
    // was not called.
    if (!this->dataPtr->ambientLight)
      this->dataPtr->scene->SetAmbientLight(scene.Ambient());

    // Only set the background color if the RenderUtil::SetBackgroundColor
    // was not called.
    if (!this->dataPtr->backgroundColor)
      this->dataPtr->scene->SetBackgroundColor(scene.Background());

    if (scene.Grid() && !this->dataPtr->enableSensors)
      this->ShowGrid();
    if (scene.Sky())
    {
      this->dataPtr->scene->SetSkyEnabled(true);
    }

    // only one scene so break
    break;
  }

  // remove existing entities
  {
    GZ_PROFILE("RenderUtil::Update Remove");
    for (auto &entity : removeEntities)
    {
      auto node = this->dataPtr->sceneManager.NodeById(entity.first);
      this->dataPtr->selectedEntities.erase(std::remove(
          this->dataPtr->selectedEntities.begin(),
          this->dataPtr->selectedEntities.end(), entity.first),
          this->dataPtr->selectedEntities.end());
      this->dataPtr->sceneManager.RemoveEntity(entity.first);

      this->dataPtr->RemoveSensor(entity.first);
      this->dataPtr->RemoveBoundingBox(entity.first);
    }
  }

  // create new entities
  {
    GZ_PROFILE("RenderUtil::Update Create");
    for (const auto &model : newModels)
    {
      uint64_t iteration = std::get<3>(model);
      Entity entityId = std::get<0>(model);
      // since entites to be created and removed are queued, we need
      // to check their creation timestamp to make sure we do not create a new
      // entity when there is also a remove request with a more recent
      // timestamp
      // \todo(anyone) add test to check scene entities are properly added
      // and removed.
      auto removeIt = removeEntities.find(entityId);
      if (removeIt != removeEntities.end())
      {
        uint64_t removeIteration = removeIt->second;
        if (iteration < removeIteration)
          continue;
      }
      this->dataPtr->sceneManager.CreateModel(
          entityId, std::get<1>(model), std::get<2>(model));
    }

    for (const auto &link : newLinks)
    {
      this->dataPtr->sceneManager.CreateLink(
          std::get<0>(link), std::get<1>(link), std::get<2>(link));
    }

    for (const auto &visual : newVisuals)
    {
      this->dataPtr->sceneManager.CreateVisual(
          std::get<0>(visual), std::get<1>(visual), std::get<2>(visual));
    }

    for (const auto &actor : newActors)
    {
      this->dataPtr->sceneManager.CreateActor(
          std::get<0>(actor), std::get<1>(actor), std::get<2>(actor),
          std::get<3>(actor));
    }

    for (const auto &light : newLights)
    {
      auto newLightRendering = this->dataPtr->sceneManager.CreateLight(
        std::get<0>(light),
        std::get<1>(light),
        std::get<2>(light),
        std::get<3>(light));

      if (newLightRendering)
      {
        rendering::VisualPtr lightVisual =
          this->dataPtr->sceneManager.CreateLightVisual(
            std::get<0>(light) + 1,
            std::get<1>(light),
            std::get<2>(light),
            std::get<0>(light));
        this->dataPtr->matchLightWithVisuals[std::get<0>(light)] =
          std::get<0>(light) + 1;
      }
      else
      {
        ignerr << "Failed to create light" << std::endl;
      }
    }

    for (const auto &emitter : newParticleEmitters)
    {
      this->dataPtr->sceneManager.CreateParticleEmitter(
          std::get<0>(emitter), std::get<1>(emitter), std::get<2>(emitter));
    }

    for (const auto &emitterCmd : newParticleEmittersCmds)
    {
      this->dataPtr->sceneManager.UpdateParticleEmitter(
          emitterCmd.first, emitterCmd.second);
    }

    if (this->dataPtr->enableSensors && this->dataPtr->createSensorCb)
    {
      for (const auto &sensor : newSensors)
      {
        Entity entity = std::get<0>(sensor);
        const sdf::Sensor &dataSdf = std::get<1>(sensor);
        Entity parent = std::get<2>(sensor);

        // two sensors with the same name cause conflicts. We'll need to use
        // scoped names
        // TODO(anyone) do this in gz-sensors?
        auto parentNode = this->dataPtr->sceneManager.NodeById(parent);
        if (!parentNode)
        {
          gzerr << "Failed to create sensor with name[" << dataSdf.Name()
                 << "] for entity [" << entity
                 << "]. Parent not found with ID[" << parent << "]."
                 << std::endl;
          continue;
        }

        std::string sensorName =
            this->dataPtr->createSensorCb(entity, dataSdf, parentNode->Name());
        // Add to the system's scene manager
        if (!this->dataPtr->sceneManager.AddSensor(entity, sensorName, parent))
        {
          gzerr << "Failed to create sensor [" << sensorName << "]"
                 << std::endl;
        }
      }
    }
  }

  this->dataPtr->UpdateLights(entityLights);

  // update entities' pose
  {
    GZ_PROFILE("RenderUtil::Update Poses");
    for (const auto &pose : entityPoses)
    {
      auto node = this->dataPtr->sceneManager.NodeById(pose.first);
      if (!node)
        continue;

      // Don't move entity being manipulated (last selected)
      // TODO(anyone) Check top level visual instead of parent
      auto vis = std::dynamic_pointer_cast<rendering::Visual>(node);
      int updateNode = 0;
      Entity entityId = kNullEntity;
      if (vis)
      {
        // Get information from the visual's user data to indicate if
        // the render thread should pause updating it's true location,
        // this functionality is needed for temporal placement of a
        // visual such as an align preview
        updateNode = std::get<int>(vis->UserData("pause-update"));
        entityId = std::get<uint64_t>(vis->UserData("gazebo-entity"));
      }
      if ((this->dataPtr->transformActive &&
          (pose.first == this->dataPtr->selectedEntities.back() ||
          entityId == this->dataPtr->selectedEntities.back())) ||
          updateNode)
      {
        continue;
      }

      node->SetLocalPose(pose.second);
    }

    // update entities' local transformations
    if (this->dataPtr->actorManualSkeletonUpdate)
    {
      for (auto &tf : actorTransforms)
      {
        auto actorMesh = this->dataPtr->sceneManager.ActorMeshById(tf.first);
        auto actorVisual = this->dataPtr->sceneManager.NodeById(tf.first);
        if (!actorMesh || !actorVisual)
        {
          gzerr << "Actor with Entity ID '" << tf.first << "'. not found. "
                 << "Skipping skeleton animation update." << std::endl;
          continue;
        }

        math::Pose3d globalPose;
        if (entityPoses.find(tf.first) != entityPoses.end())
        {
          globalPose = entityPoses[tf.first];
        }

        math::Pose3d trajPose;
        // Trajectory from the ECS
        if (trajectoryPoses.find(tf.first) != trajectoryPoses.end())
        {
          trajPose = trajectoryPoses[tf.first];
        }
        // Trajectory from the SDF script
        else
        {
          trajPose.Pos() = tf.second["actorPose"].Translation();
          trajPose.Rot() = tf.second["actorPose"].Rotation();
        }

        actorVisual->SetLocalPose(globalPose * trajPose);

        tf.second.erase("actorPose");
        actorMesh->SetSkeletonLocalTransforms(tf.second);
      }
    }
    else
    {
      this->dataPtr->UpdateAnimation(actorAnimationData, entityPoses,
          trajectoryPoses);
    }
  }

  // set visual temperature
  for (const auto &temp : entityTemp)
  {
    auto node = this->dataPtr->sceneManager.NodeById(temp.first);
    if (!node)
      continue;

    auto visual = std::dynamic_pointer_cast<rendering::Visual>(node);
    if (!visual)
      continue;

    const auto &heatSignature = std::get<2>(temp.second);
    if (heatSignature.empty())
      visual->SetUserData("temperature", std::get<0>(temp.second));
    else
    {
      visual->SetUserData("minTemp", std::get<0>(temp.second));
      visual->SetUserData("maxTemp", std::get<1>(temp.second));
      visual->SetUserData("temperature", heatSignature);
    }
  }

  this->dataPtr->UpdateVisualLabels(entityLabel);

  // update joint parent visual poses
  {
    for (const auto &jointEntity : updateJointParentPoses)
    {
      this->dataPtr->sceneManager.UpdateJointParentPose(jointEntity);
    }
  }

  // create new transparent visuals
  {
    for (const auto &link : newTransparentVisualLinks)
    {
      std::vector<Entity> visEntities =
          this->dataPtr->linkToVisualEntities[link];

      for (const auto &visEntity : visEntities)
      {
        if (!this->dataPtr->viewingTransparent[visEntity])
        {
          auto vis = this->dataPtr->sceneManager.VisualById(visEntity);

          this->dataPtr->sceneManager.UpdateTransparency(vis,
              true /* transparent */);
          this->dataPtr->viewingTransparent[visEntity] = true;
        }
      }
    }
  }

  // create new inertia visuals
  {
    for (const auto &link : newInertiaLinks)
    {
      // create a new id for the inertia visual
      auto attempts = 100000u;
      for (auto i = 0u; i < attempts; ++i)
      {
        Entity id = std::numeric_limits<uint64_t>::max() - i;
        if (!this->dataPtr->sceneManager.HasEntity(id) &&
            !this->dataPtr->viewingInertias[link])
        {
          rendering::VisualPtr inrVisual =
            this->dataPtr->sceneManager.CreateInertiaVisual(
              id, this->dataPtr->entityInertials[link], link);
          this->dataPtr->viewingInertias[link] = true;
          this->dataPtr->linkToInertiaVisuals[link] = id;
          break;
        }
      }
    }
  }

  // create new joint visuals
  {
    for (const auto &model : newJointModels)
    {
      std::vector<Entity> jointEntities =
          this->dataPtr->modelToJointEntities[model];

      for (const auto &jointEntity : jointEntities)
      {
        if (!this->dataPtr->sceneManager.HasEntity(jointEntity))
        {
          std::string childLinkName =
              this->dataPtr->entityJoints[jointEntity].ChildName();
          Entity childId =
              this->dataPtr->matchLinksWithEntities[model][childLinkName];

          std::string parentLinkName =
              this->dataPtr->entityJoints[jointEntity].ParentName();
          Entity parentId =
              this->dataPtr->matchLinksWithEntities[model][parentLinkName];

          auto joint = this->dataPtr->entityJoints[jointEntity];

          auto vis = this->dataPtr->sceneManager.CreateJointVisual(
              jointEntity, joint, childId, parentId);
          this->dataPtr->viewingJoints[jointEntity] = true;

          // Update joint parent visual pose
          if (joint.Axis(1))
          {
            this->dataPtr->updateJointParentPoses.push_back(jointEntity);
          }
        }
      }
    }
  }

  // create new center of mass visuals
  {
    for (const auto &link : newCOMLinks)
    {
      // create a new id for the center of mass visual
      auto attempts = 100000u;
      for (auto i = 0u; i < attempts; ++i)
      {
        Entity id = std::numeric_limits<uint64_t>::max() - i;
        if (!this->dataPtr->sceneManager.HasEntity(id) &&
            !this->dataPtr->viewingCOM[link])
        {
          rendering::VisualPtr inrVisual =
            this->dataPtr->sceneManager.CreateCOMVisual(
              id, this->dataPtr->entityInertials[link], link);
          this->dataPtr->viewingCOM[link] = true;
          this->dataPtr->linkToCOMVisuals[link] = id;
          break;
        }
      }
    }
  }

  // create new wireframe visuals
  {
    for (const auto &link : newWireframeVisualLinks)
    {
      std::vector<Entity> visEntities =
          this->dataPtr->linkToVisualEntities[link];

      for (const auto &visEntity : visEntities)
      {
        if (!this->dataPtr->viewingWireframes[visEntity])
        {
          auto vis = this->dataPtr->sceneManager.VisualById(visEntity);
          vis->SetWireframe(true);
          this->dataPtr->viewingWireframes[visEntity] = true;
        }
      }
    }
  }

  // create new collision visuals
  {
    for (const auto &link : newCollisionLinks)
    {
      std::vector<Entity> colEntities =
          this->dataPtr->linkToCollisionEntities[link];

      for (const auto &colEntity : colEntities)
      {
        if (!this->dataPtr->sceneManager.HasEntity(colEntity))
        {
          auto vis = this->dataPtr->sceneManager.CreateCollision(colEntity,
              this->dataPtr->entityCollisions[colEntity], link);
          this->dataPtr->viewingCollisions[colEntity] = true;

          // add geometry material to originalEmissive map
          for (auto g = 0u; g < vis->GeometryCount(); ++g)
          {
            auto geom = vis->GeometryByIndex(g);

            // Geometry material
            auto geomMat = geom->Material();
            if (nullptr == geomMat)
              continue;

            if (this->dataPtr->originalEmissive.find(geom->Name()) ==
                this->dataPtr->originalEmissive.end())
            {
              this->dataPtr->originalEmissive[geom->Name()] =
                  geomMat->Emissive();
            }
          }
        }
      }
    }
  }

  this->dataPtr->UpdateThermalCamera(thermalCameraData);

  // update visuals
  // TODO(anyone) currently updates material colors of visual only,
  // need to extend to other updates
  {
    GZ_PROFILE("RenderUtil::Update Visuals");
    for (const auto &visual : entityVisuals)
    {
      if (!visual.second.has_material())
        continue;

      auto node = this->dataPtr->sceneManager.NodeById(visual.first);
      if (!node)
        continue;

      auto vis = std::dynamic_pointer_cast<rendering::Visual>(node);
      if (vis)
      {
        msgs::Material matMsg = visual.second.material();

        // Geometry material
        for (auto g = 0u; g < vis->GeometryCount(); ++g)
        {
          rendering::GeometryPtr geom = vis->GeometryByIndex(g);
          rendering::MaterialPtr geomMat = geom->Material();
          if (!geomMat)
            continue;

          math::Color color;
          if (matMsg.has_ambient())
          {
            color = msgs::Convert(matMsg.ambient());
            if (geomMat->Ambient() != color)
              geomMat->SetAmbient(color);
          }

          if (matMsg.has_diffuse())
          {
            color = msgs::Convert(matMsg.diffuse());
            if (geomMat->Diffuse() != color)
              geomMat->SetDiffuse(color);
          }

          if (matMsg.has_specular())
          {
            color = msgs::Convert(matMsg.specular());
            if (geomMat->Specular() != color)
              geomMat->SetSpecular(color);
          }

          if (matMsg.has_emissive())
          {
            color = msgs::Convert(matMsg.emissive());
            if (geomMat->Emissive() != color)
              geomMat->SetEmissive(color);
          }
        }
      }
    }
  }

  if (this->dataPtr->eventManager)
    this->dataPtr->eventManager->Emit<events::SceneUpdate>();
}

//////////////////////////////////////////////////
void RenderUtilPrivate::CreateRenderingEntities(
    const EntityComponentManager &_ecm, const UpdateInfo &_info)
{
  GZ_PROFILE("RenderUtilPrivate::CreateRenderingEntities");

  // Treat all pre-existent entities as new at startup
  // TODO(anyone) Combine the two CreateEntities functions below to reduce
  // duplicate code
  if (!this->initialized)
  {
    this->CreateEntitiesFirstUpdate(_ecm, _info);
    this->initialized = true;
  }
  else
  {
    this->CreateEntitiesRuntime(_ecm, _info);
  }
}

//////////////////////////////////////////////////
void RenderUtilPrivate::AddNewSensor(const EntityComponentManager &_ecm,
    Entity _entity, const sdf::Sensor &_sdfData, Entity _parent,
    const std::string &_topicSuffix)
{
  sdf::Sensor sdfDataCopy(_sdfData);
  std::string sensorScopedName =
      removeParentScope(scopedName(_entity, _ecm, "::", false), "::");
  sdfDataCopy.SetName(sensorScopedName);
  // check topic
  if (sdfDataCopy.Topic().empty())
  {
    sdfDataCopy.SetTopic(scopedName(_entity, _ecm) + _topicSuffix);
  }
  this->newSensors.push_back(
      std::make_tuple(_entity, std::move(sdfDataCopy), _parent));
  this->sensorEntities.insert(_entity);
}

//////////////////////////////////////////////////
void RenderUtilPrivate::CreateEntitiesFirstUpdate(
    const EntityComponentManager &_ecm, const UpdateInfo &_info)
{
  const std::string cameraSuffix{"/image"};
  const std::string depthCameraSuffix{"/depth_image"};
  const std::string rgbdCameraSuffix{""};
  const std::string thermalCameraSuffix{"/image"};
  const std::string gpuLidarSuffix{"/scan"};
  const std::string segmentationCameraSuffix{"/segmentation"};
  const std::string boundingBoxCameraSuffix{"/boundingbox"};
  const std::string wideAngleCameraSuffix{"/image"};

  // Get all the new worlds
  // TODO(anyone) Only one scene is supported for now
  // extend the sensor system to support mutliple scenes in the future
  _ecm.Each<components::World, components::Scene>(
      [&](const Entity & _entity,
        const components::World *,
        const components::Scene *_scene)->bool
      {
        this->sceneManager.SetWorldId(_entity);
        const sdf::Scene &sceneSdf = _scene->Data();
        this->newScenes.push_back(sceneSdf);
        return true;
      });

  _ecm.Each<components::Model, components::Name, components::Pose,
            components::ParentEntity>(
      [&](const Entity &_entity,
          const components::Model *,
          const components::Name *_name,
          const components::Pose *_pose,
          const components::ParentEntity *_parent)->bool
      {
        sdf::Model model;
        model.SetName(_name->Data());
        model.SetRawPose(_pose->Data());
        this->newModels.push_back(std::make_tuple(_entity, model,
            _parent->Data(), _info.iterations));
        this->modelToModelEntities[_parent->Data()].push_back(_entity);
        return true;
      });

  _ecm.Each<components::Link, components::Name, components::Pose,
            components::ParentEntity>(
      [&](const Entity &_entity,
          const components::Link *,
          const components::Name *_name,
          const components::Pose *_pose,
          const components::ParentEntity *_parent)->bool
      {
        this->CreateLink(_ecm, _entity, _name, _pose, _parent);
        return true;
      });

  // visuals
  _ecm.Each<components::Visual, components::Name, components::Pose,
            components::Geometry,
            components::CastShadows,
            components::Transparency,
            components::VisibilityFlags,
            components::ParentEntity>(
      [&](const Entity &_entity,
          const components::Visual *,
          const components::Name *_name,
          const components::Pose *_pose,
          const components::Geometry *_geom,
          const components::CastShadows *_castShadows,
          const components::Transparency *_transparency,
          const components::VisibilityFlags *_visibilityFlags,
          const components::ParentEntity *_parent)->bool
      {
        this->CreateVisual(_ecm, _entity, _name, _pose, _geom, _castShadows,
            _transparency, _visibilityFlags, _parent);
        return true;
      });

  // actors
  _ecm.Each<components::Actor, components::Name, components::ParentEntity>(
      [&](const Entity &_entity,
          const components::Actor *_actor,
          const components::Name *_name,
          const components::ParentEntity *_parent) -> bool
      {
        this->newActors.push_back(std::make_tuple(_entity, _actor->Data(),
            _name->Data(), _parent->Data()));

        // set label
        auto label = _ecm.Component<components::SemanticLabel>(_entity);
        if (label != nullptr)
        {
          this->entityLabel[_entity] = label->Data();
        }

        return true;
      });

  // lights
  _ecm.Each<components::Light, components::Name, components::ParentEntity>(
      [&](const Entity &_entity,
          const components::Light *_light,
          const components::Name *_name,
          const components::ParentEntity *_parent) -> bool
      {
        this->CreateLight(_ecm, _entity, _light, _name, _parent);
        return true;
      });

  // inertials
  _ecm.Each<components::Inertial, components::Pose>(
      [&](const Entity &_entity,
          const components::Inertial *_inrElement,
          const components::Pose *) -> bool
      {
        this->entityInertials[_entity] = _inrElement->Data();
        return true;
      });

  // collisions
  _ecm.Each<components::Collision, components::Name, components::Pose,
            components::Geometry, components::CollisionElement,
            components::ParentEntity>(
      [&](const Entity &_entity,
          const components::Collision *,
          const components::Name *,
          const components::Pose *,
          const components::Geometry *,
          const components::CollisionElement *_collElement,
          const components::ParentEntity *_parent) -> bool
      {
        this->entityCollisions[_entity] = _collElement->Data();
        this->linkToCollisionEntities[_parent->Data()].push_back(_entity);
        return true;
      });

  // joints
  _ecm.Each<components::Joint, components::Name, components::JointType,
              components::Pose, components::ParentEntity,
              components::ParentLinkName, components::ChildLinkName>(
      [&](const Entity &_entity,
          const components::Joint * /* _joint */,
          const components::Name *_name,
          const components::JointType *_jointType,
          const components::Pose *_pose,
          const components::ParentEntity *_parentModel,
          const components::ParentLinkName *_parentLinkName,
          const components::ChildLinkName *_childLinkName) -> bool
      {
        sdf::Joint joint;
        joint.SetName(_name->Data());
        joint.SetType(_jointType->Data());
        joint.SetRawPose(_pose->Data());

        joint.SetParentName(_parentLinkName->Data());
        joint.SetChildName(_childLinkName->Data());

        auto jointAxis = _ecm.Component<components::JointAxis>(_entity);
        auto jointAxis2 = _ecm.Component<components::JointAxis2>(_entity);

        if (jointAxis)
        {
          joint.SetAxis(0, jointAxis->Data());
        }
        if (jointAxis2)
        {
          joint.SetAxis(1, jointAxis2->Data());
        }

        this->entityJoints[_entity] = joint;
        this->modelToJointEntities[_parentModel->Data()].push_back(_entity);
        return true;
      });

  // particle emitters
  _ecm.Each<components::ParticleEmitter, components::ParentEntity>(
      [&](const Entity &_entity,
          const components::ParticleEmitter *_emitter,
          const components::ParentEntity *_parent) -> bool
      {
        this->newParticleEmitters.push_back(
            std::make_tuple(_entity, _emitter->Data(), _parent->Data()));
        return true;
      });

  if (this->enableSensors)
  {
    // Create cameras
    _ecm.Each<components::Camera, components::ParentEntity>(
      [&](const Entity &_entity,
          const components::Camera *_camera,
          const components::ParentEntity *_parent)->bool
        {
          this->AddNewSensor(_ecm, _entity, _camera->Data(), _parent->Data(),
                       cameraSuffix);
          return true;
        });

    // Create depth cameras
    _ecm.Each<components::DepthCamera, components::ParentEntity>(
      [&](const Entity &_entity,
          const components::DepthCamera *_depthCamera,
          const components::ParentEntity *_parent)->bool
        {
          this->AddNewSensor(_ecm, _entity, _depthCamera->Data(),
              _parent->Data(), depthCameraSuffix);
          return true;
        });

    // Create rgbd cameras
    _ecm.Each<components::RgbdCamera, components::ParentEntity>(
      [&](const Entity &_entity,
          const components::RgbdCamera *_rgbdCamera,
          const components::ParentEntity *_parent)->bool
        {
          this->AddNewSensor(_ecm, _entity, _rgbdCamera->Data(),
              _parent->Data(), rgbdCameraSuffix);
          return true;
        });

    // Create gpu lidar
    _ecm.Each<components::GpuLidar, components::ParentEntity>(
      [&](const Entity &_entity,
          const components::GpuLidar *_gpuLidar,
          const components::ParentEntity *_parent)->bool
        {
          this->AddNewSensor(_ecm, _entity, _gpuLidar->Data(), _parent->Data(),
                       gpuLidarSuffix);
          return true;
        });

    // Create thermal camera
    _ecm.Each<components::ThermalCamera, components::ParentEntity>(
      [&](const Entity &_entity,
          const components::ThermalCamera *_thermalCamera,
          const components::ParentEntity *_parent)->bool
        {
          this->AddNewSensor(_ecm, _entity, _thermalCamera->Data(),
              _parent->Data(), thermalCameraSuffix);
          return true;
        });

    // Create segmentation cameras
    _ecm.Each<components::SegmentationCamera, components::ParentEntity>(
      [&](const Entity &_entity,
          const components::SegmentationCamera *_segmentationCamera,
          const components::ParentEntity *_parent)->bool
        {
          this->AddNewSensor(_ecm, _entity, _segmentationCamera->Data(),
            _parent->Data(), segmentationCameraSuffix);
          return true;
        });

    // Create bounding box cameras
    _ecm.Each<components::BoundingBoxCamera, components::ParentEntity>(
      [&](const Entity &_entity,
          const components::BoundingBoxCamera *_boundingBoxCamera,
          const components::ParentEntity *_parent)->bool
        {
          this->AddNewSensor(_ecm, _entity, _boundingBoxCamera->Data(),
            _parent->Data(), boundingBoxCameraSuffix);
          return true;
        });

    // Create wide angle cameras
    _ecm.Each<components::WideAngleCamera, components::ParentEntity>(
      [&](const Entity &_entity,
          const components::WideAngleCamera *_wideAngleCamera,
          const components::ParentEntity *_parent)->bool
        {
          this->AddNewSensor(_ecm, _entity, _wideAngleCamera->Data(),
            _parent->Data(), wideAngleCameraSuffix);
          return true;
        });
  }
}

//////////////////////////////////////////////////
void RenderUtilPrivate::CreateEntitiesRuntime(
    const EntityComponentManager &_ecm, const UpdateInfo &_info)
{
  const std::string cameraSuffix{"/image"};
  const std::string depthCameraSuffix{"/depth_image"};
  const std::string rgbdCameraSuffix{""};
  const std::string thermalCameraSuffix{"/image"};
  const std::string gpuLidarSuffix{"/scan"};
  const std::string segmentationCameraSuffix{"/segmentation"};
  const std::string boundingBoxCameraSuffix{"/boundingbox"};
  const std::string wideAngleCameraSuffix{"/image"};

  // Get all the new worlds
  // TODO(anyone) Only one scene is supported for now
  // extend the sensor system to support mutliple scenes in the future
  _ecm.EachNew<components::World, components::Scene>(
      [&](const Entity & _entity,
        const components::World *,
        const components::Scene *_scene)->bool
      {
        this->sceneManager.SetWorldId(_entity);
        const sdf::Scene &sceneSdf = _scene->Data();
        this->newScenes.push_back(sceneSdf);
        return true;
      });

  _ecm.EachNew<components::Model, components::Name, components::Pose,
            components::ParentEntity>(
      [&](const Entity &_entity,
          const components::Model *,
          const components::Name *_name,
          const components::Pose *_pose,
          const components::ParentEntity *_parent)->bool
      {
        sdf::Model model;
        model.SetName(_name->Data());
        model.SetRawPose(_pose->Data());
        this->newModels.push_back(std::make_tuple(_entity, model,
            _parent->Data(), _info.iterations));
        this->modelToModelEntities[_parent->Data()].push_back(_entity);
        return true;
      });

  _ecm.EachNew<components::Link, components::Name, components::Pose,
            components::ParentEntity>(
      [&](const Entity &_entity,
          const components::Link *,
          const components::Name *_name,
          const components::Pose *_pose,
          const components::ParentEntity *_parent)->bool
      {
        this->CreateLink(_ecm, _entity, _name, _pose, _parent);
        return true;
      });

  // visuals
  _ecm.EachNew<components::Visual, components::Name, components::Pose,
            components::Geometry,
            components::CastShadows,
            components::Transparency,
            components::VisibilityFlags,
            components::ParentEntity>(
      [&](const Entity &_entity,
          const components::Visual *,
          const components::Name *_name,
          const components::Pose *_pose,
          const components::Geometry *_geom,
          const components::CastShadows *_castShadows,
          const components::Transparency *_transparency,
          const components::VisibilityFlags *_visibilityFlags,
          const components::ParentEntity *_parent)->bool
      {
        this->CreateVisual(_ecm, _entity, _name, _pose, _geom, _castShadows,
            _transparency, _visibilityFlags, _parent);
        return true;
      });

  // actors
  _ecm.EachNew<components::Actor, components::Name, components::ParentEntity>(
      [&](const Entity &_entity,
          const components::Actor *_actor,
          const components::Name *_name,
          const components::ParentEntity *_parent) -> bool
      {
        this->newActors.push_back(
            std::make_tuple(_entity, _actor->Data(), _name->Data(),
              _parent->Data()));

        // set label
        auto label = _ecm.Component<components::SemanticLabel>(_entity);
        if (label != nullptr)
        {
          this->entityLabel[_entity] = label->Data();
        }

        return true;
      });

  // lights
  _ecm.EachNew<components::Light, components::Name, components::ParentEntity>(
      [&](const Entity &_entity,
          const components::Light *_light,
          const components::Name *_name,
          const components::ParentEntity *_parent) -> bool
      {
        this->CreateLight(_ecm, _entity, _light, _name, _parent);
        return true;
      });

  // inertials
  _ecm.EachNew<components::Inertial, components::Pose>(
      [&](const Entity &_entity,
          const components::Inertial *_inrElement,
          const components::Pose *) -> bool
      {
        this->entityInertials[_entity] = _inrElement->Data();
        return true;
      });

  // collisions
  _ecm.EachNew<components::Collision, components::Name, components::Pose,
            components::Geometry, components::CollisionElement,
            components::ParentEntity>(
      [&](const Entity &_entity,
          const components::Collision *,
          const components::Name *,
          const components::Pose *,
          const components::Geometry *,
          const components::CollisionElement *_collElement,
          const components::ParentEntity *_parent) -> bool
      {
        this->entityCollisions[_entity] = _collElement->Data();
        this->linkToCollisionEntities[_parent->Data()].push_back(_entity);
        return true;
      });

  // joints
  _ecm.EachNew<components::Joint, components::Name, components::JointType,
              components::Pose, components::ParentEntity,
              components::ParentLinkName, components::ChildLinkName>(
      [&](const Entity &_entity,
          const components::Joint * /* _joint */,
          const components::Name *_name,
          const components::JointType *_jointType,
          const components::Pose *_pose,
          const components::ParentEntity *_parentModel,
          const components::ParentLinkName *_parentLinkName,
          const components::ChildLinkName *_childLinkName) -> bool
      {
        sdf::Joint joint;
        joint.SetName(_name->Data());
        joint.SetType(_jointType->Data());
        joint.SetRawPose(_pose->Data());

        joint.SetParentName(_parentLinkName->Data());
        joint.SetChildName(_childLinkName->Data());

        auto jointAxis = _ecm.Component<components::JointAxis>(_entity);
        auto jointAxis2 = _ecm.Component<components::JointAxis2>(_entity);

        if (jointAxis)
        {
          joint.SetAxis(0, jointAxis->Data());
        }
        if (jointAxis2)
        {
          joint.SetAxis(1, jointAxis2->Data());
        }

        this->entityJoints[_entity] = joint;
        this->modelToJointEntities[_parentModel->Data()].push_back(_entity);
        return true;
      });

  // particle emitters
  _ecm.EachNew<components::ParticleEmitter, components::ParentEntity>(
      [&](const Entity &_entity,
          const components::ParticleEmitter *_emitter,
          const components::ParentEntity *_parent) -> bool
      {
        this->newParticleEmitters.push_back(
            std::make_tuple(_entity, _emitter->Data(), _parent->Data()));
        return true;
      });

  if (this->enableSensors)
  {
    // Create cameras
    _ecm.EachNew<components::Camera, components::ParentEntity>(
      [&](const Entity &_entity,
          const components::Camera *_camera,
          const components::ParentEntity *_parent)->bool
        {
          this->AddNewSensor(_ecm, _entity, _camera->Data(), _parent->Data(),
                       cameraSuffix);
          return true;
        });

    // Create depth cameras
    _ecm.EachNew<components::DepthCamera, components::ParentEntity>(
      [&](const Entity &_entity,
          const components::DepthCamera *_depthCamera,
          const components::ParentEntity *_parent)->bool
        {
          this->AddNewSensor(_ecm, _entity, _depthCamera->Data(),
              _parent->Data(), depthCameraSuffix);
          return true;
        });

    // Create RGBD cameras
    _ecm.EachNew<components::RgbdCamera, components::ParentEntity>(
      [&](const Entity &_entity,
          const components::RgbdCamera *_rgbdCamera,
          const components::ParentEntity *_parent)->bool
        {
          this->AddNewSensor(_ecm, _entity, _rgbdCamera->Data(),
              _parent->Data(), rgbdCameraSuffix);
          return true;
        });

    // Create gpu lidar
    _ecm.EachNew<components::GpuLidar, components::ParentEntity>(
      [&](const Entity &_entity,
          const components::GpuLidar *_gpuLidar,
          const components::ParentEntity *_parent)->bool
        {
          this->AddNewSensor(_ecm, _entity, _gpuLidar->Data(), _parent->Data(),
                       gpuLidarSuffix);
          return true;
        });

    // Create thermal camera
    _ecm.EachNew<components::ThermalCamera, components::ParentEntity>(
      [&](const Entity &_entity,
          const components::ThermalCamera *_thermalCamera,
          const components::ParentEntity *_parent)->bool
        {
          this->AddNewSensor(_ecm, _entity, _thermalCamera->Data(),
              _parent->Data(), thermalCameraSuffix);
          return true;
        });

    // Create segmentation cameras
    _ecm.EachNew<components::SegmentationCamera, components::ParentEntity>(
      [&](const Entity &_entity,
          const components::SegmentationCamera *_segmentationCamera,
          const components::ParentEntity *_parent)->bool
        {
          this->AddNewSensor(_ecm, _entity, _segmentationCamera->Data(),
            _parent->Data(), segmentationCameraSuffix);
          return true;
        });

    // Create bounding box cameras
    _ecm.EachNew<components::BoundingBoxCamera, components::ParentEntity>(
      [&](const Entity &_entity,
          const components::BoundingBoxCamera *_boundingBoxCamera,
          const components::ParentEntity *_parent)->bool
        {
          this->AddNewSensor(_ecm, _entity, _boundingBoxCamera->Data(),
            _parent->Data(), boundingBoxCameraSuffix);
          return true;
        });

    // Create wide angle cameras
    _ecm.EachNew<components::WideAngleCamera, components::ParentEntity>(
      [&](const Entity &_entity,
          const components::WideAngleCamera *_wideAngleCamera,
          const components::ParentEntity *_parent)->bool
        {
          this->AddNewSensor(_ecm, _entity, _wideAngleCamera->Data(),
            _parent->Data(), wideAngleCameraSuffix);
          return true;
        });
  }
}

//////////////////////////////////////////////////
void RenderUtilPrivate::UpdateRenderingEntities(
    const EntityComponentManager &_ecm)
{
  GZ_PROFILE("RenderUtilPrivate::UpdateRenderingEntities");
  _ecm.Each<components::Model, components::Pose>(
      [&](const Entity &_entity,
        const components::Model *,
        const components::Pose *_pose)->bool
      {
        this->entityPoses[_entity] = _pose->Data();
        return true;
      });

  _ecm.Each<components::Link, components::Pose>(
      [&](const Entity &_entity,
        const components::Link *,
        const components::Pose *_pose)->bool
      {
        this->entityPoses[_entity] = _pose->Data();
        return true;
      });

  // visuals
  _ecm.Each<components::Visual, components::Pose >(
      [&](const Entity &_entity,
        const components::Visual *,
        const components::Pose *_pose)->bool
      {
        this->entityPoses[_entity] = _pose->Data();
        return true;
      });

  // actors
  _ecm.Each<components::Actor, components::Pose>(
      [&](const Entity &_entity,
        const components::Actor *,
        const components::Pose *_pose)->bool
      {
        // Trajectory origin
        this->entityPoses[_entity] = _pose->Data();

        auto animTimeComp = _ecm.Component<components::AnimationTime>(_entity);
        auto animNameComp = _ecm.Component<components::AnimationName>(_entity);

        // Animation time set through ECM so gz-rendering can calculate bone
        // transforms
        if (animTimeComp && animNameComp)
        {
          auto skel = this->sceneManager.ActorSkeletonById(_entity);
          if (nullptr != skel)
          {
            AnimationUpdateData animData;
            animData.loop = true;
            animData.followTrajectory = true;
            animData.animationName = animNameComp->Data();
            animData.time = animTimeComp->Data();
            animData.rootTransform = skel->RootNode()->Transform();
            animData.valid = true;
            this->actorAnimationData[_entity] = animData;
          }
        }
        // Bone poses calculated by gz-common
        else if (this->actorManualSkeletonUpdate)
        {
          this->actorTransforms[_entity] =
              this->sceneManager.ActorSkeletonTransformsAt(
              _entity, this->simTime);
        }
        // Trajectory info from SDF so gz-rendering can calculate bone poses
        else
        {
          auto animData =
            this->sceneManager.ActorAnimationAt(_entity, this->simTime);

          if (animData.valid)
          {
            this->actorAnimationData[_entity] = animData;
          }
        }

        // Trajectory pose set by other systems
        auto trajPoseComp = _ecm.Component<components::TrajectoryPose>(_entity);
        if (trajPoseComp)
          this->trajectoryPoses[_entity] = trajPoseComp->Data();
        return true;
      });

  // update lights
  _ecm.Each<components::Light, components::Pose>(
      [&](const Entity &_entity,
        const components::Light *,
        const components::Pose *_pose)->bool
      {
        this->entityPoses[_entity] = _pose->Data();
        return true;
      });

  // Update cameras
  _ecm.Each<components::Camera, components::Pose>(
      [&](const Entity &_entity,
        const components::Camera *,
        const components::Pose *_pose)->bool
      {
        this->entityPoses[_entity] = _pose->Data();
        return true;
      });

  // Update depth cameras
  _ecm.Each<components::DepthCamera, components::Pose>(
      [&](const Entity &_entity,
        const components::DepthCamera *,
        const components::Pose *_pose)->bool
      {
        this->entityPoses[_entity] = _pose->Data();
        return true;
      });

  // Update RGBD cameras
  _ecm.Each<components::RgbdCamera, components::Pose>(
      [&](const Entity &_entity,
        const components::RgbdCamera *,
        const components::Pose *_pose)->bool
      {
        this->entityPoses[_entity] = _pose->Data();
        return true;
      });

  // Update gpu_lidar
  _ecm.Each<components::GpuLidar, components::Pose>(
      [&](const Entity &_entity,
        const components::GpuLidar *,
        const components::Pose *_pose)->bool
      {
        this->entityPoses[_entity] = _pose->Data();
        return true;
      });

  // Update thermal cameras
  _ecm.Each<components::ThermalCamera, components::Pose>(
      [&](const Entity &_entity,
        const components::ThermalCamera *,
        const components::Pose *_pose)->bool
      {
        this->entityPoses[_entity] = _pose->Data();
        return true;
      });

  // Update segmentation cameras
  _ecm.Each<components::SegmentationCamera, components::Pose>(
      [&](const Entity &_entity,
        const components::SegmentationCamera *,
        const components::Pose *_pose)->bool
      {
        this->entityPoses[_entity] = _pose->Data();
        return true;
      });

  // Update bounding box cameras
  _ecm.Each<components::BoundingBoxCamera, components::Pose>(
      [&](const Entity &_entity,
        const components::BoundingBoxCamera *,
        const components::Pose *_pose)->bool
      {
        this->entityPoses[_entity] = _pose->Data();
        return true;
      });

  // Update wide angle cameras
  _ecm.Each<components::WideAngleCamera, components::Pose>(
      [&](const Entity &_entity,
        const components::WideAngleCamera *,
        const components::Pose *_pose)->bool
      {
        this->entityPoses[_entity] = _pose->Data();
        return true;
      });
}

//////////////////////////////////////////////////
void RenderUtilPrivate::RemoveRenderingEntities(
    const EntityComponentManager &_ecm, const UpdateInfo &_info)
{
  GZ_PROFILE("RenderUtilPrivate::RemoveRenderingEntities");
  _ecm.EachRemoved<components::Actor>(
      [&](const Entity &_entity, const components::Actor *)->bool
      {
        this->removeEntities[_entity] = _info.iterations;
        this->entityPoses.erase(_entity);
        this->actorAnimationData.erase(_entity);
        this->actorTransforms.erase(_entity);
        this->trajectoryPoses.erase(_entity);
        return true;
      });

  _ecm.EachRemoved<components::Model>(
      [&](const Entity &_entity, const components::Model *)->bool
      {
        this->removeEntities[_entity] = _info.iterations;
        this->modelToLinkEntities.erase(_entity);
        this->modelToModelEntities.erase(_entity);
        this->matchLinksWithEntities.erase(_entity);
        return true;
      });

  _ecm.EachRemoved<components::Link>(
      [&](const Entity &_entity, const components::Link *)->bool
      {
        this->removeEntities[_entity] = _info.iterations;
        this->linkToVisualEntities.erase(_entity);
        this->linkToCollisionEntities.erase(_entity);

        if (this->linkToInertiaVisuals.find(_entity) !=
            this->linkToInertiaVisuals.end())
        {
          this->removeEntities[this->linkToInertiaVisuals[_entity]] =
            _info.iterations;
        }

        if (this->linkToCOMVisuals.find(_entity) !=
            this->linkToCOMVisuals.end())
        {
          this->removeEntities[this->linkToCOMVisuals[_entity]] =
            _info.iterations;
        }

        this->linkToInertiaVisuals.erase(_entity);
        this->viewingInertias.erase(_entity);
        this->linkToCOMVisuals.erase(_entity);
        this->viewingCOM.erase(_entity);
        this->entityInertials.erase(_entity);
        return true;
      });

  // visuals
  _ecm.EachRemoved<components::Visual>(
      [&](const Entity &_entity, const components::Visual *)->bool
      {
        this->removeEntities[_entity] = _info.iterations;
        return true;
      });

  // lights
  _ecm.EachRemoved<components::Light>(
      [&](const Entity &_entity, const components::Light *)->bool
      {
        this->removeEntities[_entity] = _info.iterations;
        this->removeEntities[matchLightWithVisuals[_entity]] =
          _info.iterations;
        matchLightWithVisuals.erase(_entity);
        return true;
      });

  // joints
  _ecm.EachRemoved<components::Joint>(
      [&](const Entity &_entity, const components::Joint *)->bool
      {
        this->removeEntities[_entity] = _info.iterations;
        this->entityJoints.erase(_entity);
        this->viewingJoints.erase(_entity);
        return true;
      });

  // particle emitters
  _ecm.EachRemoved<components::ParticleEmitter>(
      [&](const Entity &_entity, const components::ParticleEmitter *)->bool
      {
        this->removeEntities[_entity] = _info.iterations;
        return true;
      });

  // cameras
  _ecm.EachRemoved<components::Camera>(
    [&](const Entity &_entity, const components::Camera *)->bool
      {
        this->removeEntities[_entity] = _info.iterations;
        return true;
      });

  // depth cameras
  _ecm.EachRemoved<components::DepthCamera>(
    [&](const Entity &_entity, const components::DepthCamera *)->bool
      {
        this->removeEntities[_entity] = _info.iterations;
        return true;
      });

  // rgbd cameras
  _ecm.EachRemoved<components::RgbdCamera>(
    [&](const Entity &_entity, const components::RgbdCamera *)->bool
      {
        this->removeEntities[_entity] = _info.iterations;
        return true;
      });

  // gpu_lidars
  _ecm.EachRemoved<components::GpuLidar>(
    [&](const Entity &_entity, const components::GpuLidar *)->bool
      {
        this->removeEntities[_entity] = _info.iterations;
        return true;
      });

  // thermal cameras
  _ecm.EachRemoved<components::ThermalCamera>(
    [&](const Entity &_entity, const components::ThermalCamera *)->bool
      {
        this->removeEntities[_entity] = _info.iterations;
        return true;
      });

  // segmentation cameras
  _ecm.EachRemoved<components::SegmentationCamera>(
    [&](const Entity &_entity, const components::SegmentationCamera *)->bool
      {
        this->removeEntities[_entity] = _info.iterations;
        return true;
      });

  // bounding box cameras
  _ecm.EachRemoved<components::BoundingBoxCamera>(
    [&](const Entity &_entity, const components::BoundingBoxCamera *)->bool
      {
        this->removeEntities[_entity] = _info.iterations;
        return true;
      });

  // wide angle cameras
  _ecm.EachRemoved<components::WideAngleCamera>(
    [&](const Entity &_entity, const components::WideAngleCamera *)->bool
      {
        this->removeEntities[_entity] = _info.iterations;
        return true;
      });

  // collisions
  _ecm.EachRemoved<components::Collision>(
    [&](const Entity &_entity, const components::Collision *)->bool
      {
        this->removeEntities[_entity] = _info.iterations;
        this->viewingCollisions.erase(_entity);
        this->entityCollisions.erase(_entity);
        return true;
      });
}

/////////////////////////////////////////////////
void RenderUtil::SetHeadlessRendering(const bool &_headless)
{
  this->dataPtr->isHeadlessRendering = _headless;
}

/////////////////////////////////////////////////
bool RenderUtil::HeadlessRendering() const
{
  return this->dataPtr->isHeadlessRendering;
}

/////////////////////////////////////////////////
void RenderUtil::InitRenderEnginePluginPaths()
{
<<<<<<< HEAD
  common::SystemPaths pluginPath;

  // TODO(CH3): Deprecated. Remove on tock.
  std::string result;
  if (!gz::common::env(kRenderPluginPathEnv, result))
  {
    // Try deprecated env var if proper env var not populated
    if (gz::common::env(kRenderPluginPathEnvDeprecated, result))
    {
      gzwarn << "Finding plugins using deprecated IGN_ prefixed environment "
             << "variable [" << kRenderPluginPathEnvDeprecated
             << "]. Please use [" << kRenderPluginPathEnv
             << "] instead." << std::endl;
      pluginPath.SetPluginPathEnv(kRenderPluginPathEnv);
    }
  }
  else
  {
    // Preserve this one.
    pluginPath.SetPluginPathEnv(kRenderPluginPathEnv);
  }

=======
  // Already initialized
  if (nullptr != this->dataPtr->scene)
    return;

  gz::common::SystemPaths pluginPath;
  pluginPath.SetPluginPathEnv(kRenderPluginPathEnv);
>>>>>>> 01d9d944
  rendering::setPluginPaths(pluginPath.PluginPaths());
}

/////////////////////////////////////////////////
void RenderUtil::Init()
{
  // Already initialized
  if (nullptr != this->dataPtr->scene)
    return;

  this->InitRenderEnginePluginPaths();

  std::map<std::string, std::string> params;
#ifdef __APPLE__
  // TODO(srmainwaring): implement facility for overriding the default
  //    graphics API in macOS, in which case there are restrictions on
  //    the version of OpenGL used.
  params["metal"] = "1";
#else
  if (this->dataPtr->useCurrentGLContext)
    params["useCurrentGLContext"] = "1";
#endif

  if (this->dataPtr->isHeadlessRendering)
    params["headless"] = "1";
  params["winID"] = this->dataPtr->winID;

  this->dataPtr->engine = rendering::engine(this->dataPtr->engineName, params);
  if (!this->dataPtr->engine)
  {
    gzerr << "Engine [" << this->dataPtr->engineName << "] is not supported. "
           << "Loading OGRE2 instead." << std::endl;
    this->dataPtr->engine = rendering::engine("ogre2", params);
  }

  // Scene
  this->dataPtr->scene =
      this->dataPtr->engine->SceneByName(this->dataPtr->sceneName);
  if (!this->dataPtr->scene)
  {
    gzdbg << "Create scene [" << this->dataPtr->sceneName << "]" << std::endl;
    this->dataPtr->scene =
        this->dataPtr->engine->CreateScene(this->dataPtr->sceneName);
    if (this->dataPtr->scene)
    {
      if (this->dataPtr->ambientLight)
      {
        this->dataPtr->scene->SetAmbientLight(
            *this->dataPtr->ambientLight);
      }

      if (this->dataPtr->backgroundColor)
      {
        this->dataPtr->scene->SetBackgroundColor(
            *this->dataPtr->backgroundColor);
      }
      this->dataPtr->scene->SetSkyEnabled(this->dataPtr->skyEnabled);
    }
  }

  this->dataPtr->sceneManager.SetScene(this->dataPtr->scene);
  if (this->dataPtr->enableSensors)
    this->dataPtr->markerManager.SetTopic("/sensors/marker");
  this->dataPtr->markerManager.Init(this->dataPtr->scene);
}

/////////////////////////////////////////////////
void RenderUtil::SetBackgroundColor(const math::Color &_color)
{
  this->dataPtr->backgroundColor = _color;
}

/////////////////////////////////////////////////
void RenderUtil::SetAmbientLight(const math::Color &_ambient)
{
  this->dataPtr->ambientLight  = _ambient;
}

/////////////////////////////////////////////////
void RenderUtil::ShowGrid()
{
  if (!this->dataPtr->scene)
    return;

  rendering::VisualPtr root = this->dataPtr->scene->RootVisual();

  // create gray material
  rendering::MaterialPtr gray = this->dataPtr->scene->CreateMaterial();
  gray->SetAmbient(0.7, 0.7, 0.7);
  gray->SetDiffuse(0.7, 0.7, 0.7);
  gray->SetSpecular(0.7, 0.7, 0.7);

  // create grid visual
  rendering::VisualPtr visual = this->dataPtr->scene->CreateVisual();
  rendering::GridPtr gridGeom = this->dataPtr->scene->CreateGrid();
  if (!gridGeom)
  {
    gzwarn << "Failed to create grid for scene ["
      << this->dataPtr->scene->Name() << "] on engine ["
        << this->dataPtr->scene->Engine()->Name() << "]"
          << std::endl;
    return;
  }
  gridGeom->SetCellCount(20);
  gridGeom->SetCellLength(1);
  gridGeom->SetVerticalCellCount(0);
  visual->AddGeometry(gridGeom);
  visual->SetLocalPosition(0, 0, 0.015);
  visual->SetMaterial(gray);
  root->AddChild(visual);
}

/////////////////////////////////////////////////
void RenderUtil::SetEngineName(const std::string &_name)
{
  // Deprecated: accept ignition-prefixed engines
  std::string deprecatedPrefix{"ignition"};
  auto name = _name;
  auto pos = name.find(deprecatedPrefix);
  if (pos != std::string::npos)
  {
    name.replace(pos, deprecatedPrefix.size(), "gz");
    gzwarn << "Trying to load deprecated engine [" << _name
           << "] for the server. Use [" << name << "] instead." << std::endl;
  }
  this->dataPtr->engineName = name;
}

/////////////////////////////////////////////////
std::string RenderUtil::EngineName() const
{
  return this->dataPtr->engineName;
}

/////////////////////////////////////////////////
void RenderUtil::SetSceneName(const std::string &_name)
{
  this->dataPtr->sceneName = _name;
}

/////////////////////////////////////////////////
void RenderUtil::SetScene(const rendering::ScenePtr &_scene)
{
  this->dataPtr->scene = _scene;
  this->dataPtr->sceneManager.SetScene(_scene);
  this->dataPtr->engine = _scene == nullptr ? nullptr : _scene->Engine();
}

/////////////////////////////////////////////////
std::string RenderUtil::SceneName() const
{
  return this->dataPtr->sceneName;
}

/////////////////////////////////////////////////
void RenderUtil::SetSkyEnabled(bool _enabled)
{
  this->dataPtr->skyEnabled = _enabled;
}

/////////////////////////////////////////////////
void RenderUtil::SetUseCurrentGLContext(bool _enable)
{
  this->dataPtr->useCurrentGLContext = _enable;
}

/////////////////////////////////////////////////
void RenderUtil::SetWinID(const std::string &_winID)
{
  this->dataPtr->winID = _winID;
}

/////////////////////////////////////////////////
void RenderUtil::SetEnableSensors(bool _enable,
    std::function<std::string(const sim::Entity &, const sdf::Sensor &,
      const std::string &)> _createSensorCb)
{
  this->dataPtr->enableSensors = _enable;
  this->dataPtr->createSensorCb = std::move(_createSensorCb);
}

/////////////////////////////////////////////////
void RenderUtil::SetRemoveSensorCb(
    std::function<void(const sim::Entity &)> _removeSensorCb)
{
  this->dataPtr->removeSensorCb = std::move(_removeSensorCb);
}

/////////////////////////////////////////////////
SceneManager &RenderUtil::SceneManager()
{
  return this->dataPtr->sceneManager;
}

/////////////////////////////////////////////////
MarkerManager &RenderUtil::MarkerManager()
{
  return this->dataPtr->markerManager;
}

//////////////////////////////////////////////////
std::chrono::steady_clock::duration RenderUtil::SimTime() const
{
  std::lock_guard<std::mutex> lock(this->dataPtr->updateMutex);
  return this->dataPtr->simTime;
}

/////////////////////////////////////////////////
void RenderUtil::SetSelectedEntity(const rendering::NodePtr &_node)
{
  if (!_node)
    return;

  auto vis = std::dynamic_pointer_cast<rendering::Visual>(_node);
  Entity entityId = kNullEntity;

  if (vis)
    entityId = std::get<uint64_t>(vis->UserData("gazebo-entity"));

  if (entityId == kNullEntity)
    return;

  this->dataPtr->selectedEntities.push_back(entityId);
  this->dataPtr->HighlightNode(_node);
}

/////////////////////////////////////////////////
void RenderUtil::DeselectAllEntities()
{
  for (const auto &entity : this->dataPtr->selectedEntities)
  {
    auto node = this->dataPtr->sceneManager.NodeById(entity);
    this->dataPtr->LowlightNode(node);
  }
  this->dataPtr->selectedEntities.clear();
  this->dataPtr->originalEmissive.clear();
}

/////////////////////////////////////////////////
const std::vector<Entity> &RenderUtil::SelectedEntities() const
{
  return this->dataPtr->selectedEntities;
}

/////////////////////////////////////////////////
void RenderUtil::SetTransformActive(bool _active)
{
  this->dataPtr->transformActive = _active;
}

////////////////////////////////////////////////
void RenderUtilPrivate::UpdateVisualLabels(
  const std::unordered_map<Entity, int> &_entityLabel)
{
  // set visual label
  for (const auto &label : _entityLabel)
  {
    auto node = this->sceneManager.NodeById(label.first);
    if (!node)
      continue;

    auto visual = std::dynamic_pointer_cast<rendering::Visual>(node);
    if (!visual)
      continue;

    visual->SetUserData("label", label.second);
  }
}

////////////////////////////////////////////////
void RenderUtilPrivate::HighlightNode(const rendering::NodePtr &_node)
{
  if (!_node)
    return;
  auto vis = std::dynamic_pointer_cast<rendering::Visual>(_node);
  Entity entityId = kNullEntity;
  if (vis)
    entityId = std::get<uint64_t>(vis->UserData("gazebo-entity"));
  // If the entity is not found in the existing map, create a wire box
  auto wireBoxIt = this->wireBoxes.find(entityId);
  if (wireBoxIt == this->wireBoxes.end())
  {
    auto white = this->scene->Material("highlight_material");
    if (!white)
    {
      white = this->scene->CreateMaterial("highlight_material");
      white->SetAmbient(1.0, 1.0, 1.0);
      white->SetDiffuse(1.0, 1.0, 1.0);
      white->SetSpecular(1.0, 1.0, 1.0);
      white->SetEmissive(1.0, 1.0, 1.0);
    }

    auto aabb = vis->LocalBoundingBox();
    if (aabb == math::AxisAlignedBox())
    {
      // Infinite bounding box, skip highlighting this node.
      // This happens for Heightmaps, for example.
      return;
    }

    auto wireBox = this->scene->CreateWireBox();
    wireBox->SetBox(aabb);

    // Create visual and add wire box
    gz::rendering::VisualPtr wireBoxVis =
      this->scene->CreateVisual();
    wireBoxVis->SetInheritScale(false);
    wireBoxVis->AddGeometry(wireBox);
    wireBoxVis->SetMaterial(white, false);
    wireBoxVis->SetUserData("gui-only", static_cast<bool>(true));
    vis->AddChild(wireBoxVis);

    // Add wire box to map for setting visibility
    this->wireBoxes.insert(
        std::pair<Entity, gz::rendering::WireBoxPtr>(entityId, wireBox));
  }
  else
  {
    gz::rendering::WireBoxPtr wireBox = wireBoxIt->second;
    gz::math::AxisAlignedBox aabb = vis->LocalBoundingBox();
    wireBox->SetBox(aabb);
    auto visParent = wireBox->Parent();
    if (visParent)
      visParent->SetVisible(true);
  }
}

////////////////////////////////////////////////
void RenderUtilPrivate::LowlightNode(const rendering::NodePtr &_node)
{
  if (!_node)
    return;
  auto vis = std::dynamic_pointer_cast<rendering::Visual>(_node);
  Entity entityId = kNullEntity;
  if (vis)
    entityId = std::get<uint64_t>(vis->UserData("gazebo-entity"));
  if (this->wireBoxes.find(entityId) != this->wireBoxes.end())
  {
    gz::rendering::WireBoxPtr wireBox =
      this->wireBoxes[entityId];
    auto visParent = wireBox->Parent();
    if (visParent)
      visParent->SetVisible(false);
  }
}

/////////////////////////////////////////////////
void RenderUtilPrivate::RemoveSensor(const Entity _entity)
{
  auto sensorEntityIt = this->sensorEntities.find(_entity);
  if (sensorEntityIt != this->sensorEntities.end())
  {
    if (this->removeSensorCb)
      this->removeSensorCb(_entity);
    this->sensorEntities.erase(sensorEntityIt);
  }
}

/////////////////////////////////////////////////
void RenderUtilPrivate::RemoveBoundingBox(const Entity _entity)
{
  auto wireBoxIt = this->wireBoxes.find(_entity);
  if (wireBoxIt != this->wireBoxes.end())
  {
    this->scene->DestroyVisual(wireBoxIt->second->Parent());
    this->wireBoxes.erase(wireBoxIt);
  }
}

/////////////////////////////////////////////////
void RenderUtilPrivate::UpdateLights(
    const std::unordered_map<Entity, msgs::Light> &_entityLights)
{
  GZ_PROFILE("RenderUtil::Update Lights");
  for (const auto &light : _entityLights)
  {
    auto node = this->sceneManager.NodeById(light.first);
    if (!node)
      continue;
    auto l = std::dynamic_pointer_cast<rendering::Light>(node);
    if (l)
    {
      rendering::VisualPtr lightVisual =
          this->sceneManager.VisualById(
            this->matchLightWithVisuals[light.first]);
      if (lightVisual)
        lightVisual->SetVisible(light.second.visualize_visual());

      if (!light.second.is_light_off())
      {
        if (!gz::math::equal(
            l->Intensity(),
            static_cast<double>(light.second.intensity())))
        {
          l->SetIntensity(light.second.intensity());
        }
      }
      else
      {
        l->SetIntensity(0);
      }
      if (light.second.has_diffuse())
      {
        if (l->DiffuseColor() != msgs::Convert(light.second.diffuse()))
          l->SetDiffuseColor(msgs::Convert(light.second.diffuse()));
      }
      if (light.second.has_specular())
      {
        if (l->SpecularColor() != msgs::Convert(light.second.specular()))
        {
          l->SetSpecularColor(msgs::Convert(light.second.specular()));
        }
      }
      if (!gz::math::equal(
          l->AttenuationRange(),
          static_cast<double>(light.second.range())))
      {
        l->SetAttenuationRange(light.second.range());
      }
      if (!gz::math::equal(
          l->AttenuationLinear(),
          static_cast<double>(light.second.attenuation_linear())))
      {
        l->SetAttenuationLinear(light.second.attenuation_linear());
      }
      if (!gz::math::equal(
          l->AttenuationConstant(),
          static_cast<double>(light.second.attenuation_constant())))
      {
        l->SetAttenuationConstant(light.second.attenuation_constant());
      }
      if (!gz::math::equal(
          l->AttenuationQuadratic(),
          static_cast<double>(light.second.attenuation_quadratic())))
      {
        l->SetAttenuationQuadratic(light.second.attenuation_quadratic());
      }
      if (l->CastShadows() != light.second.cast_shadows())
        l->SetCastShadows(light.second.cast_shadows());
      auto lDirectional =
        std::dynamic_pointer_cast<rendering::DirectionalLight>(node);
      if (lDirectional)
      {
        if (light.second.has_direction())
        {
          if (lDirectional->Direction() !=
              msgs::Convert(light.second.direction()))
          {
            lDirectional->SetDirection(
              msgs::Convert(light.second.direction()));
          }
        }
      }
      auto lSpotLight =
        std::dynamic_pointer_cast<rendering::SpotLight>(node);
      if (lSpotLight)
      {
        if (light.second.has_direction())
        {
          if (lSpotLight->Direction() !=
            msgs::Convert(light.second.direction()))
          {
            lSpotLight->SetDirection(
              msgs::Convert(light.second.direction()));
          }
        }
        if (lSpotLight->InnerAngle() != light.second.spot_inner_angle())
          lSpotLight->SetInnerAngle(light.second.spot_inner_angle());
        if (lSpotLight->OuterAngle() != light.second.spot_outer_angle())
          lSpotLight->SetOuterAngle(light.second.spot_outer_angle());
        if (!gz::math::equal(
            lSpotLight->Falloff(),
            static_cast<double>(light.second.spot_falloff())))
        {
          lSpotLight->SetFalloff(light.second.spot_falloff());
        }
      }
    }
  }
}

/////////////////////////////////////////////////
void RenderUtilPrivate::UpdateThermalCamera(const std::unordered_map<Entity,
    std::tuple<double, components::TemperatureRangeInfo>> &_thermalCamData)
{
  for (const auto &thermal : _thermalCamData)
  {
    Entity id = thermal.first;
    rendering::ThermalCameraPtr camera =
        std::dynamic_pointer_cast<rendering::ThermalCamera>(
        this->sceneManager.NodeById(id));
    if (camera)
    {
      double resolution = std::get<0>(thermal.second);

      if (resolution > 0.0)
      {
        camera->SetLinearResolution(resolution);
      }
      else
      {
        gzwarn << "Unable to set thermal camera temperature linear resolution."
                << " Value must be greater than 0. Using the default value: "
                << camera->LinearResolution() << ". " << std::endl;
      }
      double minTemp = std::get<1>(thermal.second).min.Kelvin();
      double maxTemp = std::get<1>(thermal.second).max.Kelvin();
      if (maxTemp >= minTemp)
      {
        camera->SetMinTemperature(minTemp);
        camera->SetMaxTemperature(maxTemp);
      }
      else
      {
        gzwarn << "Unable to set thermal camera temperature range."
                << "Max temperature must be greater or equal to min. "
                << "Using the default values : [" << camera->MinTemperature()
                << ", " << camera->MaxTemperature() << "]." << std::endl;
      }
    }
  }
}

/////////////////////////////////////////////////
void RenderUtilPrivate::UpdateAnimation(const std::unordered_map<Entity,
    AnimationUpdateData> &_actorAnimationData,
    const std::unordered_map<Entity, math::Pose3d> &_entityPoses,
    const std::unordered_map<Entity, math::Pose3d> &_trajectoryPoses)
{
  for (auto &it : _actorAnimationData)
  {
    auto actorMesh = this->sceneManager.ActorMeshById(it.first);
    auto actorVisual = this->sceneManager.NodeById(it.first);
    auto actorSkel = this->sceneManager.ActorSkeletonById(
        it.first);
    if (!actorMesh || !actorVisual || !actorSkel)
    {
      gzerr << "Actor with Entity ID '" << it.first << "'. not found. "
             << "Skipping skeleton animation update." << std::endl;
      continue;
    }

    const AnimationUpdateData &animData = it.second;
    if (!animData.valid)
    {
      gzerr << "invalid animation update data" << std::endl;
      continue;
    }
    // Enable skeleton animation
    if (!actorMesh->SkeletonAnimationEnabled(animData.animationName))
    {
      // disable all animations for this actor
      for (unsigned int i = 0; i < actorSkel->AnimationCount(); ++i)
      {
        actorMesh->SetSkeletonAnimationEnabled(
            actorSkel->Animation(i)->Name(), false, false, 0.0);
      }

      // enable requested animation
      actorMesh->SetSkeletonAnimationEnabled(
          animData.animationName, true, animData.loop);

      // Set skeleton root node weight to zero so it is not affected by
      // the animation being played. This is needed if trajectory animation
      // is enabled. We need to let the trajectory animation set the
      // position of the actor instead
      common::SkeletonPtr skeleton =
          this->sceneManager.ActorSkeletonById(it.first);
      if (skeleton)
      {
        float rootBoneWeight = (animData.followTrajectory) ? 0.0 : 1.0;
        std::unordered_map<std::string, float> weights;
        weights[skeleton->RootNode()->Name()] = rootBoneWeight;
        actorMesh->SetSkeletonWeights(weights);
      }
    }
    // Update skeleton animation by setting animation time.
    // Note that animation time is different from sim time. An actor can
    // have multiple animations. Animation time is associated with
    // current animation that is being played. It is also adjusted if
    // interpotate_x is enabled.
    actorMesh->UpdateSkeletonAnimation(animData.time);

    // manually update root transform in order to sync with trajectory
    // animation
    if (animData.followTrajectory)
    {
      common::SkeletonPtr skeleton =
          this->sceneManager.ActorSkeletonById(it.first);
      std::map<std::string, math::Matrix4d> rootTf;
      rootTf[skeleton->RootNode()->Name()] = animData.rootTransform;
      actorMesh->SetSkeletonLocalTransforms(rootTf);
    }

    // update actor trajectory animation
    math::Pose3d globalPose;
    auto entityPosesIt = _entityPoses.find(it.first);
    if (entityPosesIt != _entityPoses.end())
    {
      globalPose = entityPosesIt->second;
    }

    math::Pose3d trajPose;
    // Trajectory from the ECS
    auto trajectoryPosesIt = _trajectoryPoses.find(it.first);
    if (trajectoryPosesIt != _trajectoryPoses.end())
    {
      trajPose = trajectoryPosesIt->second;
    }
    else
    {
      // trajectory from sdf script
      common::PoseKeyFrame poseFrame(0.0);
      if (animData.followTrajectory)
        animData.trajectory.Waypoints()->InterpolatedKeyFrame(poseFrame);
      trajPose.Pos() = poseFrame.Translation();
      trajPose.Rot() = poseFrame.Rotation();
    }

    actorVisual->SetLocalPose(globalPose * trajPose);
  }
}

/////////////////////////////////////////////////
std::vector<Entity> RenderUtil::FindChildLinks(const Entity &_entity)
{
  std::vector<Entity> links;

  if (this->dataPtr->modelToLinkEntities.find(_entity) !=
           this->dataPtr->modelToLinkEntities.end())
  {
    links.insert(links.end(),
        this->dataPtr->modelToLinkEntities[_entity].begin(),
        this->dataPtr->modelToLinkEntities[_entity].end());
  }

  if (this->dataPtr->modelToModelEntities.find(_entity) !=
      this->dataPtr->modelToModelEntities.end())
  {
    std::stack<Entity> modelStack;
    modelStack.push(_entity);

    std::vector<Entity> childModels;
    while (!modelStack.empty())
    {
      Entity model = modelStack.top();
      modelStack.pop();

      links.insert(links.end(),
          this->dataPtr->modelToLinkEntities[model].begin(),
          this->dataPtr->modelToLinkEntities[model].end());

      childModels = this->dataPtr->modelToModelEntities[model];
      for (const auto &childModel : childModels)
      {
        modelStack.push(childModel);
      }
    }
  }

  return links;
}

/////////////////////////////////////////////////
void RenderUtil::HideWireboxes(const Entity &_entity)
{
  auto wireBoxIt = this->dataPtr->wireBoxes.find(_entity);
  if (wireBoxIt != this->dataPtr->wireBoxes.end())
  {
    gz::rendering::WireBoxPtr wireBox = wireBoxIt->second;
    auto visParent = wireBox->Parent();
    if (visParent)
      visParent->SetVisible(false);
  }
}

/////////////////////////////////////////////////
void RenderUtil::ViewInertia(const Entity &_entity)
{
  std::vector<Entity> inertiaLinks = this->FindChildLinks(_entity);

  // check if _entity has an inertial component (_entity is a link)
  if (this->dataPtr->entityInertials.find(_entity) !=
      this->dataPtr->entityInertials.end())
    inertiaLinks.push_back(_entity);

  // create and/or toggle inertia visuals
  bool showInertia, showInertiaInit = false;
  // first loop looks for new inertias
  for (const auto &inertiaLink : inertiaLinks)
  {
    if (this->dataPtr->viewingInertias.find(inertiaLink) ==
        this->dataPtr->viewingInertias.end())
    {
      this->dataPtr->newInertias.push_back(_entity);
      showInertiaInit = showInertia = true;
    }
  }

  // second loop toggles already created inertias
  for (const auto &inertiaLink : inertiaLinks)
  {
    if (this->dataPtr->viewingInertias.find(inertiaLink) ==
        this->dataPtr->viewingInertias.end())
      continue;

    // when viewing multiple inertias (e.g. _entity is a model),
    // boolean for view inertias is based on first inrEntity in list
    if (!showInertiaInit)
    {
      showInertia = !this->dataPtr->viewingInertias[inertiaLink];
      showInertiaInit = true;
    }

    Entity inertiaVisualId = this->dataPtr->linkToInertiaVisuals[inertiaLink];
    rendering::VisualPtr inertiaVisual =
        this->dataPtr->sceneManager.VisualById(inertiaVisualId);
    if (inertiaVisual == nullptr)
    {
      gzerr << "Could not find inertia visual for entity [" << inertiaLink
             << "]" << std::endl;
      continue;
    }

    this->dataPtr->viewingInertias[inertiaLink] = showInertia;
    inertiaVisual->SetVisible(showInertia);

    if (showInertia)
    {
      // turn off wireboxes for inertia visual entity
      this->HideWireboxes(inertiaVisualId);
    }
  }
}

/////////////////////////////////////////////////
void RenderUtil::ViewCOM(const Entity &_entity)
{
  std::vector<Entity> inertiaLinks = this->FindChildLinks(_entity);

  // check if _entity has an inertial component (_entity is a link)
  if (this->dataPtr->entityInertials.find(_entity) !=
      this->dataPtr->entityInertials.end())
    inertiaLinks.push_back(_entity);

  // create and/or toggle center of mass visuals
  bool showCOM, showCOMInit = false;
  // first loop looks for new center of mass visuals
  for (const auto &inertiaLink : inertiaLinks)
  {
    if (this->dataPtr->viewingCOM.find(inertiaLink) ==
        this->dataPtr->viewingCOM.end())
    {
      this->dataPtr->newCOMVisuals.push_back(_entity);
      showCOMInit = showCOM = true;
    }
  }

  // second loop toggles already created center of mass visuals
  for (const auto &inertiaLink : inertiaLinks)
  {
    if (this->dataPtr->viewingCOM.find(inertiaLink) ==
        this->dataPtr->viewingCOM.end())
      continue;

    // when viewing multiple center of mass visuals (e.g. _entity is a model),
    // boolean for view center of mass is based on first inertiaEntity in list
    if (!showCOMInit)
    {
      showCOM = !this->dataPtr->viewingCOM[inertiaLink];
      showCOMInit = true;
    }

    Entity comVisualId = this->dataPtr->linkToCOMVisuals[inertiaLink];
    rendering::VisualPtr comVisual =
        this->dataPtr->sceneManager.VisualById(comVisualId);
    if (comVisual == nullptr)
    {
      gzerr << "Could not find center of mass visual for entity ["
             << inertiaLink
             << "]" << std::endl;
      continue;
    }

    this->dataPtr->viewingCOM[inertiaLink] = showCOM;
    comVisual->SetVisible(showCOM);

    if (showCOM)
    {
      // turn off wireboxes for CoM visual entity
      this->HideWireboxes(comVisualId);
    }
  }
}

/////////////////////////////////////////////////
void RenderUtil::ViewJoints(const Entity &_entity)
{
  std::vector<Entity> jointEntities;
  if (this->dataPtr->modelToJointEntities.find(_entity) !=
           this->dataPtr->modelToJointEntities.end())
  {
    jointEntities.insert(jointEntities.end(),
        this->dataPtr->modelToJointEntities[_entity].begin(),
        this->dataPtr->modelToJointEntities[_entity].end());
  }

  if (this->dataPtr->modelToModelEntities.find(_entity) !=
      this->dataPtr->modelToModelEntities.end())
  {
    std::stack<Entity> modelStack;
    modelStack.push(_entity);

    std::vector<Entity> childModels;
    while (!modelStack.empty())
    {
      Entity model = modelStack.top();
      modelStack.pop();

      jointEntities.insert(jointEntities.end(),
          this->dataPtr->modelToJointEntities[model].begin(),
          this->dataPtr->modelToJointEntities[model].end());

      childModels = this->dataPtr->modelToModelEntities[model];
      for (const auto &childModel : childModels)
      {
        modelStack.push(childModel);
      }
    }
  }

  // Toggle joints
  bool showJoint, showJointInit = false;

  // first loop looks for new joints
  for (const auto &jointEntity : jointEntities)
  {
    if (this->dataPtr->viewingJoints.find(jointEntity) ==
        this->dataPtr->viewingJoints.end())
    {
      this->dataPtr->newJoints.push_back(_entity);
      showJointInit = showJoint = true;
    }
  }

  // second loop toggles joints
  for (const auto &jointEntity : jointEntities)
  {
    if (this->dataPtr->viewingJoints.find(jointEntity) ==
        this->dataPtr->viewingJoints.end())
      continue;

    // when viewing multiple joints (e.g. _entity is a model),
    // boolean for view joints is based on first jointEntity in list
    if (!showJointInit)
    {
      showJoint = !this->dataPtr->viewingJoints[jointEntity];
      showJointInit = true;
    }

    rendering::VisualPtr jointVisual =
        this->dataPtr->sceneManager.VisualById(jointEntity);
    if (jointVisual == nullptr)
    {
      gzerr << "Could not find visual for entity [" << jointEntity
             << "]" << std::endl;
      continue;
    }

    this->dataPtr->viewingJoints[jointEntity] = showJoint;
    jointVisual->SetVisible(showJoint);

    if (showJoint)
    {
      // turn off wireboxes for joint visual entity
      this->HideWireboxes(jointEntity);
    }
  }
}

/////////////////////////////////////////////////
void RenderUtil::ViewTransparent(const Entity &_entity)
{
  std::vector<Entity> visEntities;

  if (this->dataPtr->linkToVisualEntities.find(_entity) !=
      this->dataPtr->linkToVisualEntities.end())
  {
    visEntities = this->dataPtr->linkToVisualEntities[_entity];
  }

  // Find all existing child links for this entity
  std::vector<Entity> links = this->FindChildLinks(_entity);

  for (const auto &link : links)
  {
    visEntities.insert(visEntities.end(),
        this->dataPtr->linkToVisualEntities[link].begin(),
        this->dataPtr->linkToVisualEntities[link].end());
  }

  // Toggle transparent mode
  bool showTransparent, showTransparentInit = false;

  // first loop looks for new transparent entities
  for (const auto &visEntity : visEntities)
  {
    if (this->dataPtr->viewingTransparent.find(visEntity) ==
        this->dataPtr->viewingTransparent.end())
    {
      this->dataPtr->newTransparentEntities.push_back(_entity);
      showTransparentInit = showTransparent = true;
    }
  }

  // second loop toggles transparent mode
  for (const auto &visEntity : visEntities)
  {
    if (this->dataPtr->viewingTransparent.find(visEntity) ==
        this->dataPtr->viewingTransparent.end())
      continue;

    // when viewing multiple transparent visuals (e.g. _entity is a model),
    // boolean for view as transparent is based on first visEntity in list
    if (!showTransparentInit)
    {
      showTransparent = !this->dataPtr->viewingTransparent[visEntity];
      showTransparentInit = true;
    }

    rendering::VisualPtr transparentVisual =
        this->dataPtr->sceneManager.VisualById(visEntity);
    if (transparentVisual == nullptr)
    {
      gzerr << "Could not find visual for entity [" << visEntity
             << "]" << std::endl;
      continue;
    }

    this->dataPtr->viewingTransparent[visEntity] = showTransparent;

    this->dataPtr->sceneManager.UpdateTransparency(transparentVisual,
              showTransparent);

    if (showTransparent)
    {
      // turn off wireboxes for visual entity
      this->HideWireboxes(visEntity);
    }
  }
}

/////////////////////////////////////////////////
void RenderUtil::ViewWireframes(const Entity &_entity)
{
  std::vector<Entity> visEntities;

  if (this->dataPtr->linkToVisualEntities.find(_entity) !=
      this->dataPtr->linkToVisualEntities.end())
  {
    visEntities = this->dataPtr->linkToVisualEntities[_entity];
  }

  // Find all existing child links for this entity
  std::vector<Entity> links = this->FindChildLinks(_entity);

  for (const auto &link : links)
  {
    visEntities.insert(visEntities.end(),
        this->dataPtr->linkToVisualEntities[link].begin(),
        this->dataPtr->linkToVisualEntities[link].end());
  }

  // Toggle wireframes
  bool showWireframe, showWireframeInit = false;

  // first loop looks for new wireframes
  for (const auto &visEntity : visEntities)
  {
    if (this->dataPtr->viewingWireframes.find(visEntity) ==
        this->dataPtr->viewingWireframes.end())
    {
      this->dataPtr->newWireframes.push_back(_entity);
      showWireframeInit = showWireframe = true;
    }
  }

  // second loop toggles wireframes
  for (const auto &visEntity : visEntities)
  {
    if (this->dataPtr->viewingWireframes.find(visEntity) ==
        this->dataPtr->viewingWireframes.end())
      continue;

    // when viewing multiple wireframes (e.g. _entity is a model),
    // boolean for view wireframe is based on first visEntity in list
    if (!showWireframeInit)
    {
      showWireframe = !this->dataPtr->viewingWireframes[visEntity];
      showWireframeInit = true;
    }

    rendering::VisualPtr wireframeVisual =
        this->dataPtr->sceneManager.VisualById(visEntity);
    if (wireframeVisual == nullptr)
    {
      gzerr << "Could not find visual for entity [" << visEntity
             << "]" << std::endl;
      continue;
    }

    this->dataPtr->viewingWireframes[visEntity] = showWireframe;
    wireframeVisual->SetWireframe(showWireframe);

    if (showWireframe)
    {
      // turn off wireboxes for visual entity
      this->HideWireboxes(visEntity);
    }
  }
}

/////////////////////////////////////////////////
void RenderUtil::ViewCollisions(const Entity &_entity)
{
  std::vector<Entity> colEntities;

  if (this->dataPtr->linkToCollisionEntities.find(_entity) !=
      this->dataPtr->linkToCollisionEntities.end())
  {
    colEntities = this->dataPtr->linkToCollisionEntities[_entity];
  }

  // Find all existing child links for this entity
  std::vector<Entity> links = this->FindChildLinks(_entity);

  for (const auto &link : links)
  {
    colEntities.insert(colEntities.end(),
        this->dataPtr->linkToCollisionEntities[link].begin(),
        this->dataPtr->linkToCollisionEntities[link].end());
  }

  // create and/or toggle collision visuals
  bool showCol, showColInit = false;

  // first loop looks for new collisions
  for (const auto &colEntity : colEntities)
  {
    if (this->dataPtr->viewingCollisions.find(colEntity) ==
        this->dataPtr->viewingCollisions.end())
    {
      this->dataPtr->newCollisions.push_back(_entity);
      showColInit = showCol = true;
    }
  }

  // second loop toggles already created collisions
  for (const auto &colEntity : colEntities)
  {
    if (this->dataPtr->viewingCollisions.find(colEntity) ==
        this->dataPtr->viewingCollisions.end())
      continue;

    // when viewing multiple collisions (e.g. _entity is a model),
    // boolean for view collisions is based on first colEntity in list
    if (!showColInit)
    {
      showCol = !this->dataPtr->viewingCollisions[colEntity];
      showColInit = true;
    }

    rendering::VisualPtr colVisual =
        this->dataPtr->sceneManager.VisualById(colEntity);
    if (colVisual == nullptr)
    {
      gzerr << "Could not find collision visual for entity [" << colEntity
             << "]" << std::endl;
      continue;
    }

    this->dataPtr->viewingCollisions[colEntity] = showCol;
    colVisual->SetVisible(showCol);

    if (showCol)
    {
      this->HideWireboxes(colEntity);
    }
  }
}

/////////////////////////////////////////////////
void RenderUtil::CreateVisualsForEntities(
    const EntityComponentManager &_ecm,
    const std::set<Entity> &_entities)
{
  for (auto const &ent : _entities)
  {
    auto linkComp = _ecm.Component<components::Link>(ent);
    if (linkComp)
    {
      this->dataPtr->CreateLink(_ecm, ent,
          _ecm.Component<components::Name>(ent),
          _ecm.Component<components::Pose>(ent),
          _ecm.Component<components::ParentEntity>(ent));
      continue;
    }

    auto visualComp = _ecm.Component<components::Visual>(ent);
    if (visualComp)
    {
      this->dataPtr->CreateVisual(_ecm, ent,
          _ecm.Component<components::Name>(ent),
          _ecm.Component<components::Pose>(ent),
          _ecm.Component<components::Geometry>(ent),
          _ecm.Component<components::CastShadows>(ent),
          _ecm.Component<components::Transparency>(ent),
          _ecm.Component<components::VisibilityFlags>(ent),
          _ecm.Component<components::ParentEntity>(ent));
      continue;
    }
    auto lightComp = _ecm.Component<components::Light>(ent);
    if (lightComp)
    {
      this->dataPtr->CreateLight(_ecm, ent,
        _ecm.Component<components::Light>(ent),
        _ecm.Component<components::Name>(ent),
        _ecm.Component<components::ParentEntity>(ent));
      continue;
    }
  }
}

/////////////////////////////////////////////////
void RenderUtilPrivate::CreateLink(
    const EntityComponentManager &/*_ecm*/,
    const Entity &_entity,
    const components::Name *_name,
    const components::Pose *_pose,
    const components::ParentEntity *_parent)
{
   sdf::Link link;
   link.SetName(_name->Data());
   link.SetRawPose(_pose->Data());
   this->newLinks.push_back(
       std::make_tuple(_entity, link, _parent->Data()));
   // used for collsions
   this->modelToLinkEntities[_parent->Data()].push_back(_entity);
   // used for joints
   this->matchLinksWithEntities[_parent->Data()][_name->Data()] =
       _entity;
}

/////////////////////////////////////////////////
void RenderUtilPrivate::CreateVisual(
    const EntityComponentManager &_ecm,
    const Entity &_entity,
    const components::Name *_name,
    const components::Pose *_pose,
    const components::Geometry *_geom,
    const components::CastShadows *_castShadows,
    const components::Transparency *_transparency,
    const components::VisibilityFlags *_visibilityFlags,
    const components::ParentEntity *_parent)
{
  sdf::Visual visual;
  visual.SetName(_name->Data());
  visual.SetRawPose(_pose->Data());
  visual.SetGeom(_geom->Data());
  visual.SetCastShadows(_castShadows->Data());
  visual.SetTransparency(_transparency->Data());
  visual.SetVisibilityFlags(_visibilityFlags->Data());

  // Optional components
  auto material = _ecm.Component<components::Material>(_entity);
  if (material != nullptr)
  {
    visual.SetMaterial(material->Data());
  }

  auto laserRetro = _ecm.Component<components::LaserRetro>(_entity);
  if (laserRetro != nullptr)
  {
    visual.SetLaserRetro(laserRetro->Data());
  }

  // set label
  auto label = _ecm.Component<components::SemanticLabel>(_entity);
  if (label != nullptr)
  {
    this->entityLabel[_entity] = label->Data();
  }

  if (auto temp = _ecm.Component<components::Temperature>(_entity))
  {
    // get the uniform temperature for the entity
    this->entityTemp[_entity] = std::make_tuple
        <float, float, std::string>(temp->Data().Kelvin(), 0.0, "");
  }
  else
  {
    // entity doesn't have a uniform temperature. Check if it has
    // a heat signature with an associated temperature range
    auto heatSignature =
      _ecm.Component<components::SourceFilePath>(_entity);
    auto tempRange =
       _ecm.Component<components::TemperatureRange>(_entity);
    if (heatSignature && tempRange)
    {
      this->entityTemp[_entity] =
        std::make_tuple<float, float, std::string>(
            tempRange->Data().min.Kelvin(),
            tempRange->Data().max.Kelvin(),
            std::string(heatSignature->Data()));
    }
  }

  this->newVisuals.push_back(
      std::make_tuple(_entity, visual, _parent->Data()));

  this->linkToVisualEntities[_parent->Data()].push_back(_entity);
}

/////////////////////////////////////////////////
void RenderUtilPrivate::CreateLight(
    const EntityComponentManager &/*_ecm*/,
    const Entity &_entity,
    const components::Light *_light,
    const components::Name *_name,
    const components::ParentEntity *_parent)
{
  this->newLights.push_back(std::make_tuple(_entity, _light->Data(),
      _name->Data(), _parent->Data()));
}

//////////////////////////////////////////////////
void RenderUtil::SetEventManager(EventManager *_mgr)
{
  this->dataPtr->eventManager = _mgr;
}<|MERGE_RESOLUTION|>--- conflicted
+++ resolved
@@ -2564,37 +2564,8 @@
 /////////////////////////////////////////////////
 void RenderUtil::InitRenderEnginePluginPaths()
 {
-<<<<<<< HEAD
   common::SystemPaths pluginPath;
-
-  // TODO(CH3): Deprecated. Remove on tock.
-  std::string result;
-  if (!gz::common::env(kRenderPluginPathEnv, result))
-  {
-    // Try deprecated env var if proper env var not populated
-    if (gz::common::env(kRenderPluginPathEnvDeprecated, result))
-    {
-      gzwarn << "Finding plugins using deprecated IGN_ prefixed environment "
-             << "variable [" << kRenderPluginPathEnvDeprecated
-             << "]. Please use [" << kRenderPluginPathEnv
-             << "] instead." << std::endl;
-      pluginPath.SetPluginPathEnv(kRenderPluginPathEnv);
-    }
-  }
-  else
-  {
-    // Preserve this one.
-    pluginPath.SetPluginPathEnv(kRenderPluginPathEnv);
-  }
-
-=======
-  // Already initialized
-  if (nullptr != this->dataPtr->scene)
-    return;
-
-  gz::common::SystemPaths pluginPath;
   pluginPath.SetPluginPathEnv(kRenderPluginPathEnv);
->>>>>>> 01d9d944
   rendering::setPluginPaths(pluginPath.PluginPaths());
 }
 
