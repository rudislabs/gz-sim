--- conflicted
+++ resolved
@@ -15,38 +15,23 @@
  *
  */
 
-<<<<<<< HEAD
 #include <vector>
 
-#include <ignition/plugin/Register.hh>
-#include <ignition/transport/Node.hh>
-=======
 #include <gz/plugin/Register.hh>
 #include <gz/transport/Node.hh>
->>>>>>> a2a2c856
 
 #include <gz/common/Profiler.hh>
 
 #include <sdf/Element.hh>
 
-<<<<<<< HEAD
-#include "ignition/gazebo/components/DetachableJoint.hh"
-#include "ignition/gazebo/components/Link.hh"
-#include "ignition/gazebo/components/Model.hh"
-#include "ignition/gazebo/components/Name.hh"
-#include "ignition/gazebo/components/ParentEntity.hh"
-#include "ignition/gazebo/components/Pose.hh"
-#include "ignition/gazebo/Model.hh"
-#include "ignition/gazebo/Util.hh"
-=======
-#include "gz/sim/Model.hh"
 #include "gz/sim/components/DetachableJoint.hh"
 #include "gz/sim/components/Link.hh"
 #include "gz/sim/components/Model.hh"
 #include "gz/sim/components/Name.hh"
 #include "gz/sim/components/ParentEntity.hh"
 #include "gz/sim/components/Pose.hh"
->>>>>>> a2a2c856
+#include "gz/sim/Model.hh"
+#include "gz/sim/Util.hh"
 
 #include "DetachableJoint.hh"
 
@@ -111,14 +96,9 @@
   }
 
   // Setup detach topic
-  std::vector<std::string> topics;
-  if (_sdf->HasElement("topic"))
-  {
-    topics.push_back(_sdf->Get<std::string>("topic"));
-  }
-  topics.push_back("/model/" + this->model.Name(_ecm) +
-      "/detachable_joint/detach");
-  this->topic = validTopic(topics);
+  std::string defaultTopic{"/model/" + this->model.Name(_ecm) +
+                             "/detachable_joint/detach"};
+  this->topic = _sdf->Get<std::string>("topic", defaultTopic).first;
 
   this->suppressChildWarning =
       _sdf->Get<bool>("suppress_child_warning", this->suppressChildWarning)
