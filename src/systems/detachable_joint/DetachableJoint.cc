/*
 * Copyright (C) 2019 Open Source Robotics Foundation
 *
 * Licensed under the Apache License, Version 2.0 (the "License");
 * you may not use this file except in compliance with the License.
 * You may obtain a copy of the License at
 *
 *     http://www.apache.org/licenses/LICENSE-2.0
 *
 * Unless required by applicable law or agreed to in writing, software
 * distributed under the License is distributed on an "AS IS" BASIS,
 * WITHOUT WARRANTIES OR CONDITIONS OF ANY KIND, either express or implied.
 * See the License for the specific language governing permissions and
 * limitations under the License.
 *
 */

#include <vector>

#include <gz/plugin/Register.hh>
#include <gz/transport/Node.hh>

#include <gz/common/Profiler.hh>

#include <sdf/Element.hh>

#include "gz/sim/components/DetachableJoint.hh"
#include "gz/sim/components/Link.hh"
#include "gz/sim/components/Model.hh"
#include "gz/sim/components/Name.hh"
#include "gz/sim/components/ParentEntity.hh"
#include "gz/sim/components/Pose.hh"
#include "gz/sim/Model.hh"
#include "gz/sim/Util.hh"

#include "DetachableJoint.hh"

using namespace gz;
using namespace sim;
using namespace systems;

/////////////////////////////////////////////////
void DetachableJoint::Configure(const Entity &_entity,
               const std::shared_ptr<const sdf::Element> &_sdf,
               EntityComponentManager &_ecm,
               EventManager &/*_eventMgr*/)
{
  this->model = Model(_entity);
  if (!this->model.Valid(_ecm))
  {
    gzerr << "DetachableJoint should be attached to a model entity. "
           << "Failed to initialize." << std::endl;
    return;
  }

  if (_sdf->HasElement("parent_link"))
  {
    auto parentLinkName = _sdf->Get<std::string>("parent_link");
    this->parentLinkEntity = this->model.LinkByName(_ecm, parentLinkName);
    if (kNullEntity == this->parentLinkEntity)
    {
      gzerr << "Link with name " << parentLinkName
             << " not found in model " << this->model.Name(_ecm)
             << ". Make sure the parameter 'parent_link' has the "
             << "correct value. Failed to initialize.\n";
      return;
    }
  }
  else
  {
    gzerr << "'parent_link' is a required parameter for DetachableJoint. "
              "Failed to initialize.\n";
    return;
  }

  if (_sdf->HasElement("child_model"))
  {
    this->childModelName = _sdf->Get<std::string>("child_model");
  }
  else
  {
    gzerr << "'child_model' is a required parameter for DetachableJoint."
              "Failed to initialize.\n";
    return;
  }

  if (_sdf->HasElement("child_link"))
  {
    this->childLinkName = _sdf->Get<std::string>("child_link");
  }
  else
  {
    gzerr << "'child_link' is a required parameter for DetachableJoint."
              "Failed to initialize.\n";
    return;
  }

  // Setup detach topic
  std::vector<std::string> topics;
  if (_sdf->HasElement("topic"))
  {
    topics.push_back(_sdf->Get<std::string>("topic"));
  }
  topics.push_back("/model/" + this->model.Name(_ecm) +
      "/detachable_joint/detach");
  this->topic = validTopic(topics);

  this->suppressChildWarning =
      _sdf->Get<bool>("suppress_child_warning", this->suppressChildWarning)
          .first;

  this->validConfig = true;
}

//////////////////////////////////////////////////
void DetachableJoint::PreUpdate(
<<<<<<< HEAD
  const gz::sim::UpdateInfo &/*_info*/,
  gz::sim::EntityComponentManager &_ecm)
=======
  const UpdateInfo &/*_info*/,
  EntityComponentManager &_ecm)
>>>>>>> 216d5a51
{
  GZ_PROFILE("DetachableJoint::PreUpdate");
  if (this->validConfig && !this->initialized)
  {
    // Look for the child model and link
    Entity modelEntity{kNullEntity};

    if ("__model__" == this->childModelName)
    {
      modelEntity = this->model.Entity();
    }
    else
    {
      modelEntity = _ecm.EntityByComponents(
          components::Model(), components::Name(this->childModelName));
    }
    if (kNullEntity != modelEntity)
    {
      this->childLinkEntity = _ecm.EntityByComponents(
          components::Link(), components::ParentEntity(modelEntity),
          components::Name(this->childLinkName));

      if (kNullEntity != this->childLinkEntity)
      {
        // Attach the models
        // We do this by creating a detachable joint entity.
        this->detachableJointEntity = _ecm.CreateEntity();

        _ecm.CreateComponent(
            this->detachableJointEntity,
            components::DetachableJoint({this->parentLinkEntity,
                                         this->childLinkEntity, "fixed"}));

        this->node.Subscribe(
            this->topic, &DetachableJoint::OnDetachRequest, this);

        gzmsg << "DetachableJoint subscribing to messages on "
               << "[" << this->topic << "]" << std::endl;

        this->initialized = true;
      }
      else
      {
        gzwarn << "Child Link " << this->childLinkName
                << " could not be found.\n";
      }
    }
    else if (!this->suppressChildWarning)
    {
      gzwarn << "Child Model " << this->childModelName
              << " could not be found.\n";
    }
  }

  if (this->initialized)
  {
    if (this->detachRequested && (kNullEntity != this->detachableJointEntity))
    {
      // Detach the models
      gzdbg << "Removing entity: " << this->detachableJointEntity << std::endl;
      _ecm.RequestRemoveEntity(this->detachableJointEntity);
      this->detachableJointEntity = kNullEntity;
      this->detachRequested = false;
    }
  }
}

//////////////////////////////////////////////////
void DetachableJoint::OnDetachRequest(const msgs::Empty &)
{
  this->detachRequested = true;
}

<<<<<<< HEAD
GZ_ADD_PLUGIN(DetachableJoint,
                    gz::sim::System,
=======
IGNITION_ADD_PLUGIN(DetachableJoint,
                    System,
>>>>>>> 216d5a51
                    DetachableJoint::ISystemConfigure,
                    DetachableJoint::ISystemPreUpdate)

GZ_ADD_PLUGIN_ALIAS(DetachableJoint,
  "gz::sim::systems::DetachableJoint")

// TODO(CH3): Deprecated, remove on version 8
GZ_ADD_PLUGIN_ALIAS(DetachableJoint,
  "ignition::gazebo::systems::DetachableJoint")<|MERGE_RESOLUTION|>--- conflicted
+++ resolved
@@ -114,13 +114,8 @@
 
 //////////////////////////////////////////////////
 void DetachableJoint::PreUpdate(
-<<<<<<< HEAD
-  const gz::sim::UpdateInfo &/*_info*/,
-  gz::sim::EntityComponentManager &_ecm)
-=======
   const UpdateInfo &/*_info*/,
   EntityComponentManager &_ecm)
->>>>>>> 216d5a51
 {
   GZ_PROFILE("DetachableJoint::PreUpdate");
   if (this->validConfig && !this->initialized)
@@ -194,13 +189,8 @@
   this->detachRequested = true;
 }
 
-<<<<<<< HEAD
 GZ_ADD_PLUGIN(DetachableJoint,
-                    gz::sim::System,
-=======
-IGNITION_ADD_PLUGIN(DetachableJoint,
                     System,
->>>>>>> 216d5a51
                     DetachableJoint::ISystemConfigure,
                     DetachableJoint::ISystemPreUpdate)
 
