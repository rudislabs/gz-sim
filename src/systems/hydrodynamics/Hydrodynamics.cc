/*
 * Copyright (C) 2021 Open Source Robotics Foundation
 *
 * Licensed under the Apache License, Version 2.0 (the "License");
 * you may not use this file except in compliance with the License.
 * You may obtain a copy of the License at
 *
 *     http://www.apache.org/licenses/LICENSE-2.0
 *
 * Unless required by applicable law or agreed to in writing, software
 * distributed under the License is distributed on an "AS IS" BASIS,
 * WITHOUT WARRANTIES OR CONDITIONS OF ANY KIND, either express or implied.
 * See the License for the specific language governing permissions and
 * limitations under the License.
 *
 */
#include <string>

#include <Eigen/Eigen>

#include <gz/plugin/Register.hh>

#include "gz/msgs/vector3d.pb.h"

#include "gz/sim/components/AngularVelocity.hh"
#include "gz/sim/components/LinearVelocity.hh"
#include "gz/sim/components/Pose.hh"
#include "gz/sim/components/World.hh"
#include "gz/sim/Link.hh"
#include "gz/sim/Model.hh"
#include "gz/sim/System.hh"
#include "gz/sim/Util.hh"

#include "gz/transport/Node.hh"

#include "Hydrodynamics.hh"

using namespace gz;
using namespace sim;
using namespace systems;

/// \brief Private Hydrodynamics data class.
class gz::sim::systems::HydrodynamicsPrivateData
{
  /// \brief Values to set via Plugin Parameters.
  /// Plugin Parameter: Added mass in surge, X_\dot{u}.
  public: double paramXdotU;

  /// \brief Plugin Parameter: Added mass in sway, Y_\dot{v}.
  public: double paramYdotV;

  /// \brief Plugin Parameter: Added mass in heave, Z_\dot{w}.
  public: double paramZdotW;

  /// \brief Plugin Parameter: Added mass in roll, K_\dot{p}.
  public: double paramKdotP;

  /// \brief Plugin Parameter: Added mass in pitch, M_\dot{q}.
  public: double paramMdotQ;

  /// \brief Plugin Parameter: Added mass in yaw, N_\dot{r}.
  public: double paramNdotR;

  /// \brief Plugin Parameter: Linear drag in surge.
  public: double paramXu;

  /// \brief Plugin Parameter: Quadratic drag in surge.
  public: double paramXuu;

  /// \brief Plugin Parameter: Linear drag in sway.
  public: double paramYv;

  /// \brief Plugin Parameter: Quadratic drag in sway.
  public: double paramYvv;

  /// \brief Plugin Parameter: Linear drag in heave.
  public: double paramZw;

  /// \brief Plugin Parameter: Quadratic drag in heave.
  public: double paramZww;

  /// \brief Plugin Parameter: Linear drag in roll.
  public: double paramKp;

  /// \brief Plugin Parameter: Quadratic drag in roll.
  public: double paramKpp;

  /// \brief Plugin Parameter: Linear drag in pitch.
  public: double paramMq;

  /// \brief Plugin Parameter: Quadratic drag in pitch.
  public: double paramMqq;

  /// \brief Plugin Parameter: Linear drag in yaw.
  public: double paramNr;

  /// \brief Plugin Parameter: Quadratic drag in yaw.
  public: double paramNrr;

  /// \brief Water density [kg/m^3].
  public: double waterDensity;

  /// \brief The ignition transport node
  public: transport::Node node;

  /// \brief Ocean current experienced by this body
  public: math::Vector3d currentVector {0, 0, 0};

  /// \brief Added mass of vehicle;
  /// See: https://en.wikipedia.org/wiki/Added_mass
  public: Eigen::MatrixXd Ma;

  /// \brief Previous state.
  public: Eigen::VectorXd prevState;

  /// \brief Link entity
  public: Entity linkEntity;

  /// \brief Ocean current callback
  public: void UpdateCurrent(const msgs::Vector3d &_msg);

  /// \brief Mutex
  public: std::mutex mtx;
};

/////////////////////////////////////////////////
void HydrodynamicsPrivateData::UpdateCurrent(const msgs::Vector3d &_msg)
{
  std::lock_guard<std::mutex> lock(this->mtx);
  this->currentVector = gz::msgs::Convert(_msg);
}

/////////////////////////////////////////////////
void AddAngularVelocityComponent(
  const gz::sim::Entity &_entity,
  gz::sim::EntityComponentManager &_ecm)
{
  if (!_ecm.Component<gz::sim::components::AngularVelocity>(_entity))
  {
    _ecm.CreateComponent(_entity,
      gz::sim::components::AngularVelocity());
  }

  // Create an angular velocity component if one is not present.
  if (!_ecm.Component<gz::sim::components::WorldAngularVelocity>(
      _entity))
  {
    _ecm.CreateComponent(_entity,
      gz::sim::components::WorldAngularVelocity());
  }
}

/////////////////////////////////////////////////
void AddWorldPose(
  const gz::sim::Entity &_entity,
  gz::sim::EntityComponentManager &_ecm)
{
  if (!_ecm.Component<gz::sim::components::WorldPose>(_entity))
  {
    _ecm.CreateComponent(_entity, gz::sim::components::WorldPose());
  }
}

/////////////////////////////////////////////////
void AddWorldLinearVelocity(
  const gz::sim::Entity &_entity,
  gz::sim::EntityComponentManager &_ecm)
{
  if (!_ecm.Component<gz::sim::components::WorldLinearVelocity>(
      _entity))
  {
    _ecm.CreateComponent(_entity,
      gz::sim::components::WorldLinearVelocity());
  }
}

/////////////////////////////////////////////////
double SdfParamDouble(
    const std::shared_ptr<const sdf::Element> &_sdf,
    const std::string& _field,
    double _default)
{
  return _sdf->Get<double>(_field, _default).first;
}

/////////////////////////////////////////////////
Hydrodynamics::Hydrodynamics()
{
  this->dataPtr = std::make_unique<HydrodynamicsPrivateData>();
}

/////////////////////////////////////////////////
Hydrodynamics::~Hydrodynamics()
{
  // Do nothing
}

/////////////////////////////////////////////////
void Hydrodynamics::Configure(
  const gz::sim::Entity &_entity,
  const std::shared_ptr<const sdf::Element> &_sdf,
  gz::sim::EntityComponentManager &_ecm,
  gz::sim::EventManager &/*_eventMgr*/
)
{
  if (_sdf->HasElement("waterDensity"))
  {
    gzwarn <<
      "<waterDensity> parameter is deprecated and will be removed Gazebo G.\n"
      << "\tPlease update your SDF to use <water_density> instead.";
  }

  this->dataPtr->waterDensity     = SdfParamDouble(_sdf, "waterDensity",
                                      SdfParamDouble(_sdf, "water_density", 998)
                                    );
  this->dataPtr->paramXdotU       = SdfParamDouble(_sdf, "xDotU"       , 5);
  this->dataPtr->paramYdotV       = SdfParamDouble(_sdf, "yDotV"       , 5);
  this->dataPtr->paramZdotW       = SdfParamDouble(_sdf, "zDotW"       , 0.1);
  this->dataPtr->paramKdotP       = SdfParamDouble(_sdf, "kDotP"       , 0.1);
  this->dataPtr->paramMdotQ       = SdfParamDouble(_sdf, "mDotQ"       , 0.1);
  this->dataPtr->paramNdotR       = SdfParamDouble(_sdf, "nDotR"       , 1);
  this->dataPtr->paramXu          = SdfParamDouble(_sdf, "xU"          , 20);
  this->dataPtr->paramXuu         = SdfParamDouble(_sdf, "xUU"         , 0);
  this->dataPtr->paramYv          = SdfParamDouble(_sdf, "yV"          , 20);
  this->dataPtr->paramYvv         = SdfParamDouble(_sdf, "yVV"         , 0);
  this->dataPtr->paramZw          = SdfParamDouble(_sdf, "zW"          , 20);
  this->dataPtr->paramZww         = SdfParamDouble(_sdf, "zWW"         , 0);
  this->dataPtr->paramKp          = SdfParamDouble(_sdf, "kP"          , 20);
  this->dataPtr->paramKpp         = SdfParamDouble(_sdf, "kPP"         , 0);
  this->dataPtr->paramMq          = SdfParamDouble(_sdf, "mQ"          , 20);
  this->dataPtr->paramMqq         = SdfParamDouble(_sdf, "mQQ"         , 0);
  this->dataPtr->paramNr          = SdfParamDouble(_sdf, "nR"          , 20);
  this->dataPtr->paramNrr         = SdfParamDouble(_sdf, "nRR"         , 0);

  // Create model object, to access convenient functions
  auto model = gz::sim::Model(_entity);

  std::string ns {""};
  std::string currentTopic {"/ocean_current"};
  if (_sdf->HasElement("namespace"))
  {
    ns = _sdf->Get<std::string>("namespace");
    currentTopic = gz::transport::TopicUtils::AsValidTopic(
        "/model/" + ns + "/ocean_current");
  }

  this->dataPtr->node.Subscribe(
    currentTopic,
    &HydrodynamicsPrivateData::UpdateCurrent,
    this->dataPtr.get());

  if (!_sdf->HasElement("link_name"))
  {
<<<<<<< HEAD
    gzerr << "You musk specify a <link_name> for the hydrodynamic"
=======
    ignerr << "You must specify a <link_name> for the hydrodynamic"
>>>>>>> b26a5734
      << " plugin to act upon";
    return;
  }
  auto linkName = _sdf->Get<std::string>("link_name");
  this->dataPtr->linkEntity = model.LinkByName(_ecm, linkName);
  if (!_ecm.HasEntity(this->dataPtr->linkEntity))
  {
    gzerr << "Link name" << linkName << "does not exist";
    return;
  }

  if(_sdf->HasElement("default_current"))
  {
    this->dataPtr->currentVector = _sdf->Get<math::Vector3d>("default_current");
  }

  this->dataPtr->prevState = Eigen::VectorXd::Zero(6);

  AddWorldPose(this->dataPtr->linkEntity, _ecm);
  AddAngularVelocityComponent(this->dataPtr->linkEntity, _ecm);
  AddWorldLinearVelocity(this->dataPtr->linkEntity, _ecm);


  // Added mass according to Fossen's equations (p 37)
  this->dataPtr->Ma = Eigen::MatrixXd::Zero(6, 6);

  this->dataPtr->Ma(0, 0) = this->dataPtr->paramXdotU;
  this->dataPtr->Ma(1, 1) = this->dataPtr->paramYdotV;
  this->dataPtr->Ma(2, 2) = this->dataPtr->paramZdotW;
  this->dataPtr->Ma(3, 3) = this->dataPtr->paramKdotP;
  this->dataPtr->Ma(4, 4) = this->dataPtr->paramMdotQ;
  this->dataPtr->Ma(5, 5) = this->dataPtr->paramNdotR;
}

/////////////////////////////////////////////////
void Hydrodynamics::PreUpdate(
      const gz::sim::UpdateInfo &_info,
      gz::sim::EntityComponentManager &_ecm)
{
  if (_info.paused)
    return;

  // These variables follow Fossen's scheme in "Guidance and Control
  // of Ocean Vehicles." The `state` vector contains the ship's current velocity
  // in the formate [x_vel, y_vel, z_vel, roll_vel, pitch_vel, yaw_vel].
  // `stateDot` consists of the first derivative in time of the state vector.
  // `Cmat` corresponds to the Centripetal matrix
  // `Dmat` is the drag matrix
  // `Ma` is the added mass.
  Eigen::VectorXd stateDot = Eigen::VectorXd(6);
  Eigen::VectorXd state    = Eigen::VectorXd(6);
  Eigen::MatrixXd Cmat     = Eigen::MatrixXd::Zero(6, 6);
  Eigen::MatrixXd Dmat     = Eigen::MatrixXd::Zero(6, 6);

  // Get vehicle state
  gz::sim::Link baseLink(this->dataPtr->linkEntity);
  auto linearVelocity =
    _ecm.Component<components::WorldLinearVelocity>(this->dataPtr->linkEntity);
  auto rotationalVelocity = baseLink.WorldAngularVelocity(_ecm);

  if (!linearVelocity)
  {
    gzerr << "no linear vel" <<"\n";
    return;
  }

  // Get current vector
  math::Vector3d currentVector;
  {
    std::lock_guard lock(this->dataPtr->mtx);
    currentVector = this->dataPtr->currentVector;
  }
  // Transform state to local frame
  auto pose = baseLink.WorldPose(_ecm);
  // Since we are transforming angular and linear velocity we only care about
  // rotation
  auto localLinearVelocity = pose->Rot().Inverse() *
    (linearVelocity->Data() - currentVector);
  auto localRotationalVelocity = pose->Rot().Inverse() * *rotationalVelocity;

  state(0) = localLinearVelocity.X();
  state(1) = localLinearVelocity.Y();
  state(2) = localLinearVelocity.Z();

  state(3) = localRotationalVelocity.X();
  state(4) = localRotationalVelocity.Y();
  state(5) = localRotationalVelocity.Z();

  auto dt = static_cast<double>(_info.dt.count())/1e9;
  stateDot = (state - this->dataPtr->prevState)/dt;

  this->dataPtr->prevState = state;

  // The added mass
  const Eigen::VectorXd kAmassVec = this->dataPtr->Ma * stateDot;

  // Coriolis and Centripetal forces for under water vehicles (Fossen P. 37)
  // Note: this is significantly different from VRX because we need to account
  // for the under water vehicle's additional DOF
  Cmat(0, 4) = - this->dataPtr->paramZdotW * state(2);
  Cmat(0, 5) = - this->dataPtr->paramYdotV * state(1);
  Cmat(1, 3) =   this->dataPtr->paramZdotW * state(2);
  Cmat(1, 5) = - this->dataPtr->paramXdotU * state(0);
  Cmat(2, 3) = - this->dataPtr->paramYdotV * state(1);
  Cmat(2, 4) =   this->dataPtr->paramXdotU * state(0);
  Cmat(3, 1) = - this->dataPtr->paramZdotW * state(2);
  Cmat(3, 2) =   this->dataPtr->paramYdotV * state(1);
  Cmat(3, 4) = - this->dataPtr->paramNdotR * state(5);
  Cmat(3, 5) =   this->dataPtr->paramMdotQ * state(4);
  Cmat(4, 0) =   this->dataPtr->paramZdotW * state(2);
  Cmat(4, 2) = - this->dataPtr->paramXdotU * state(0);
  Cmat(4, 3) =   this->dataPtr->paramNdotR * state(5);
  Cmat(4, 5) = - this->dataPtr->paramKdotP * state(3);
  Cmat(5, 0) =   this->dataPtr->paramZdotW * state(2);
  Cmat(5, 1) =   this->dataPtr->paramXdotU * state(0);
  Cmat(5, 3) = - this->dataPtr->paramMdotQ * state(4);
  Cmat(5, 4) =   this->dataPtr->paramKdotP * state(3);
  const Eigen::VectorXd kCmatVec = - Cmat * state;

  // Damping forces (Fossen P. 43)
  Dmat(1, 1)
    = - this->dataPtr->paramYv - this->dataPtr->paramYvv * abs(state(1));
  Dmat(0, 0)
    = - this->dataPtr->paramXu - this->dataPtr->paramXuu * abs(state(0));
  Dmat(2, 2)
    = - this->dataPtr->paramZw - this->dataPtr->paramZww * abs(state(2));
  Dmat(3, 3)
    = - this->dataPtr->paramKp - this->dataPtr->paramKpp * abs(state(3));
  Dmat(4, 4)
    = - this->dataPtr->paramMq - this->dataPtr->paramMqq * abs(state(4));
  Dmat(5, 5)
    = - this->dataPtr->paramNr - this->dataPtr->paramNrr * abs(state(5));

  const Eigen::VectorXd kDvec = Dmat * state;

  const Eigen::VectorXd kTotalWrench = kAmassVec + kDvec + kCmatVec;

  gz::math::Vector3d
    totalForce(-kTotalWrench(0), -kTotalWrench(1), -kTotalWrench(2));
  gz::math::Vector3d
    totalTorque(-kTotalWrench(3), -kTotalWrench(4), -kTotalWrench(5));

  baseLink.AddWorldWrench(
    _ecm,
    pose->Rot()*(totalForce),
    pose->Rot()*totalTorque);
}

IGNITION_ADD_PLUGIN(
  Hydrodynamics, System,
  Hydrodynamics::ISystemConfigure,
  Hydrodynamics::ISystemPreUpdate
)

IGNITION_ADD_PLUGIN_ALIAS(
  Hydrodynamics,
  "gz::sim::systems::Hydrodynamics")

// TODO(CH3): Deprecated, remove on version 8
IGNITION_ADD_PLUGIN_ALIAS(
  Hydrodynamics,
  "ignition::gazebo::systems::Hydrodynamics")<|MERGE_RESOLUTION|>--- conflicted
+++ resolved
@@ -251,11 +251,7 @@
 
   if (!_sdf->HasElement("link_name"))
   {
-<<<<<<< HEAD
-    gzerr << "You musk specify a <link_name> for the hydrodynamic"
-=======
-    ignerr << "You must specify a <link_name> for the hydrodynamic"
->>>>>>> b26a5734
+    gzerr << "You must specify a <link_name> for the hydrodynamic"
       << " plugin to act upon";
     return;
   }
