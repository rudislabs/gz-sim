/*
 * Copyright (C) 2019 Open Source Robotics Foundation
 *
 * Licensed under the Apache License, Version 2.0 (the "License");
 * you may not use this file except in compliance with the License.
 * You may obtain a copy of the License at
 *
 *     http://www.apache.org/licenses/LICENSE-2.0
 *
 * Unless required by applicable law or agreed to in writing, software
 * distributed under the License is distributed on an "AS IS" BASIS,
 * WITHOUT WARRANTIES OR CONDITIONS OF ANY KIND, either express or implied.
 * See the License for the specific language governing permissions and
 * limitations under the License.
 *
*/

#include "LogRecord.hh"

#include <sys/stat.h>
#include <gz/msgs/stringmsg.pb.h>

#include <string>
#include <fstream>
#include <ctime>
#include <set>
#include <list>

#include <gz/common/Console.hh>
#include <gz/common/Filesystem.hh>
#include <gz/common/Profiler.hh>
#include <gz/common/SystemPaths.hh>
#include <gz/common/Util.hh>
#include <gz/fuel_tools/Zip.hh>
#include <gz/msgs/Utility.hh>
#include <gz/plugin/Register.hh>
#include <gz/transport/Node.hh>
#include <gz/transport/log/Log.hh>
#include <gz/transport/log/Recorder.hh>

#include <sdf/Collision.hh>
#include <sdf/Element.hh>
#include <sdf/Geometry.hh>
#include <sdf/Link.hh>
#include <sdf/Mesh.hh>
#include <sdf/Model.hh>
#include <sdf/Root.hh>
#include <sdf/Visual.hh>
#include <sdf/World.hh>

#include "gz/sim/components/Geometry.hh"
#include "gz/sim/components/Light.hh"
#include "gz/sim/components/Link.hh"
#include "gz/sim/components/Material.hh"
#include "gz/sim/components/Model.hh"
#include "gz/sim/components/Name.hh"
#include "gz/sim/components/SourceFilePath.hh"
#include "gz/sim/components/Visual.hh"
#include "gz/sim/components/World.hh"

#include "gz/sim/Util.hh"

using namespace gz;
using namespace gz::sim;
using namespace gz::sim::systems;

// Private data class.
class gz::sim::systems::LogRecordPrivate
{
  /// \brief Start recording
  /// \param[in] _logPath Path to record to.
  /// \param[in] _cmpPath Path to compress recorded files to.
  /// \return True if any recorder has been started successfully.
  public: bool Start(const std::string &_logPath = std::string(""),
    const std::string &_cmpPath = std::string(""));

  /// \brief Append an extension to the end of a directory path.
  /// \param[in] _dir Path of a directory
  /// \param[in] _ext Extension to append, starting with "."
  /// \return Path with extension appended to the end.
  public: std::string AppendExtension(const std::string &_dir,
    const std::string &_ext);

  /// \brief Get whether the model meshes and materials are saved when
  /// recording.
  /// \return True if model meshes and materials are saved when recording.
  public: bool RecordResources() const;

  /// \brief Set whether to save model meshes and materials when recording.
  /// \param[in] _record True to save model resources when recording.
  public: void SetRecordResources(bool _record);

  /// \brief Save model resources while recording a log, such as meshes
  /// and textures.
  /// \param[in] _ecm Reference to an instance of entity component manager
  public: void LogModelResources(const EntityComponentManager &_ecm);

  /// \brief Return true if all the models are saved successfully.
  /// \param[in] _models List of absolute paths of model SDFs to save
  /// \return True if all the models are saved successfully, and false if
  /// there are errors saving the models.
  public: bool SaveModels(const std::set<std::string> &_models);

  /// \brief Compress model resource files and state file into one file.
  public: void CompressStateAndResources();

  /// \brief Indicator of whether any recorder instance has ever been started.
  /// Currently, only one instance is allowed. This enforcement may be removed
  /// in the future.
  public: static bool started;

  /// \brief Indicator of whether this instance has been started
  public: bool instStarted{false};

  /// \brief Gazebo transport recorder
  public: transport::log::Recorder recorder;

  /// \brief Directory in which to place log file
  public: std::string logPath{""};

  /// \brief File path to write compressed file
  public: std::string cmpPath{""};

  /// \brief Clock used to timestamp recorded messages with sim time.
  /// This is not the timestamp on the header, rather a logging-specific stamp.
  /// This stamp is used by LogPlayback to step through logs.
  /// In case there's disagreement between these stamps, the one in the
  /// header should be the most accurate.
  public: std::unique_ptr<transport::NetworkClock> clock;

  /// \brief Name of this world
  public: std::string worldName{""};

  /// \brief SDF of this plugin
  public: std::shared_ptr<const sdf::Element> sdf{nullptr};

  /// \brief Transport node for publishing SDF string to be recorded
  public: transport::Node node;

  /// \brief Publisher for SDF string
  public: transport::Node::Publisher sdfPub;

  /// \brief Publisher for state changes
  public: transport::Node::Publisher statePub;

  /// \brief Message holding SDF string of world
  public: msgs::StringMsg sdfMsg;

  /// \brief Whether the SDF has already been published
  public: bool sdfPublished{false};

  /// \brief Record with model resources
  public: bool recordResources{false};

  /// \brief Compress log files at the end
  public: bool compress{false};

  /// \brief List of saved models if record with resources is enabled.
  public: std::set<std::string> savedModels;

  /// \brief Time period between state recording
  public: std::chrono::steady_clock::duration recordPeriod{0};

  /// \brief Last time states are recorded
  public: std::chrono::steady_clock::duration lastRecordSimTime{0};
};

bool LogRecordPrivate::started{false};

//////////////////////////////////////////////////
std::string LogRecordPrivate::AppendExtension(const std::string &_dir,
  const std::string &_ext)
{
  std::string rv = std::string(_dir);
  size_t sepIdx = _dir.find_last_of(common::separator(""));
  // Remove the separator at end of path
  if (sepIdx == _dir.length() - 1)
    rv = _dir.substr(0, _dir.length() - 1);
  rv += _ext;
  return rv;
}

//////////////////////////////////////////////////
LogRecord::LogRecord()
  : System(), dataPtr(std::make_unique<LogRecordPrivate>())
{
}

//////////////////////////////////////////////////
LogRecord::~LogRecord()
{
  if (this->dataPtr->instStarted)
  {
    // Use gz-transport directly
    this->dataPtr->recorder.Stop();

    if (this->dataPtr->compress)
      this->dataPtr->CompressStateAndResources();
    this->dataPtr->savedModels.clear();

    LogRecordPrivate::started = false;
    gzmsg << "Stopping recording" << std::endl;
  }
}

//////////////////////////////////////////////////
void LogRecord::Configure(const Entity &_entity,
    const std::shared_ptr<const sdf::Element> &_sdf,
    EntityComponentManager &_ecm, EventManager &/*_eventMgr*/)
{
  this->dataPtr->sdf = _sdf;

  this->dataPtr->worldName = _ecm.Component<components::Name>(_entity)->Data();

  this->dataPtr->SetRecordResources(_sdf->Get<bool>("record_resources",
    false).first);

  this->dataPtr->recordPeriod =
    std::chrono::duration_cast<std::chrono::steady_clock::duration>(
    std::chrono::duration<double>(
    _sdf->Get<double>("record_period", 0.0).first));

  this->dataPtr->compress = _sdf->Get<bool>("compress", false).first;
  this->dataPtr->cmpPath = _sdf->Get<std::string>("compress_path", "").first;

  // If plugin is specified in both the SDF tag and on command line, only
  //   activate one recorder.
  if (!LogRecordPrivate::started)
  {
    auto logPath = _sdf->Get<std::string>("record_path");
    // Path is initialized by server if record is set from command line options.
    //   Otherwise, path is loaded from SDF. If a path is not specified in
    //   SDF, initialize to default here.
    if (logPath.empty())
    {
      logPath = gzLogDirectory();
    }

    this->dataPtr->Start(logPath, this->dataPtr->cmpPath);
  }
  else
  {
    gzwarn << "A LogRecord instance has already been started. "
      << "Will not start another.\n";
  }
}

//////////////////////////////////////////////////
bool LogRecordPrivate::Start(const std::string &_logPath,
  const std::string &_cmpPath)
{
  // Only start one recorder instance
  if (LogRecordPrivate::started)
  {
    gzwarn << "A LogRecord instance has already been started. "
      << "Will not start another.\n";
    return true;
  }

  this->logPath = _logPath;

  // Define path for compressed file
  if (_cmpPath.empty())
    // This case happens if plugin is enabled only from SDF and no command
    //   line arguments enable recording plugin. Then compress path is not
    //   set from Server.
    this->cmpPath = this->AppendExtension(this->logPath, ".zip");
  else
    this->cmpPath = _cmpPath;

  // The ServerConfig takes care of specifying a default log record path.
  // This if-statement is reached if the record plugin is only specified in
  //   SDF, and a <path> is not specified.
  if (this->logPath.empty() ||
      (common::exists(this->logPath) && !common::isDirectory(this->logPath)))
  {
    gzerr << "Unspecified or invalid log path[" << this->logPath << "]. "
      << "Recording will not take place." << std::endl;
    return false;
  }

  LogRecordPrivate::started = true;

  if (this->recordResources)
  {
    gzmsg << "Resources will be recorded\n";
  }

  // Create log directory
  if (!common::exists(this->logPath))
  {
    common::createDirectories(this->logPath);
  }

  // Use directory basename as topic name, to be able to retrieve at playback
  std::string sdfTopic = "/" + common::basename(this->logPath) + "/sdf";
  auto validSdfTopic = transport::TopicUtils::AsValidTopic(sdfTopic);
  if (!validSdfTopic.empty())
  {
    this->sdfPub = this->node.Advertise(validSdfTopic,
        this->sdfMsg.GetTypeName());
  }
  else
  {
    gzerr << "Failed to generate valid topic to publish SDF. Tried ["
           << sdfTopic << "]." << std::endl;
  }

  // TODO(louise) Combine with SceneBroadcaster's state topic
  std::string stateTopic = "/world/" + this->worldName + "/changed_state";
  auto validStateTopic = transport::TopicUtils::AsValidTopic(stateTopic);
  if (!validStateTopic.empty())
  {
    this->statePub = this->node.Advertise<msgs::SerializedStateMap>(
        validStateTopic);
  }
  else
  {
    gzerr << "Failed to generate valid topic to publish state. Tried ["
           << stateTopic << "]." << std::endl;
  }

  // Append file name
  std::string dbPath = common::joinPaths(this->logPath, "state.tlog");
  if (common::exists(dbPath))
  {
    gzmsg << "Overwriting existing file [" << dbPath << "]\n";
    common::removeFile(dbPath);
  }
  gzmsg << "Recording to log file [" << dbPath << "]" << std::endl;

  // Add default topics if no topics were specified.
  gzdbg << "Recording default topic[" << sdfTopic << "].\n";
  gzdbg << "Recording default topic[" << stateTopic << "].\n";
  this->recorder.AddTopic(sdfTopic);
  this->recorder.AddTopic(stateTopic);

  // Get the topics to record, if any.
  if (this->sdf->HasElement("record_topic"))
  {
    auto ptr = const_cast<sdf::Element *>(this->sdf.get());
    sdf::ElementPtr recordTopicElem = ptr->GetElement("record_topic");

    // This is used to determine if a topic is a regular expression.
    std::regex regexMatch(".*[\\*\\?\\[\\]\\(\\)\\.]+.*");
    while (recordTopicElem)
    {
      std::string topic = recordTopicElem->Get<std::string>();
      if (std::regex_match(topic, regexMatch))
      {
        this->recorder.AddTopic(std::regex(topic));
        gzdbg << "Recording topic[" << topic << "] as regular expression.\n";
      }
      else
      {
        this->recorder.AddTopic(topic);
        gzdbg << "Recording topic[" << topic << "] as plain topic.\n";
      }
      recordTopicElem = recordTopicElem->GetNextElement("record_topic");
    }
  }

  // Timestamp messages with sim time and republish that time on
  // a ~/log/clock topic (which we don't really need).
  // Note that the message headers should also have a timestamp
  auto clockTopic = "/world/" + this->worldName + "/log/clock";
  this->clock = std::make_unique<transport::NetworkClock>(clockTopic,
      transport::NetworkClock::TimeBase::SIM);
  this->recorder.Sync(this->clock.get());

  // This calls Log::Open() and loads sql schema
  if (this->recorder.Start(dbPath) ==
<<<<<<< HEAD
      gz::transport::log::RecorderError::SUCCESS)
=======
      transport::log::RecorderError::SUCCESS)
>>>>>>> 216d5a51
  {
    this->instStarted = true;
    return true;
  }
  else
    return false;
}

//////////////////////////////////////////////////
bool LogRecordPrivate::RecordResources() const
{
  return this->recordResources;
}

//////////////////////////////////////////////////
void LogRecordPrivate::SetRecordResources(const bool _record)
{
  this->recordResources = _record;
}

//////////////////////////////////////////////////
void LogRecordPrivate::LogModelResources(const EntityComponentManager &_ecm)
{
  if (!this->recordResources)
    return;

  std::set<std::string> modelSdfPaths;

  // Loop through geometries in world
  _ecm.EachNew<components::Geometry>(
      [&](const Entity &_entity,
      const components::Geometry *_geoComp) -> bool
  {
    const sdf::Geometry &geoSdf = _geoComp->Data();
    if (geoSdf.Type() == sdf::GeometryType::MESH)
    {
      // Geometry component is in visual or collision entity, which should have
      // link as parent, which has model as parent.
      Entity linkEntity = _ecm.ParentEntity(_entity);
      if (linkEntity != kNullEntity)
      {
        Entity modelEntity = _ecm.ParentEntity(linkEntity);
        if (modelEntity != kNullEntity)
        {
          if (_ecm.EntityHasComponentType(modelEntity,
            components::SourceFilePath::typeId))
          {
            const auto *pathComp =
              _ecm.Component<components::SourceFilePath>(modelEntity);

            if (pathComp != nullptr)
            {
              const std::string & modelPath = pathComp->Data();
              if (!modelPath.empty())
              {
                modelSdfPaths.insert(modelPath);
              }
            }
          }
        }
      }
    }

    return true;
  });

  if (!this->SaveModels(modelSdfPaths))
  {
    gzwarn << "Failed to save model resources during logging\n";
  }
}

//////////////////////////////////////////////////
bool LogRecordPrivate::SaveModels(const std::set<std::string> &_models)
{
  if (!this->recordResources)
    return false;

  if (_models.empty())
    return true;

  bool saveError = false;
  std::set<std::string> diff;
  std::set_difference(_models.begin(), _models.end(),
      this->savedModels.begin(),
      this->savedModels.end(),
      std::inserter(diff, diff.begin()));

  // Compare between _uri and _modelDir. If _modelDir is the prefix of _uri,
  // then remove the prefix portion such that the new URI is a relative path
  // with respect to _modelDir.
  // Returns the relative URI wrt _modelDir, if _modelDir is a prefix of _uri.
  auto convertToRelativePath = [&](const std::string &_uri,
    const std::string &_modelDir) -> std::string
  {
    if (_uri.empty())
      return _uri;

    std::string rt = _uri;

    const std::string prefix = "file://";
    if (_uri.compare(0, prefix.length(), prefix) == 0)
    {
      // Strip prefix
      rt = _uri.substr(prefix.length());
    }

    // If the URI is an absolute path
    if (rt[0] == '/')
    {
      // If model directory is in the prefix of URI, then this is a valid URI
      // pointing to a file inside the model directory.
      if (rt.compare(0, _modelDir.length(), _modelDir) == 0)
      {
        // Convert to relative path by truncating the model directory
        rt = rt.substr(_modelDir.length());

        // Remove extra slashes in front, so this does not get misinterpreted
        // as absolute path
        while (rt[0] == '/')
        {
          rt = rt.substr(1);
        }
        rt = prefix + rt;
      }
      else
      {
        gzerr << "Saving resource files at URI pointing to outside the model "
               << "directory is currently not supported [" << rt << "]"
               << std::endl;
        saveError = true;
        return _uri;
      }
    }

    return rt;
  };

  for (auto &file : diff)
  {
    if (file.empty())
      continue;

    this->savedModels.insert(file);

    bool fileFound = false;
    std::string prefix = "file://";
    std::string fileName = file;

    std::string modelPath;
    if (fileName.compare(0, prefix.length(), prefix) == 0)
    {
      // Strip prefix
      fileName = file.substr(prefix.length());
    }

    if (fileName[0] == '/')
    {
      // search in gazebo path
      modelPath = common::findFile(fileName);
      if (!modelPath.empty())
      {
        fileFound = true;
      }
    }

    // Copy resource
    // TODO(anyone): support shared resources. Currently, the entire model
    // directory is copied, which ensures that meshes and textures in the
    // model directory are copied.
    if (fileFound)
    {
      std::string srcPath = common::parentPath(modelPath);
      std::string destPath = common::joinPaths(this->logPath, srcPath);
      std::string destModelPath = common::joinPaths(this->logPath, modelPath);

      // Read model SDF
      sdf::Root root;
      root.Load(modelPath);

      // Look for URIs in SDF and convert them to paths relative to the model
      // directory
      const sdf::Model *model = root.Model();
      for (uint64_t li = 0; li < model->LinkCount(); li++)
      {
        const sdf::Link *link = model->LinkByIndex(li);
        for (uint64_t ci = 0; ci < link->CollisionCount(); ci++)
        {
          const sdf::Collision *collision = link->CollisionByIndex(ci);
          const sdf::Geometry *geometry = collision->Geom();
          const sdf::Mesh *mesh = geometry->MeshShape();
          if (mesh != nullptr)
          {
            // Replace path with relative path
            std::string relPath = convertToRelativePath(mesh->Uri(), srcPath);
            sdf::ElementPtr meshElem = mesh->Element();
            if (meshElem->HasElement("uri"))
            {
              sdf::ElementPtr uriElem = meshElem->GetElement("uri");
              uriElem->Set(relPath);
            }
          }
        }
        for (uint64_t vi = 0; vi < link->VisualCount(); vi++)
        {
          const sdf::Visual *visual = link->VisualByIndex(vi);
          const sdf::Geometry *geometry = visual->Geom();
          const sdf::Mesh *mesh = geometry->MeshShape();
          if (mesh != nullptr)
          {
            // Replace path with relative path
            std::string relPath = convertToRelativePath(mesh->Uri(), srcPath);
            sdf::ElementPtr meshElem = mesh->Element();
            if (meshElem->HasElement("uri"))
            {
              sdf::ElementPtr uriElem = meshElem->GetElement("uri");
              uriElem->Set(relPath);
            }
          }
        }
      }

      // Copy entire model directory
      if (!common::createDirectories(destPath) ||
          !common::copyDirectory(srcPath, destPath))
      {
        gzerr << "Failed to copy model directory from [" << srcPath
               << "] to [" << destPath << "]" << std::endl;
        saveError = true;
      }
      else
      {
        // Overwrite model SDF with newly generated SDF with relative paths
        std::ofstream ofs(destModelPath);
        ofs << root.Element()->ToString("").c_str();
        ofs.close();
      }
    }
    else
    {
      gzerr << "File: " << file << " not found!" << std::endl;
      saveError = true;
    }
  }

  return !saveError;
}

//////////////////////////////////////////////////
void LogRecordPrivate::CompressStateAndResources()
{
  if (common::exists(this->cmpPath))
  {
    gzmsg << "Removing existing file [" << this->cmpPath << "].\n";
    common::removeFile(this->cmpPath);
  }

  // Compress directory
  if (fuel_tools::Zip::Compress(this->logPath, this->cmpPath))
  {
    gzmsg << "Compressed log file and resources to [" << this->cmpPath
           << "].\nRemoving recorded directory [" << this->logPath << "]."
           << std::endl;
    // Remove directory after compressing successfully
    common::removeAll(this->logPath);
  }
  else
  {
    gzerr << "Failed to compress log file and resources to ["
           << this->cmpPath << "]. Keeping recorded directory ["
           << this->logPath << "]." << std::endl;
  }
}

//////////////////////////////////////////////////
void LogRecord::PreUpdate(const UpdateInfo &_info,
    EntityComponentManager &)
{
  GZ_PROFILE("LogRecord::PreUpdate");
  // Safe guard to prevent seg faults if recorder could not be started
  if (!this->dataPtr->instStarted)
    return;
  this->dataPtr->clock->SetTime(_info.simTime);
}

//////////////////////////////////////////////////
void LogRecord::PostUpdate(const UpdateInfo &_info,
    const EntityComponentManager &_ecm)
{
  GZ_PROFILE("LogRecord::PostUpdate");

  // Safe guard to prevent seg faults if recorder could not be started
  if (!this->dataPtr->instStarted)
    return;

  // \TODO(anyone) Support rewind
  if (_info.dt < std::chrono::steady_clock::duration::zero())
  {
    gzwarn << "Detected jump back in time ["
        << std::chrono::duration_cast<std::chrono::seconds>(_info.dt).count()
        << "s]. System may not work properly." << std::endl;
  }

  // Publish only once
  if (!this->dataPtr->sdfPublished)
  {
    // Construct message with SDF string
    auto worldEntity = _ecm.EntityByComponents(components::World());
    if (worldEntity == kNullEntity)
    {
      gzerr << "Could not find the world entity\n";
    }
    else
    {
      auto worldSdfComp = _ecm.Component<components::WorldSdf>(worldEntity);
      if (worldSdfComp == nullptr || worldSdfComp->Data().Element() == nullptr)
      {
        gzerr << "Could not load world SDF data\n";
      }
      else
      {
        this->dataPtr->sdfMsg.set_data(
            worldSdfComp->Data().Element()->ToString(""));

        this->dataPtr->sdfPub.Publish(this->dataPtr->sdfMsg);
        this->dataPtr->sdfPublished = true;
      }
    }
  }

  bool record = true;
  if (this->dataPtr->recordPeriod > std::chrono::steady_clock::duration::zero())
  {
    if (_ecm.HasOneTimeComponentChanges() ||
        (_info.simTime - this->dataPtr->lastRecordSimTime) >=
        this->dataPtr->recordPeriod)
    {
      this->dataPtr->lastRecordSimTime = _info.simTime;
    }
    else
    {
      record = false;
    }
  }

  // TODO(louise) Use the SceneBroadcaster's topic once that publishes
  // the changed state
  // \todo(anyone) A potential enhancement here is have a keyframe mechanism
  // to store complete state periodically, and then store incremental from
  // that. It would reduce some of the compute on replaying
  // (especially in tools like plotting or seeking through logs).
  if (record)
  {
    msgs::SerializedStateMap stateMsg;
    _ecm.ChangedState(stateMsg);
    if (!stateMsg.entities().empty())
      this->dataPtr->statePub.Publish(stateMsg);
  }

  // If there are new models loaded, save meshes and textures
  if (this->dataPtr->RecordResources() && _ecm.HasNewEntities())
    this->dataPtr->LogModelResources(_ecm);
}

<<<<<<< HEAD
GZ_ADD_PLUGIN(gz::sim::systems::LogRecord,
                    gz::sim::System,
=======
IGNITION_ADD_PLUGIN(LogRecord,
                    gazebo::System,
>>>>>>> 216d5a51
                    LogRecord::ISystemConfigure,
                    LogRecord::ISystemPreUpdate,
                    LogRecord::ISystemPostUpdate)

<<<<<<< HEAD
GZ_ADD_PLUGIN_ALIAS(LogRecord,
                          "gz::sim::systems::LogRecord")

// TODO(CH3): Deprecated, remove on version 8
GZ_ADD_PLUGIN_ALIAS(LogRecord,
=======
IGNITION_ADD_PLUGIN_ALIAS(LogRecord,
>>>>>>> 216d5a51
                          "ignition::gazebo::systems::LogRecord")<|MERGE_RESOLUTION|>--- conflicted
+++ resolved
@@ -370,11 +370,7 @@
 
   // This calls Log::Open() and loads sql schema
   if (this->recorder.Start(dbPath) ==
-<<<<<<< HEAD
-      gz::transport::log::RecorderError::SUCCESS)
-=======
       transport::log::RecorderError::SUCCESS)
->>>>>>> 216d5a51
   {
     this->instStarted = true;
     return true;
@@ -739,24 +735,15 @@
     this->dataPtr->LogModelResources(_ecm);
 }
 
-<<<<<<< HEAD
-GZ_ADD_PLUGIN(gz::sim::systems::LogRecord,
-                    gz::sim::System,
-=======
-IGNITION_ADD_PLUGIN(LogRecord,
-                    gazebo::System,
->>>>>>> 216d5a51
-                    LogRecord::ISystemConfigure,
-                    LogRecord::ISystemPreUpdate,
-                    LogRecord::ISystemPostUpdate)
-
-<<<<<<< HEAD
+GZ_ADD_PLUGIN(LogRecord,
+              System,
+              LogRecord::ISystemConfigure,
+              LogRecord::ISystemPreUpdate,
+              LogRecord::ISystemPostUpdate)
+
 GZ_ADD_PLUGIN_ALIAS(LogRecord,
                           "gz::sim::systems::LogRecord")
 
 // TODO(CH3): Deprecated, remove on version 8
 GZ_ADD_PLUGIN_ALIAS(LogRecord,
-=======
-IGNITION_ADD_PLUGIN_ALIAS(LogRecord,
->>>>>>> 216d5a51
                           "ignition::gazebo::systems::LogRecord")