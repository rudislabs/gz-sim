/*
 * Copyright (C) 2018 Open Source Robotics Foundation
 *
 * Licensed under the Apache License, Version 2.0 (the "License");
 * you may not use this file except in compliance with the License.
 * You may obtain a copy of the License at
 *
 *     http://www.apache.org/licenses/LICENSE-2.0
 *
 * Unless required by applicable law or agreed to in writing, software
 * distributed under the License is distributed on an "AS IS" BASIS,
 * WITHOUT WARRANTIES OR CONDITIONS OF ANY KIND, either express or implied.
 * See the License for the specific language governing permissions and
 * limitations under the License.
 *
<<<<<<< HEAD
 */
=======
*/
#include <iomanip>
>>>>>>> bf289117

#include <iostream>

<<<<<<< HEAD
#include <ignition/math/eigen3/Conversions.hh>
#include <ignition/physics/FeatureList.hh>
#include <ignition/physics/FeaturePolicy.hh>
#include <ignition/physics/RequestEngine.hh>
#include <ignition/plugin/Loader.hh>
#include <ignition/plugin/PluginPtr.hh>
#include <ignition/plugin/Register.hh>

// Features
#include <ignition/physics/ForwardStep.hh>
#include <ignition/physics/FrameSemantics.hh>
#include <ignition/physics/GetEntities.hh>
#include <ignition/physics/sdf/ConstructCollision.hh>
#include <ignition/physics/sdf/ConstructJoint.hh>
#include <ignition/physics/sdf/ConstructLink.hh>
#include <ignition/physics/sdf/ConstructModel.hh>
#include <ignition/physics/sdf/ConstructVisual.hh>
#include <ignition/physics/sdf/ConstructWorld.hh>

// SDF
#include <sdf/Collision.hh>
#include <sdf/Joint.hh>
#include <sdf/Link.hh>
#include <sdf/Model.hh>
#include <sdf/Visual.hh>
#include <sdf/World.hh>

#include "ignition/gazebo/EntityComponentManager.hh"
// Components
#include "ignition/gazebo/components/Collision.hh"
#include "ignition/gazebo/components/Geometry.hh"
#include "ignition/gazebo/components/Name.hh"
#include "ignition/gazebo/components/Inertial.hh"
#include "ignition/gazebo/components/Pose.hh"
#include "ignition/gazebo/components/World.hh"
#include "ignition/gazebo/components/Link.hh"
#include "ignition/gazebo/components/Model.hh"
#include "ignition/gazebo/components/ParentEntity.hh"
#include "ignition/gazebo/components/Visual.hh"

#include "ignition/gazebo/systems/Physics.hh"
=======
#include "ignition/gazebo/EntityComponentManager.hh"

#include "ignition/gazebo/components/Name.hh"
#include "ignition/gazebo/systems/Physics.hh"
#include "ignition/gazebo/components/Pose.hh"
#include "ignition/gazebo/components/World.hh"
>>>>>>> bf289117

using namespace ignition::gazebo::systems;
namespace components = ignition::gazebo::components;


// Private data class.
class ignition::gazebo::systems::PhysicsPrivate
{
<<<<<<< HEAD
  public: using MinimumFeatureList = ignition::physics::FeatureList<
          ignition::physics::LinkFrameSemantics,
          ignition::physics::ForwardStep,
          ignition::physics::GetEntities,
          ignition::physics::sdf::ConstructSdfCollision,
          ignition::physics::sdf::ConstructSdfJoint,
          ignition::physics::sdf::ConstructSdfLink,
          ignition::physics::sdf::ConstructSdfModel,
          ignition::physics::sdf::ConstructSdfVisual,
          ignition::physics::sdf::ConstructSdfWorld
          >;


  public: using EnginePtrType = ignition::physics::EnginePtr<
            ignition::physics::FeaturePolicy3d, MinimumFeatureList>;

  public: using WorldPtrType = ignition::physics::WorldPtr<
            ignition::physics::FeaturePolicy3d, MinimumFeatureList>;

  public: using ModelPtrType = ignition::physics::ModelPtr<
            ignition::physics::FeaturePolicy3d, MinimumFeatureList>;

  public: using LinkPtrType = ignition::physics::LinkPtr<
            ignition::physics::FeaturePolicy3d, MinimumFeatureList>;

  public: using JointPtrType = ignition::physics::JointPtr<
            ignition::physics::FeaturePolicy3d, MinimumFeatureList>;

  /// \brief Create physics entities
  public: void CreatePhysicsEntities(const EntityComponentManager &_ecm);

  /// \brief Step the simulationrfor each world
  public: void Step(const std::chrono::steady_clock::duration &_dt);

  /// \brief Step the simulationrfor each world
  public: void UpdateECS(EntityComponentManager &_ecm) const;

  /// \brief a map between world entity ids in the ECM to World Entities in
  /// ign-physics
  public: std::unordered_map<EntityId, WorldPtrType> entityWorldMap;

  /// \brief a map between model entity ids in the ECM to Model Entities in
  /// ign-physics
  public: std::unordered_map<EntityId, ModelPtrType> entityModelMap;

  /// \brief a map between link entity ids in the ECM to Link Entities in
  /// ign-physics
  public: std::unordered_map<EntityId, LinkPtrType> entityLinkMap;

  /// \brief a map between joint entity ids in the ECM to Joint Entities in
  /// ign-physics
  public: std::unordered_map<EntityId, JointPtrType> entityJointMap;

  /// \brief a map between visual entity ids in the ECM to thier initial offset
  /// from their parent link
  public: std::unordered_map<EntityId, math::Pose3d> visualOffsetMap;

  /// \brief a map between collision entity ids in the ECM to thier initial
  /// offset from their parent link
  public: std::unordered_map<EntityId, math::Pose3d> collisionOffsetMap;

  /// \brief used to store whether physics objects have been created
  public: bool initialized = false;

  /// \brief pointer to the underlying ign-physics Engine entity
  public: EnginePtrType engine;
=======
  /// \brief Query callback for entity that has physics components.
  /// \param[in] _info Update information.
  /// \param[in] _manager Entity component manager.
  public: void OnUpdate(const UpdateInfo _info,
      EntityComponentManager &_manager);
>>>>>>> bf289117
};

//////////////////////////////////////////////////
Physics::Physics() : System(), dataPtr(std::make_unique<PhysicsPrivate>())
{
}

//////////////////////////////////////////////////
Physics::~Physics()
{
}

//////////////////////////////////////////////////
void Physics::Init()
{
<<<<<<< HEAD
  ignition::plugin::Loader pl;
  auto plugins = pl.LoadLibrary("libignition-physics0-dartsim-plugin.so");
  const std::string className = "ignition::physics::dartsim::Plugin";
  ignition::plugin::PluginPtr plugin = pl.Instantiate(className);

  this->dataPtr->engine = ignition::physics::RequestEngine<
      ignition::physics::FeaturePolicy3d,
      PhysicsPrivate::MinimumFeatureList>::
      From(plugin);
  std::cout << "Found: " << this->dataPtr->engine->GetName() << std::endl;
}

//////////////////////////////////////////////////
void Physics::EntityAdded(const Entity &_entity,
                          const EntityComponentManager &_ecm)
{
  (void)_entity;
  (void)_ecm;
}

//////////////////////////////////////////////////
void Physics::EntityRemoved(const Entity &_entity,
                            const EntityComponentManager &_ecm)
{
  (void)_entity;
  (void)_ecm;
}

void Physics::Update(const std::chrono::steady_clock::duration &_dt,
                     EntityComponentManager &_ecm)
{
  if (!this->dataPtr->initialized)
  {
    this->dataPtr->CreatePhysicsEntities(_ecm);
    this->dataPtr->initialized = true;
  }

  this->dataPtr->Step(_dt);
  this->dataPtr->UpdateECS(_ecm);
}

void Physics::PostUpdate(const std::chrono::steady_clock::duration &_dt,
                         const EntityComponentManager &_ecm)
{
  (void)_dt;
  (void)_ecm;
}

void PhysicsPrivate::CreatePhysicsEntities(const EntityComponentManager &_ecm)
{
    // get worlds
  _ecm.Each<components::World, components::Name>(
      [&](const EntityId &_entity,
        const components::World * /* _world */,
        const components::Name *_name)
      {
        if (this->entityWorldMap.find(_entity) == this->entityWorldMap.end())
        {
          sdf::World world;
          world.SetName(_name->Data());
          std::cout << "Creating world: " << _name->Data() << std::endl;
          auto worldPtrPhys = this->engine->ConstructWorld(world);
          this->entityWorldMap.insert(std::make_pair(_entity, worldPtrPhys));
        }
      });

  _ecm.Each<components::Model, components::Name, components::Pose,
            components::ParentEntity>(
      [&](const EntityId &_entity,
        const components::Model * /* _model */,
        const components::Name *_name,
        const components::Pose *_pose,
        const components::ParentEntity *_parent)
      {
        if (this->entityModelMap.find(_entity) == this->entityModelMap.end())
        {
          sdf::Model model;
          model.SetName(_name->Data());
          model.SetPose(_pose->Data());
          auto worldPtrPhys = this->entityWorldMap.at(_parent->Id());
          std::cout << "Creating model: " << worldPtrPhys->GetName() << ":"
                    << _name->Data() << " z: " << _pose->Data().Pos().Z()
                    << std::endl;
          auto modelPtrPhys = worldPtrPhys->ConstructModel(model);
          this->entityModelMap.insert(std::make_pair(_entity, modelPtrPhys));
        }
      });
=======
}

//////////////////////////////////////////////////
void PhysicsPrivate::OnUpdate(const UpdateInfo _info,
    EntityComponentManager &_manager)
{
  igndbg << "Sim time ["
         << std::chrono::duration<double>(_info.simTime).count()
         << "] Real time ["
         << std::chrono::duration<double>(_info.realTime).count()
         << "] Iterations ["
         << _info.iterations
         << "] dt ["
         << std::chrono::duration<double>(_info.dt).count()
         << "]" << std::endl;

  // Skip physics update if paused
  if (_info.dt.count() == 0)
  {
    return;
  }

  // Sleep for some amount of time to simulate the computation needed to
  // update physics.
  std::this_thread::sleep_for(50us);

  _manager.Each<components::Name, components::Pose>(
    [&](const EntityId &/*_entity*/,
        const components::Name *_name,
        const components::Pose *_pose)
    {
      igndbg << "  --  " << _name->Data() << " pose [" << _pose->Data()
             << "]\n";
    });

  // \todo(louise) Step ign-physics world by _info.dt

  // \todo(nkoenig) AcutallyUpdate dynamics
>>>>>>> bf289117

  _ecm.Each<components::Link, components::Name, components::Pose,
            components::ParentEntity>(
      [&](const EntityId &_entity,
        const components::Link * /* _link */,
        const components::Name *_name,
        const components::Pose *_pose,
        const components::ParentEntity *_parent)
      {
        if (this->entityLinkMap.find(_entity) == this->entityLinkMap.end())
        {
          sdf::Link link;
          link.SetName(_name->Data());
          link.SetPose(_pose->Data());

          // get link inertial
          auto inertial = _ecm.Component<components::Inertial>(_entity);
          if (inertial)
          {
            std::cout << "inertia: "
                      << inertial->Data().MassMatrix().Mass() << std::endl;
            link.SetInertial(inertial->Data());
          }

          auto modelPtrPhys = this->entityModelMap.at(_parent->Id());
          std::cout << "Creating link: " << modelPtrPhys->GetName() << ":"
                    << _name->Data() << " z: " << _pose->Data().Pos().Z()
                    << std::endl;
          auto linkPtrPhys = modelPtrPhys->ConstructLink(link);
          this->entityLinkMap.insert(std::make_pair(_entity, linkPtrPhys));
        }
      });

  // visuals
  _ecm.Each<components::Visual, components::Name, components::Pose,
            components::ParentEntity>(
      [&](const EntityId  &_entity,
        const components::Visual * /* _visual */,
        const components::Name *_name,
        const components::Pose *_pose,
        const components::ParentEntity *_parent)
      {
        sdf::Visual visual;
        visual.SetName(_name->Data());
        visual.SetPose(_pose->Data());
        auto linkPtrPhys = this->entityLinkMap.at(_parent->Id());
        std::cout << "Creating visual: " << linkPtrPhys->GetName() << ":"
                  << _name->Data() << std::endl;
        linkPtrPhys->ConstructVisual(visual);
        // for now, we won't have a map to the visual once it's added
        // instead, we keep the relative pose between it and it's parent so we
        // can update it's pose from physics. We assume the pose from ECS is
        // absolute, so we have to find the relative transformation here.
        visualOffsetMap.insert(std::make_pair(_entity, _pose->Data()));
      });

  // collisions
  _ecm.Each<components::Collision, components::Name, components::Pose,
            components::ParentEntity>(
      [&](const EntityId & _entity,
        const components::Collision * /* _collision */,
        const components::Name *_name,
        const components::Pose *_pose,
        const components::ParentEntity *_parent)
      {
        sdf::Collision collision;
        collision.SetName(_name->Data());
        collision.SetPose(_pose->Data());
        auto linkPtrPhys = this->entityLinkMap.at(_parent->Id());
        std::cout << "Creating collision: " << linkPtrPhys->GetName() << ":"
                  << _name->Data() << std::endl;
        linkPtrPhys->ConstructCollision(collision);
        // for now, we won't have a map to the collision once it's added
        collisionOffsetMap.insert(std::make_pair(_entity, _pose->Data()));
      });
}

void PhysicsPrivate::Step(const std::chrono::steady_clock::duration &_dt)
{
  ignition::physics::ForwardStep::Input input;
  ignition::physics::ForwardStep::State state;
  ignition::physics::ForwardStep::Output output;

  input.Get<std::chrono::steady_clock::duration>() = _dt;

  for (auto &[entity, world] : this->entityWorldMap)
  {
    world->Step(output, state, input);
  }
}

void PhysicsPrivate::UpdateECS(EntityComponentManager &_ecm) const
{
  for (auto &[entity, link] : this->entityLinkMap)
  {
    ignition::physics::FrameData3d data = link->FrameDataRelativeToWorld();
    std::cout << "Link id: " << entity << " Pos Z: "
              << data.pose.translation().z() << std::endl;
  }

  _ecm.EachMutable<components::Link, components::Pose>(
      [&](const EntityId &_entity, components::Link * /*_link*/,
          components::Pose *_pose)
      {
        auto linkIt = this->entityLinkMap.find(_entity);
        if (linkIt != this->entityLinkMap.end())
        {
          math::Pose3d pose = math::eigen3::convert(
              linkIt->second->FrameDataRelativeToWorld().pose);
          *_pose = components::Pose(pose);
        }
        else
        {
          ignwarn << "Unknown link with id " << _entity << " found\n";
        }
      });

  // The only non-link entity we're interested in (for now) is a visual
  _ecm.EachMutable<components::Visual, components::Pose,
                   components::ParentEntity>(
      [&](const EntityId &_entity, components::Visual * /*_visual*/,
          components::Pose *_pose, components::ParentEntity *_parent)
      {
        auto linkIt = this->entityLinkMap.find(_parent->Id());
        if (linkIt != this->entityLinkMap.end())
        {
          math::Pose3d parentPose = math::eigen3::convert(
              linkIt->second->FrameDataRelativeToWorld().pose);

          auto offsetIt = this->visualOffsetMap.find(_entity);
          if (offsetIt != this->visualOffsetMap.end())
          {
            *_pose = components::Pose(parentPose * offsetIt->second);
          }
        }
        else
        {
          ignwarn << "Visual with id " << _entity
                  << " does not have a valid parent link\n";
        }
      });
}

IGNITION_ADD_PLUGIN(ignition::gazebo::systems::Physics,
                    ignition::gazebo::System)<|MERGE_RESOLUTION|>--- conflicted
+++ resolved
@@ -13,16 +13,10 @@
  * See the License for the specific language governing permissions and
  * limitations under the License.
  *
-<<<<<<< HEAD
  */
-=======
-*/
-#include <iomanip>
->>>>>>> bf289117
 
 #include <iostream>
 
-<<<<<<< HEAD
 #include <ignition/math/eigen3/Conversions.hh>
 #include <ignition/physics/FeatureList.hh>
 #include <ignition/physics/FeaturePolicy.hh>
@@ -64,14 +58,6 @@
 #include "ignition/gazebo/components/Visual.hh"
 
 #include "ignition/gazebo/systems/Physics.hh"
-=======
-#include "ignition/gazebo/EntityComponentManager.hh"
-
-#include "ignition/gazebo/components/Name.hh"
-#include "ignition/gazebo/systems/Physics.hh"
-#include "ignition/gazebo/components/Pose.hh"
-#include "ignition/gazebo/components/World.hh"
->>>>>>> bf289117
 
 using namespace ignition::gazebo::systems;
 namespace components = ignition::gazebo::components;
@@ -80,7 +66,6 @@
 // Private data class.
 class ignition::gazebo::systems::PhysicsPrivate
 {
-<<<<<<< HEAD
   public: using MinimumFeatureList = ignition::physics::FeatureList<
           ignition::physics::LinkFrameSemantics,
           ignition::physics::ForwardStep,
@@ -147,13 +132,6 @@
 
   /// \brief pointer to the underlying ign-physics Engine entity
   public: EnginePtrType engine;
-=======
-  /// \brief Query callback for entity that has physics components.
-  /// \param[in] _info Update information.
-  /// \param[in] _manager Entity component manager.
-  public: void OnUpdate(const UpdateInfo _info,
-      EntityComponentManager &_manager);
->>>>>>> bf289117
 };
 
 //////////////////////////////////////////////////
@@ -169,7 +147,6 @@
 //////////////////////////////////////////////////
 void Physics::Init()
 {
-<<<<<<< HEAD
   ignition::plugin::Loader pl;
   auto plugins = pl.LoadLibrary("libignition-physics0-dartsim-plugin.so");
   const std::string className = "ignition::physics::dartsim::Plugin";
@@ -198,8 +175,7 @@
   (void)_ecm;
 }
 
-void Physics::Update(const std::chrono::steady_clock::duration &_dt,
-                     EntityComponentManager &_ecm)
+void Physics::Update(const UpdateInfo &_info, EntityComponentManager &_ecm)
 {
   if (!this->dataPtr->initialized)
   {
@@ -207,14 +183,14 @@
     this->dataPtr->initialized = true;
   }
 
-  this->dataPtr->Step(_dt);
+  this->dataPtr->Step(_info.dt);
   this->dataPtr->UpdateECS(_ecm);
 }
 
-void Physics::PostUpdate(const std::chrono::steady_clock::duration &_dt,
+void Physics::PostUpdate(const UpdateInfo &_info,
                          const EntityComponentManager &_ecm)
 {
-  (void)_dt;
+  (void)_info;
   (void)_ecm;
 }
 
@@ -257,46 +233,6 @@
           this->entityModelMap.insert(std::make_pair(_entity, modelPtrPhys));
         }
       });
-=======
-}
-
-//////////////////////////////////////////////////
-void PhysicsPrivate::OnUpdate(const UpdateInfo _info,
-    EntityComponentManager &_manager)
-{
-  igndbg << "Sim time ["
-         << std::chrono::duration<double>(_info.simTime).count()
-         << "] Real time ["
-         << std::chrono::duration<double>(_info.realTime).count()
-         << "] Iterations ["
-         << _info.iterations
-         << "] dt ["
-         << std::chrono::duration<double>(_info.dt).count()
-         << "]" << std::endl;
-
-  // Skip physics update if paused
-  if (_info.dt.count() == 0)
-  {
-    return;
-  }
-
-  // Sleep for some amount of time to simulate the computation needed to
-  // update physics.
-  std::this_thread::sleep_for(50us);
-
-  _manager.Each<components::Name, components::Pose>(
-    [&](const EntityId &/*_entity*/,
-        const components::Name *_name,
-        const components::Pose *_pose)
-    {
-      igndbg << "  --  " << _name->Data() << " pose [" << _pose->Data()
-             << "]\n";
-    });
-
-  // \todo(louise) Step ign-physics world by _info.dt
-
-  // \todo(nkoenig) AcutallyUpdate dynamics
->>>>>>> bf289117
 
   _ecm.Each<components::Link, components::Name, components::Pose,
             components::ParentEntity>(
