/*
 * Copyright (C) 2018 Open Source Robotics Foundation
 *
 * Licensed under the Apache License, Version 2.0 (the "License");
 * you may not use this file except in compliance with the License.
 * You may obtain a copy of the License at
 *
 *     http://www.apache.org/licenses/LICENSE-2.0
 *
 * Unless required by applicable law or agreed to in writing, software
 * distributed under the License is distributed on an "AS IS" BASIS,
 * WITHOUT WARRANTIES OR CONDITIONS OF ANY KIND, either express or implied.
 * See the License for the specific language governing permissions and
 * limitations under the License.
 *
 */

#include "Physics.hh"

#include <ignition/msgs/contact.pb.h>
#include <ignition/msgs/contacts.pb.h>
#include <ignition/msgs/entity.pb.h>
#include <ignition/msgs/Utility.hh>

#include <algorithm>
#include <iostream>
#include <deque>
#include <string>
#include <unordered_map>
#include <unordered_set>
#include <vector>

#include <ignition/common/MeshManager.hh>
#include <ignition/common/Profiler.hh>
#include <ignition/common/SystemPaths.hh>
#include <ignition/math/AxisAlignedBox.hh>
#include <ignition/math/eigen3/Conversions.hh>
#include <ignition/math/Vector3.hh>
#include <ignition/physics/config.hh>
#include <ignition/physics/FeatureList.hh>
#include <ignition/physics/FeaturePolicy.hh>
#include <ignition/physics/RelativeQuantity.hh>
#include <ignition/physics/RequestEngine.hh>

#include <ignition/physics/BoxShape.hh>
#include <ignition/physics/CylinderShape.hh>
#include <ignition/physics/ForwardStep.hh>
#include <ignition/physics/FrameSemantics.hh>
#include <ignition/physics/FreeGroup.hh>
#include <ignition/physics/FixedJoint.hh>
#include <ignition/physics/GetContacts.hh>
#include <ignition/physics/GetBoundingBox.hh>
#include <ignition/physics/Joint.hh>
#include <ignition/physics/Link.hh>
#include <ignition/physics/RemoveEntities.hh>
#include <ignition/physics/Shape.hh>
#include <ignition/physics/SphereShape.hh>
#include <ignition/physics/mesh/MeshShape.hh>
#include <ignition/physics/sdf/ConstructCollision.hh>
#include <ignition/physics/sdf/ConstructJoint.hh>
#include <ignition/physics/sdf/ConstructLink.hh>
#include <ignition/physics/sdf/ConstructModel.hh>
#include <ignition/physics/sdf/ConstructNestedModel.hh>
#include <ignition/physics/sdf/ConstructWorld.hh>
#include <ignition/plugin/Loader.hh>
#include <ignition/plugin/PluginPtr.hh>
#include <ignition/plugin/Register.hh>

// SDF
#include <sdf/Collision.hh>
#include <sdf/Joint.hh>
#include <sdf/Link.hh>
#include <sdf/Mesh.hh>
#include <sdf/Model.hh>
#include <sdf/Surface.hh>
#include <sdf/World.hh>

#include "ignition/gazebo/EntityComponentManager.hh"
#include "ignition/gazebo/Util.hh"

// Components
#include "ignition/gazebo/components/AngularAcceleration.hh"
#include "ignition/gazebo/components/AngularVelocity.hh"
#include "ignition/gazebo/components/AngularVelocityCmd.hh"
#include "ignition/gazebo/components/AxisAlignedBox.hh"
#include "ignition/gazebo/components/BatterySoC.hh"
#include "ignition/gazebo/components/CanonicalLink.hh"
#include "ignition/gazebo/components/ChildLinkName.hh"
#include "ignition/gazebo/components/Collision.hh"
#include "ignition/gazebo/components/ContactSensorData.hh"
#include "ignition/gazebo/components/Geometry.hh"
#include "ignition/gazebo/components/Gravity.hh"
#include "ignition/gazebo/components/Inertial.hh"
#include "ignition/gazebo/components/DetachableJoint.hh"
#include "ignition/gazebo/components/Joint.hh"
#include "ignition/gazebo/components/JointAxis.hh"
#include "ignition/gazebo/components/JointPosition.hh"
#include "ignition/gazebo/components/JointPositionReset.hh"
#include "ignition/gazebo/components/JointType.hh"
#include "ignition/gazebo/components/JointVelocity.hh"
#include "ignition/gazebo/components/JointVelocityCmd.hh"
#include "ignition/gazebo/components/JointVelocityReset.hh"
#include "ignition/gazebo/components/LinearAcceleration.hh"
#include "ignition/gazebo/components/LinearVelocity.hh"
#include "ignition/gazebo/components/LinearVelocityCmd.hh"
#include "ignition/gazebo/components/Link.hh"
#include "ignition/gazebo/components/Model.hh"
#include "ignition/gazebo/components/Name.hh"
#include "ignition/gazebo/components/ParentEntity.hh"
#include "ignition/gazebo/components/ParentLinkName.hh"
#include "ignition/gazebo/components/ExternalWorldWrenchCmd.hh"
#include "ignition/gazebo/components/JointForceCmd.hh"
#include "ignition/gazebo/components/PhysicsEnginePlugin.hh"
#include "ignition/gazebo/components/Pose.hh"
#include "ignition/gazebo/components/PoseCmd.hh"
#include "ignition/gazebo/components/SelfCollide.hh"
#include "ignition/gazebo/components/SlipComplianceCmd.hh"
#include "ignition/gazebo/components/Static.hh"
#include "ignition/gazebo/components/ThreadPitch.hh"
#include "ignition/gazebo/components/World.hh"
#include "ignition/gazebo/components/HaltMotion.hh"

#include "EntityFeatureMap.hh"

using namespace ignition;
using namespace ignition::gazebo::systems;
using namespace ignition::gazebo::systems::physics_system;
namespace components = ignition::gazebo::components;


// Private data class.
class ignition::gazebo::systems::PhysicsPrivate
{
  /// \brief This is the minimum set of features that any physics engine must
  /// implement to be supported by this system.
  /// New features can't be added to this list in minor / patch releases, in
  /// order to maintain backwards compatibility with downstream physics plugins.
  public: struct MinimumFeatureList : ignition::physics::FeatureList<
          ignition::physics::FindFreeGroupFeature,
          ignition::physics::SetFreeGroupWorldPose,
          ignition::physics::FreeGroupFrameSemantics,
          ignition::physics::LinkFrameSemantics,
          ignition::physics::ForwardStep,
          ignition::physics::RemoveEntities,
          ignition::physics::sdf::ConstructSdfLink,
          ignition::physics::sdf::ConstructSdfModel,
          ignition::physics::sdf::ConstructSdfWorld
          >{};

  /// \brief Engine type with just the minimum features.
  public: using EnginePtrType = ignition::physics::EnginePtr<
            ignition::physics::FeaturePolicy3d, MinimumFeatureList>;

  /// \brief World type with just the minimum features.
  public: using WorldPtrType = ignition::physics::WorldPtr<
            ignition::physics::FeaturePolicy3d, MinimumFeatureList>;

  /// \brief Model type with just the minimum features.
  public: using ModelPtrType = ignition::physics::ModelPtr<
            ignition::physics::FeaturePolicy3d, MinimumFeatureList>;

  /// \brief Link type with just the minimum features.
  public: using LinkPtrType = ignition::physics::LinkPtr<
            ignition::physics::FeaturePolicy3d, MinimumFeatureList>;

  /// \brief Free group type with just the minimum features.
  public: using FreeGroupPtrType = ignition::physics::FreeGroupPtr<
            ignition::physics::FeaturePolicy3d, MinimumFeatureList>;

  /// \brief Create physics entities
  /// \param[in] _ecm Constant reference to ECM.
  public: void CreatePhysicsEntities(const EntityComponentManager &_ecm);

  /// \brief Remove physics entities if they are removed from the ECM
  /// \param[in] _ecm Constant reference to ECM.
  public: void RemovePhysicsEntities(const EntityComponentManager &_ecm);

  /// \brief Update physics from components
  /// \param[in] _ecm Mutable reference to ECM.
  public: void UpdatePhysics(EntityComponentManager &_ecm);

  /// \brief Step the simulation for each world
  /// \param[in] _dt Duration
  public: void Step(const std::chrono::steady_clock::duration &_dt);

  /// \brief Update components from physics simulation
  /// \param[in] _ecm Mutable reference to ECM.
  public: void UpdateSim(EntityComponentManager &_ecm);

  /// \brief Update collision components from physics simulation
  /// \param[in] _ecm Mutable reference to ECM.
  public: void UpdateCollisions(EntityComponentManager &_ecm);

  /// \brief FrameData relative to world at a given offset pose
  /// \param[in] _link ign-physics link
  /// \param[in] _pose Offset pose in which to compute the frame data
  /// \returns FrameData at the given offset pose
  public: physics::FrameData3d LinkFrameDataAtOffset(
      const LinkPtrType &_link, const math::Pose3d &_pose) const;

  /// \brief Get transform from one ancestor entity to a descendant entity
  /// that are in the same model.
  /// \param[in] _from An ancestor of the _to entity.
  /// \param[in] _to A descendant of the _from entity.
  /// \return Pose transform between the two entities
  public: ignition::math::Pose3d RelativePose(const Entity &_from,
      const Entity &_to, const EntityComponentManager &_ecm) const;

  /// \brief Cache the top-level model for each entity.
  /// The key is an entity and the value is its top level model.
  public: std::unordered_map<Entity, Entity> topLevelModelMap;

  /// \brief Keep track of what entities are static (models and links).
  public: std::unordered_set<Entity> staticEntities;

<<<<<<< HEAD
  /// \brief Keep track of poses for links attached to non-static models.
  /// This allows for skipping pose updates if a link's pose didn't change
  /// after a physics step.
  public: std::unordered_map<Entity, ignition::math::Pose3d> linkWorldPoses;

=======
>>>>>>> 27ac7249
  /// \brief A map between model entity ids in the ECM to whether its battery
  /// has drained.
  public: std::unordered_map<Entity, bool> entityOffMap;

  /// \brief Entities whose pose commands have been processed and should be
  /// deleted the following iteration.
  public: std::unordered_set<Entity> worldPoseCmdsToRemove;

  /// \brief used to store whether physics objects have been created.
  public: bool initialized = false;

  /// \brief Pointer to the underlying ign-physics Engine entity.
  public: EnginePtrType engine = nullptr;

  /// \brief Vector3d equality comparison function.
  public: std::function<bool(const math::Vector3d &, const math::Vector3d &)>
          vec3Eql { [](const math::Vector3d &_a, const math::Vector3d &_b)
                    {
                      return _a.Equal(_b, 1e-6);
                    }};

  /// \brief Pose3d equality comparison function.
  public: std::function<bool(const math::Pose3d &, const math::Pose3d &)>
          pose3Eql { [](const math::Pose3d &_a, const math::Pose3d &_b)
                     {
                       return _a.Pos().Equal(_b.Pos(), 1e-6) &&
                         math::equal(_a.Rot().X(), _b.Rot().X(), 1e-6) &&
                         math::equal(_a.Rot().Y(), _b.Rot().Y(), 1e-6) &&
                         math::equal(_a.Rot().Z(), _b.Rot().Z(), 1e-6) &&
                         math::equal(_a.Rot().W(), _b.Rot().W(), 1e-6);
                     }};

  /// \brief AxisAlignedBox equality comparison function.
  public: std::function<bool(const math::AxisAlignedBox &,
          const math::AxisAlignedBox&)>
          axisAlignedBoxEql { [](const math::AxisAlignedBox &_a,
                                 const math::AxisAlignedBox &_b)
                     {
                       return _a == _b;
                     }};

  /// \brief msgs::Contacts equality comparison function.
  public: std::function<bool(const msgs::Contacts &,
          const msgs::Contacts &)>
          contactsEql { [](const msgs::Contacts &_a,
                          const msgs::Contacts &_b)
                    {
                      if (_a.contact_size() != _b.contact_size())
                      {
                        return false;
                      }

                      for (int i = 0; i < _a.contact_size(); ++i)
                      {
                        if (_a.contact(i).position_size() !=
                            _b.contact(i).position_size())
                        {
                          return false;
                        }

                        for (int j = 0; j < _a.contact(i).position_size();
                          ++j)
                        {
                          auto pos1 = _a.contact(i).position(j);
                          auto pos2 = _b.contact(i).position(j);

                          if (!math::equal(pos1.x(), pos2.x(), 1e-6) ||
                              !math::equal(pos1.y(), pos2.y(), 1e-6) ||
                              !math::equal(pos1.z(), pos2.z(), 1e-6))
                          {
                            return false;
                          }
                        }
                      }
                      return true;
                    }};

  /// \brief Environment variable which holds paths to look for engine plugins
  public: std::string pluginPathEnv = "IGN_GAZEBO_PHYSICS_ENGINE_PATH";

  //////////////////////////////////////////////////
  ////////////// Optional Features /////////////////
  //////////////////////////////////////////////////

  //////////////////////////////////////////////////
  // Slip Compliance

  /// \brief Feature list to process `FrictionPyramidSlipCompliance` components.
  public: struct FrictionPyramidSlipComplianceFeatureList
      : physics::FeatureList<
            MinimumFeatureList,
            ignition::physics::GetShapeFrictionPyramidSlipCompliance,
            ignition::physics::SetShapeFrictionPyramidSlipCompliance>{};
  //////////////////////////////////////////////////
  // Joints

  /// \brief Feature list to handle joints.
  public: struct JointFeatureList : ignition::physics::FeatureList<
            MinimumFeatureList,
            ignition::physics::GetBasicJointProperties,
            ignition::physics::GetBasicJointState,
            ignition::physics::SetBasicJointState,
            ignition::physics::sdf::ConstructSdfJoint>{};


  //////////////////////////////////////////////////
  // Detachable joints

  /// \brief Feature list to process `DetachableJoint` components.
  public: struct DetachableJointFeatureList : physics::FeatureList<
            JointFeatureList,
            physics::AttachFixedJointFeature,
            physics::DetachJointFeature,
            physics::SetJointTransformFromParentFeature>{};

  //////////////////////////////////////////////////
  // Collisions

  /// \brief Feature list to handle collisions.
  public: struct CollisionFeatureList : ignition::physics::FeatureList<
            MinimumFeatureList,
            ignition::physics::sdf::ConstructSdfCollision>{};

  /// \brief Feature list to handle contacts information.
  public: struct ContactFeatureList : ignition::physics::FeatureList<
            CollisionFeatureList,
            ignition::physics::GetContactsFromLastStepFeature>{};

  /// \brief Collision type with collision features.
  public: using ShapePtrType = ignition::physics::ShapePtr<
            ignition::physics::FeaturePolicy3d, CollisionFeatureList>;

  /// \brief World type with just the minimum features. Non-pointer.
  public: using WorldShapeType = ignition::physics::World<
            ignition::physics::FeaturePolicy3d, ContactFeatureList>;

  //////////////////////////////////////////////////
  // Collision filtering with bitmasks

  /// \brief Feature list to filter collisions with bitmasks.
  public: struct CollisionMaskFeatureList : ignition::physics::FeatureList<
          CollisionFeatureList,
          ignition::physics::CollisionFilterMaskFeature>{};

  //////////////////////////////////////////////////
  // Link force
  /// \brief Feature list for applying forces to links.
  public: struct LinkForceFeatureList : ignition::physics::FeatureList<
            ignition::physics::AddLinkExternalForceTorque>{};


  //////////////////////////////////////////////////
  // Bounding box
  /// \brief Feature list for model bounding box.
  public: struct BoundingBoxFeatureList : ignition::physics::FeatureList<
            MinimumFeatureList,
            ignition::physics::GetModelBoundingBox>{};


  //////////////////////////////////////////////////
  // Joint velocity command
  /// \brief Feature list for set joint velocity command.
  public: struct JointVelocityCommandFeatureList : physics::FeatureList<
            physics::SetJointVelocityCommandFeature>{};

  //////////////////////////////////////////////////
  // World velocity command
  public: struct WorldVelocityCommandFeatureList :
            ignition::physics::FeatureList<
              ignition::physics::SetFreeGroupWorldVelocity>{};


  //////////////////////////////////////////////////
  // Meshes

  /// \brief Feature list for meshes.
  /// Include MinimumFeatureList so created collision can be automatically
  /// up-cast.
  public: struct MeshFeatureList : physics::FeatureList<
            CollisionFeatureList,
            physics::mesh::AttachMeshShapeFeature>{};

  //////////////////////////////////////////////////
  // Nested Models

  /// \brief Feature list to construct nested models
  public: struct NestedModelFeatureList : ignition::physics::FeatureList<
            MinimumFeatureList,
            ignition::physics::sdf::ConstructSdfNestedModel>{};

  //////////////////////////////////////////////////
  /// \brief World EntityFeatureMap
  public: using WorldEntityMap = EntityFeatureMap3d<
          physics::World,
          MinimumFeatureList,
          CollisionFeatureList,
          ContactFeatureList,
          NestedModelFeatureList>;

  /// \brief A map between world entity ids in the ECM to World Entities in
  /// ign-physics.
  public: WorldEntityMap entityWorldMap;

  /// \brief Model EntityFeatureMap
  public: using ModelEntityMap = EntityFeatureMap3d<
            physics::Model,
            MinimumFeatureList,
            JointFeatureList,
            BoundingBoxFeatureList,
            NestedModelFeatureList>;

  /// \brief A map between model entity ids in the ECM to Model Entities in
  /// ign-physics.
  public: ModelEntityMap entityModelMap;

  /// \brief Link EntityFeatureMap
  public: using EntityLinkMap = EntityFeatureMap3d<
            physics::Link,
            MinimumFeatureList,
            DetachableJointFeatureList,
            CollisionFeatureList,
            LinkForceFeatureList,
            MeshFeatureList>;

  /// \brief A map between link entity ids in the ECM to Link Entities in
  /// ign-physics.
  public: EntityLinkMap entityLinkMap;

  /// \brief Joint EntityFeatureMap
  public: using EntityJointMap = EntityFeatureMap3d<
            physics::Joint,
            JointFeatureList,
            DetachableJointFeatureList,
            JointVelocityCommandFeatureList
            >;

  /// \brief A map between joint entity ids in the ECM to Joint Entities in
  /// ign-physics
  public: EntityJointMap entityJointMap;

  /// \brief Collision EntityFeatureMap
  public: using EntityCollisionMap = EntityFeatureMap3d<
            physics::Shape,
            CollisionFeatureList,
            ContactFeatureList,
            CollisionMaskFeatureList,
            FrictionPyramidSlipComplianceFeatureList
            >;

  /// \brief A map between collision entity ids in the ECM to Shape Entities in
  /// ign-physics.
  public: EntityCollisionMap entityCollisionMap;

  /// \brief FreeGroup EntityFeatureMap
  public: using EntityFreeGroupMap = EntityFeatureMap3d<
            physics::FreeGroup,
            MinimumFeatureList,
            WorldVelocityCommandFeatureList
            >;

  /// \brief A map between collision entity ids in the ECM to FreeGroup Entities
  /// in ign-physics.
  public: EntityFreeGroupMap entityFreeGroupMap;
};

//////////////////////////////////////////////////
Physics::Physics() : System(), dataPtr(std::make_unique<PhysicsPrivate>())
{
}

//////////////////////////////////////////////////
void Physics::Configure(const Entity &_entity,
    const std::shared_ptr<const sdf::Element> &_sdf,
    EntityComponentManager &_ecm,
    EventManager &/*_eventMgr*/)
{
  std::string pluginLib;

  // 1. Engine from component (from command line / ServerConfig)
  auto engineComp = _ecm.Component<components::PhysicsEnginePlugin>(_entity);
  if (engineComp && !engineComp->Data().empty())
  {
    pluginLib = engineComp->Data();
  }
  // 2. Engine from SDF
  else if (_sdf->HasElement("engine"))
  {
    auto sdfClone = _sdf->Clone();
    auto engineElem = sdfClone->GetElement("engine");
    pluginLib = engineElem->Get<std::string>("filename", pluginLib).first;
  }

  // 3. Use DART by default
  if (pluginLib.empty())
  {
    pluginLib = "libignition-physics-dartsim-plugin.so";
  }

  // Update component
  if (!engineComp)
  {
    _ecm.CreateComponent(_entity, components::PhysicsEnginePlugin(pluginLib));
  }
  else
  {
    engineComp->SetData(pluginLib,
        [](const std::string &_a, const std::string &_b){return _a == _b;});
  }

  // Find engine shared library
  // Look in:
  // * Paths from environment variable
  // * Engines installed with ign-physics
  common::SystemPaths systemPaths;
  systemPaths.SetPluginPathEnv(this->dataPtr->pluginPathEnv);
  systemPaths.AddPluginPaths({IGNITION_PHYSICS_ENGINE_INSTALL_DIR});

  auto pathToLib = systemPaths.FindSharedLibrary(pluginLib);
  if (pathToLib.empty())
  {
    ignerr << "Failed to find plugin [" << pluginLib
           << "]. Have you checked the " << this->dataPtr->pluginPathEnv
           << " environment variable?" << std::endl;
    return;
  }

  // Load engine plugin
  ignition::plugin::Loader pluginLoader;
  auto plugins = pluginLoader.LoadLib(pathToLib);
  if (plugins.empty())
  {
    ignerr << "Unable to load the [" << pathToLib << "] library.\n";
    return;
  }

  auto classNames = pluginLoader.PluginsImplementing<
      physics::ForwardStep::Implementation<
      physics::FeaturePolicy3d>>();
  if (classNames.empty())
  {
    ignerr << "No physics plugins found in library [" << pathToLib << "]."
           << std::endl;
    return;
  }

  // Get the first plugin that works
  for (auto className : classNames)
  {
    auto plugin = pluginLoader.Instantiate(className);

    if (!plugin)
    {
      ignwarn << "Failed to instantiate [" << className << "] from ["
              << pathToLib << "]" << std::endl;
      continue;
    }

    this->dataPtr->engine = ignition::physics::RequestEngine<
      ignition::physics::FeaturePolicy3d,
      PhysicsPrivate::MinimumFeatureList>::From(plugin);

    if (nullptr != this->dataPtr->engine)
    {
      igndbg << "Loaded [" << className << "] from library ["
             << pathToLib << "]" << std::endl;
      break;
    }

    auto missingFeatures = ignition::physics::RequestEngine<
        ignition::physics::FeaturePolicy3d,
        PhysicsPrivate::MinimumFeatureList>::MissingFeatureNames(plugin);

    std::stringstream msg;
    msg << "Plugin [" << className << "] misses required features:"
        << std::endl;
    for (auto feature : missingFeatures)
    {
      msg << "- " << feature << std::endl;
    }
    ignwarn << msg.str();
  }

  if (nullptr == this->dataPtr->engine)
  {
    ignerr << "Failed to load a valid physics engine from [" << pathToLib
           << "]."
           << std::endl;
  }
}

//////////////////////////////////////////////////
Physics::~Physics() = default;

//////////////////////////////////////////////////
void Physics::Update(const UpdateInfo &_info, EntityComponentManager &_ecm)
{
  IGN_PROFILE("Physics::Update");

  // \TODO(anyone) Support rewind
  if (_info.dt < std::chrono::steady_clock::duration::zero())
  {
    ignwarn << "Detected jump back in time ["
        << std::chrono::duration_cast<std::chrono::seconds>(_info.dt).count()
        << "s]. System may not work properly." << std::endl;
  }

  if (this->dataPtr->engine)
  {
    this->dataPtr->CreatePhysicsEntities(_ecm);
    this->dataPtr->UpdatePhysics(_ecm);
    // Only step if not paused.
    if (!_info.paused)
    {
      this->dataPtr->Step(_info.dt);
    }
    this->dataPtr->UpdateSim(_ecm);

    // Entities scheduled to be removed should be removed from physics after the
    // simulation step. Otherwise, since the to-be-removed entity still shows up
    // in the ECM::Each the UpdatePhysics and UpdateSim calls will have an error
    this->dataPtr->RemovePhysicsEntities(_ecm);
  }
}

//////////////////////////////////////////////////
void PhysicsPrivate::CreatePhysicsEntities(const EntityComponentManager &_ecm)
{
  // Get all the new worlds
  _ecm.EachNew<components::World, components::Name, components::Gravity>(
      [&](const Entity &_entity,
        const components::World * /* _world */,
        const components::Name *_name,
        const components::Gravity *_gravity)->bool
      {
        // Check if world already exists
        if (this->entityWorldMap.HasEntity(_entity))
        {
          ignwarn << "World entity [" << _entity
                  << "] marked as new, but it's already on the map."
                  << std::endl;
          return true;
        }

        sdf::World world;
        world.SetName(_name->Data());
        world.SetGravity(_gravity->Data());
        auto worldPtrPhys = this->engine->ConstructWorld(world);
        this->entityWorldMap.AddEntity(_entity, worldPtrPhys);

        return true;
      });

  _ecm.EachNew<components::Model, components::Name, components::Pose,
            components::ParentEntity>(
      [&](const Entity &_entity,
          const components::Model *,
          const components::Name *_name,
          const components::Pose *_pose,
          const components::ParentEntity *_parent)->bool
      {
        // Check if model already exists
        if (this->entityModelMap.HasEntity(_entity))
        {
          ignwarn << "Model entity [" << _entity
                  << "] marked as new, but it's already on the map."
                  << std::endl;
          return true;
        }
        // TODO(anyone) Don't load models unless they have collisions

        // Check if parent world / model exists
        sdf::Model model;
        model.SetName(_name->Data());
        model.SetRawPose(_pose->Data());
        auto staticComp = _ecm.Component<components::Static>(_entity);
        if (staticComp && staticComp->Data())
        {
          model.SetStatic(staticComp->Data());
          this->staticEntities.insert(_entity);
        }
        auto selfCollideComp = _ecm.Component<components::SelfCollide>(_entity);
        if (selfCollideComp && selfCollideComp ->Data())
        {
          model.SetSelfCollide(selfCollideComp->Data());
        }

        // check if parent is a world
        if (auto worldPtrPhys =
                this->entityWorldMap.Get(_parent->Data()))
        {
          // Use the ConstructNestedModel feature for nested models
          if (model.ModelCount() > 0)
          {
            auto nestedModelFeature =
                this->entityWorldMap.EntityCast<NestedModelFeatureList>(
                    _parent->Data());
            if (!nestedModelFeature)
            {
              static bool informed{false};
              if (!informed)
              {
                igndbg << "Attempting to construct nested models, but the "
                       << "phyiscs engine doesn't support feature "
                       << "[ConstructSdfNestedModelFeature]. "
                       << "Nested model will be ignored."
                       << std::endl;
                informed = true;
              }
              return true;
            }
            auto modelPtrPhys = nestedModelFeature->ConstructNestedModel(model);
            this->entityModelMap.AddEntity(_entity, modelPtrPhys);
            this->topLevelModelMap.insert(std::make_pair(_entity,
                topLevelModel(_entity, _ecm)));
          }
          else
          {
            auto modelPtrPhys = worldPtrPhys->ConstructModel(model);
            this->entityModelMap.AddEntity(_entity, modelPtrPhys);
            this->topLevelModelMap.insert(std::make_pair(_entity,
                topLevelModel(_entity, _ecm)));
          }
        }
        // check if parent is a model (nested model)
        else
        {
          if (auto parentPtrPhys = this->entityModelMap.Get(_parent->Data()))
          {
            auto nestedModelFeature =
                this->entityModelMap.EntityCast<NestedModelFeatureList>(
                    _parent->Data());
            if (!nestedModelFeature)
            {
              static bool informed{false};
              if (!informed)
              {
                igndbg << "Attempting to construct nested models, but the "
                       << "physics engine doesn't support feature "
                       << "[ConstructSdfNestedModelFeature]. "
                       << "Nested model will be ignored."
                       << std::endl;
                informed = true;
              }
              return true;
            }

            // override static property only if parent is static.
            auto parentStaticComp =
              _ecm.Component<components::Static>(_parent->Data());
            if (parentStaticComp && parentStaticComp->Data())
            {
              model.SetStatic(true);
              this->staticEntities.insert(_entity);
            }

            auto modelPtrPhys = nestedModelFeature->ConstructNestedModel(model);
            if (modelPtrPhys)
            {
              this->entityModelMap.AddEntity(_entity, modelPtrPhys);
              this->topLevelModelMap.insert(std::make_pair(_entity,
                  topLevelModel(_entity, _ecm)));
            }
            else
            {
              ignerr << "Model: '" << _name->Data() << "' not loaded. "
                     << "Failed to create nested model."
                     << std::endl;
            }
          }
          else
          {
            ignwarn << "Model's parent entity [" << _parent->Data()
                    << "] not found on world / model map." << std::endl;
            return true;
          }
        }

        return true;
      });

  _ecm.EachNew<components::Link, components::Name, components::Pose,
            components::ParentEntity>(
      [&](const Entity &_entity,
        const components::Link * /* _link */,
        const components::Name *_name,
        const components::Pose *_pose,
        const components::ParentEntity *_parent)->bool
      {
        // Check if link already exists
        if (this->entityLinkMap.HasEntity(_entity))
        {
          ignwarn << "Link entity [" << _entity
                  << "] marked as new, but it's already on the map."
                  << std::endl;
          return true;
        }

        // TODO(anyone) Don't load links unless they have collisions

        // Check if parent model exists
        if (!this->entityModelMap.HasEntity(_parent->Data()))
        {
          ignwarn << "Link's parent entity [" << _parent->Data()
                  << "] not found on model map." << std::endl;
          return true;
        }
        auto modelPtrPhys =
            this->entityModelMap.Get(_parent->Data());

        sdf::Link link;
        link.SetName(_name->Data());
        link.SetRawPose(_pose->Data());

        if (this->staticEntities.find(_parent->Data()) !=
            this->staticEntities.end())
        {
          this->staticEntities.insert(_entity);
        }

        // get link inertial
        auto inertial = _ecm.Component<components::Inertial>(_entity);
        if (inertial)
        {
          link.SetInertial(inertial->Data());
        }

        auto linkPtrPhys = modelPtrPhys->ConstructLink(link);
        this->entityLinkMap.AddEntity(_entity, linkPtrPhys);
        this->topLevelModelMap.insert(std::make_pair(_entity,
            topLevelModel(_entity, _ecm)));

        return true;
      });

  // We don't need to add visuals to the physics engine.

  // collisions
  _ecm.EachNew<components::Collision, components::Name, components::Pose,
            components::Geometry, components::CollisionElement,
            components::ParentEntity>(
      [&](const Entity &_entity,
          const components::Collision *,
          const components::Name *_name,
          const components::Pose *_pose,
          const components::Geometry *_geom,
          const components::CollisionElement *_collElement,
          const components::ParentEntity *_parent) -> bool
      {
        if (this->entityCollisionMap.HasEntity(_entity))
        {
           ignwarn << "Collision entity [" << _entity
                   << "] marked as new, but it's already on the map."
                   << std::endl;
          return true;
        }

        // Check if parent link exists
        if (!this->entityLinkMap.HasEntity(_parent->Data()))
        {
          ignwarn << "Collision's parent entity [" << _parent->Data()
                  << "] not found on link map." << std::endl;
          return true;
        }
        auto linkPtrPhys = this->entityLinkMap.Get(_parent->Data());

        // Make a copy of the collision DOM so we can set its pose which has
        // been resolved and is now expressed w.r.t the parent link of the
        // collision.
        sdf::Collision collision = _collElement->Data();
        collision.SetRawPose(_pose->Data());
        collision.SetPoseRelativeTo("");
        auto collideBitmask = collision.Surface()->Contact()->CollideBitmask();

        ShapePtrType collisionPtrPhys;
        if (_geom->Data().Type() == sdf::GeometryType::MESH)
        {
          const sdf::Mesh *meshSdf = _geom->Data().MeshShape();
          if (nullptr == meshSdf)
          {
            ignwarn << "Mesh geometry for collision [" << _name->Data()
                    << "] missing mesh shape." << std::endl;
            return true;
          }

          auto &meshManager = *ignition::common::MeshManager::Instance();
          auto fullPath = asFullPath(meshSdf->Uri(), meshSdf->FilePath());
          auto *mesh = meshManager.Load(fullPath);
          if (nullptr == mesh)
          {
            ignwarn << "Failed to load mesh from [" << fullPath
                    << "]." << std::endl;
            return true;
          }

          auto linkMeshFeature =
              this->entityLinkMap.EntityCast<MeshFeatureList>(_parent->Data());
          if (!linkMeshFeature)
          {
            static bool informed{false};
            if (!informed)
            {
              igndbg << "Attempting to process mesh geometries, but the physics"
                     << " engine doesn't support feature "
                     << "[AttachMeshShapeFeature]. Meshes will be ignored."
                     << std::endl;
              informed = true;
            }
            return true;
          }

          collisionPtrPhys = linkMeshFeature->AttachMeshShape(_name->Data(),
              *mesh,
              math::eigen3::convert(_pose->Data()),
              math::eigen3::convert(meshSdf->Scale()));
        }
        else
        {
          auto linkCollisionFeature =
              this->entityLinkMap.EntityCast<CollisionFeatureList>(
                  _parent->Data());
          if (!linkCollisionFeature)
          {
            static bool informed{false};
            if (!informed)
            {
              igndbg << "Attempting to process collisions, but the physics "
                     << "engine doesn't support feature "
                     << "[ConstructSdfCollision]. Collisions will be ignored."
                     << std::endl;
              informed = true;
            }
            return true;
          }

          collisionPtrPhys =
              linkCollisionFeature->ConstructCollision(collision);
        }

        this->entityCollisionMap.AddEntity(_entity, collisionPtrPhys);

        // Check that the physics engine has a filter mask feature
        // Set the collide_bitmask if it does
        auto filterMaskFeature =
            this->entityCollisionMap.EntityCast<CollisionMaskFeatureList>(
                _entity);
        if (filterMaskFeature)
        {
          filterMaskFeature->SetCollisionFilterMask(collideBitmask);
        }
        else
        {
          static bool informed{false};
          if (!informed)
          {
            igndbg << "Attempting to set collision bitmasks, but the physics "
                   << "engine doesn't support feature [CollisionFilterMask]. "
                   << "Collision bitmasks will be ignored." << std::endl;
            informed = true;
          }
        }

        this->topLevelModelMap.insert(std::make_pair(_entity,
            topLevelModel(_entity, _ecm)));
        return true;
      });

  // joints
  _ecm.EachNew<components::Joint, components::Name, components::JointType,
               components::Pose, components::ThreadPitch,
               components::ParentEntity, components::ParentLinkName,
               components::ChildLinkName>(
      [&](const Entity &_entity,
          const components::Joint * /* _joint */,
          const components::Name *_name,
          const components::JointType *_jointType,
          const components::Pose *_pose,
          const components::ThreadPitch *_threadPitch,
          const components::ParentEntity *_parentModel,
          const components::ParentLinkName *_parentLinkName,
          const components::ChildLinkName *_childLinkName) -> bool
      {
        // Check if joint already exists
        if (this->entityJointMap.HasEntity(_entity))
        {
          ignwarn << "Joint entity [" << _entity
                  << "] marked as new, but it's already on the map."
                  << std::endl;
          return true;
        }

        // Check if parent model exists
        if (!this->entityModelMap.HasEntity(_parentModel->Data()))
        {
          ignwarn << "Joint's parent entity [" << _parentModel->Data()
                  << "] not found on model map." << std::endl;
          return true;
        }
        auto modelPtrPhys = this->entityModelMap.Get(_parentModel->Data());

        auto modelJointFeature =
            this->entityModelMap.EntityCast<JointFeatureList>(
                _parentModel->Data());
        if (!modelJointFeature)
        {
          static bool informed{false};
          if (!informed)
          {
            igndbg << "Attempting to process joints, but the physics "
                   << "engine doesn't support joint features. "
                   << "Joints will be ignored." << std::endl;
            informed = true;
          }

          // Break Each call since no joints can be processed
          return false;
        }

        sdf::Joint joint;
        joint.SetName(_name->Data());
        joint.SetType(_jointType->Data());
        joint.SetRawPose(_pose->Data());
        joint.SetThreadPitch(_threadPitch->Data());

        joint.SetParentLinkName(_parentLinkName->Data());
        joint.SetChildLinkName(_childLinkName->Data());

        auto jointAxis = _ecm.Component<components::JointAxis>(_entity);
        auto jointAxis2 = _ecm.Component<components::JointAxis2>(_entity);

        // Since we're making copies of the joint axes that were created using
        // `Model::Load`, frame semantics should work for resolving their xyz
        // axis
        if (jointAxis)
          joint.SetAxis(0, jointAxis->Data());
        if (jointAxis2)
          joint.SetAxis(1, jointAxis2->Data());

        // Use the parent link's parent model as the model of this joint
        auto jointPtrPhys = modelJointFeature->ConstructJoint(joint);

        if (jointPtrPhys.Valid())
        {
          // Some joints may not be supported, so only add them to the map if
          // the physics entity is valid
          this->entityJointMap.AddEntity(_entity, jointPtrPhys);
          this->topLevelModelMap.insert(std::make_pair(_entity,
              topLevelModel(_entity, _ecm)));
        }
        return true;
      });

  _ecm.EachNew<components::BatterySoC>(
      [&](const Entity & _entity, const components::BatterySoC *)->bool
      {
        // Parent entity of battery is model entity
        this->entityOffMap.insert(std::make_pair(
          _ecm.ParentEntity(_entity), false));
        return true;
      });

  // Detachable joints
  _ecm.EachNew<components::DetachableJoint>(
      [&](const Entity &_entity,
          const components::DetachableJoint *_jointInfo) -> bool
      {
        if (_jointInfo->Data().jointType != "fixed")
        {
          ignerr << "Detachable joint type [" << _jointInfo->Data().jointType
                 << "] is currently not supported" << std::endl;
          return true;
        }
        // Check if joint already exists
        if (this->entityJointMap.HasEntity(_entity))
        {
          ignwarn << "Joint entity [" << _entity
                  << "] marked as new, but it's already on the map."
                  << std::endl;
          return true;
        }

        // Check if the link entities exist in the physics engine
        auto parentLinkPhys =
            this->entityLinkMap.Get(_jointInfo->Data().parentLink);
        if (!parentLinkPhys)
        {
          ignwarn << "DetachableJoint's parent link entity ["
                  << _jointInfo->Data().parentLink << "] not found in link map."
                  << std::endl;
          return true;
        }

        auto childLinkEntity = _jointInfo->Data().childLink;

        // Get child link
        auto childLinkPhys = this->entityLinkMap.Get(childLinkEntity);
        if (!childLinkPhys)
        {
          ignwarn << "Failed to find joint's child link [" << childLinkEntity
                  << "]." << std::endl;
          return true;
        }

        auto childLinkDetachableJointFeature =
            this->entityLinkMap.EntityCast<DetachableJointFeatureList>(
                childLinkEntity);
        if (!childLinkDetachableJointFeature)
        {
          static bool informed{false};
          if (!informed)
          {
            igndbg << "Attempting to create a detachable joint, but the physics"
                   << " engine doesn't support feature "
                   << "[AttachFixedJointFeature]. Detachable joints will be "
                   << "ignored." << std::endl;
            informed = true;
          }

          // Break Each call since no DetachableJoints can be processed
          return false;
        }

        const auto poseParent =
            parentLinkPhys->FrameDataRelativeToWorld().pose;
        const auto poseChild =
            childLinkDetachableJointFeature->FrameDataRelativeToWorld().pose;

        // Pose of child relative to parent
        auto poseParentChild = poseParent.inverse() * poseChild;
        auto jointPtrPhys =
            childLinkDetachableJointFeature->AttachFixedJoint(parentLinkPhys);
        if (jointPtrPhys.Valid())
        {
          // We let the joint be at the origin of the child link.
          jointPtrPhys->SetTransformFromParent(poseParentChild);

          igndbg << "Creating detachable joint [" << _entity << "]"
                 << std::endl;
          this->entityJointMap.AddEntity(_entity, jointPtrPhys);
          this->topLevelModelMap.insert(std::make_pair(_entity,
              topLevelModel(_entity, _ecm)));
        }
        else
        {
          ignwarn << "DetachableJoint could not be created." << std::endl;
        }
        return true;
      });
}

//////////////////////////////////////////////////
void PhysicsPrivate::RemovePhysicsEntities(const EntityComponentManager &_ecm)
{
  // Assume the world will not be erased
  // Only removing models is supported by ign-physics right now so we only
  // remove links, joints and collisions if they are children of the removed
  // model.
  // We assume the links, joints and collisions will be removed from the
  // physics engine when the containing model gets removed so, here, we only
  // remove the entities from the gazebo entity->physics entity map.
  _ecm.EachRemoved<components::Model>(
      [&](const Entity &_entity, const components::Model *
          /* _model */) -> bool
      {
        // Remove model if found
        if (auto modelPtrPhys = this->entityModelMap.Get(_entity))
        {
          // Remove child links, collisions and joints first
          for (const auto &childLink :
               _ecm.ChildrenByComponents(_entity, components::Link()))
          {
            for (const auto &childCollision :
                 _ecm.ChildrenByComponents(childLink, components::Collision()))
            {
              this->entityCollisionMap.Remove(childCollision);
              this->topLevelModelMap.erase(childCollision);
            }
            this->entityLinkMap.Remove(childLink);
            this->topLevelModelMap.erase(childLink);
            this->staticEntities.erase(childLink);
<<<<<<< HEAD
            this->linkWorldPoses.erase(childLink);
=======
>>>>>>> 27ac7249
          }

          for (const auto &childJoint :
               _ecm.ChildrenByComponents(_entity, components::Joint()))
          {
            this->entityJointMap.Remove(childJoint);
            this->topLevelModelMap.erase(childJoint);
          }

          this->entityFreeGroupMap.Remove(_entity);
          // Remove the model from the physics engine
          modelPtrPhys->Remove();
          this->entityModelMap.Remove(_entity);
          this->topLevelModelMap.erase(_entity);
          this->staticEntities.erase(_entity);
        }
        return true;
      });

  _ecm.EachRemoved<components::DetachableJoint>(
      [&](const Entity &_entity, const components::DetachableJoint *) -> bool
      {
        if (!this->entityJointMap.HasEntity(_entity))
        {
          ignwarn << "Failed to find joint [" << _entity
                  << "]." << std::endl;
          return true;
        }

        auto castEntity =
            this->entityJointMap.EntityCast<DetachableJointFeatureList>(
                _entity);
        if (!castEntity)
        {
          static bool informed{false};
          if (!informed)
          {
            igndbg << "Attempting to detach a joint, but the physics "
                   << "engine doesn't support feature "
                   << "[DetachJointFeature]. Joint won't be detached."
                   << std::endl;
            informed = true;
          }

          // Break Each call since no DetachableJoints can be processed
          return false;
        }

        igndbg << "Detaching joint [" << _entity << "]" << std::endl;
        castEntity->Detach();
        return true;
      });
}

//////////////////////////////////////////////////
void PhysicsPrivate::UpdatePhysics(EntityComponentManager &_ecm)
{
  IGN_PROFILE("PhysicsPrivate::UpdatePhysics");
  // Battery state
  _ecm.Each<components::BatterySoC>(
      [&](const Entity & _entity, const components::BatterySoC *_bat)
      {
        if (_bat->Data() <= 0)
          entityOffMap[_ecm.ParentEntity(_entity)] = true;
        else
          entityOffMap[_ecm.ParentEntity(_entity)] = false;
        return true;
      });

  // Handle joint state
  _ecm.Each<components::Joint, components::Name>(
      [&](const Entity &_entity, const components::Joint *,
          const components::Name *_name)
      {
        auto jointPhys = this->entityJointMap.Get(_entity);
        if (nullptr == jointPhys)
          return true;

        auto jointVelFeature =
          this->entityJointMap.EntityCast<JointVelocityCommandFeatureList>(
              _entity);

        auto haltMotionComp = _ecm.Component<components::HaltMotion>(
            _ecm.ParentEntity(_entity));
        bool haltMotion = false;
        if (haltMotionComp)
        {
          haltMotion = haltMotionComp->Data();
        }

        // Model is out of battery or halt motion has been triggered.
        if (this->entityOffMap[_ecm.ParentEntity(_entity)] || haltMotion)
        {
          std::size_t nDofs = jointPhys->GetDegreesOfFreedom();
          for (std::size_t i = 0; i < nDofs; ++i)
          {
            jointPhys->SetForce(i, 0);

            // Halt motion requires the vehicle to come to a full stop,
            // while running out of battery can leave existing joint velocity
            // in place.
            if (haltMotion && jointVelFeature)
              jointVelFeature->SetVelocityCommand(i, 0);
          }
          return true;
        }

        auto posReset = _ecm.Component<components::JointPositionReset>(
            _entity);
        auto velReset = _ecm.Component<components::JointVelocityReset>(
            _entity);

        // Reset the velocity
        if (velReset)
        {
          auto& jointVelocity = velReset->Data();

          if (jointVelocity.size() != jointPhys->GetDegreesOfFreedom())
          {
            ignwarn << "There is a mismatch in the degrees of freedom "
                    << "between Joint [" << _name->Data() << "(Entity="
                    << _entity << ")] and its JointVelocityReset "
                    << "component. The joint has "
                    << jointPhys->GetDegreesOfFreedom()
                    << " while the component has "
                    << jointVelocity.size() << ".\n";
            }

            std::size_t nDofs = std::min(
                jointVelocity.size(), jointPhys->GetDegreesOfFreedom());

            for (std::size_t i = 0; i < nDofs; ++i)
            {
              jointPhys->SetVelocity(i, jointVelocity[i]);
            }
        }

        // Reset the position
        if (posReset)
        {
          auto &jointPosition = posReset->Data();

          if (jointPosition.size() != jointPhys->GetDegreesOfFreedom())
          {
            ignwarn << "There is a mismatch in the degrees of freedom "
                    << "between Joint [" << _name->Data() << "(Entity="
                    << _entity << ")] and its JointPositionyReset "
                    << "component. The joint has "
                    << jointPhys->GetDegreesOfFreedom()
                    << " while the component has "
                    << jointPosition.size() << ".\n";
            }
            std::size_t nDofs = std::min(
                jointPosition.size(), jointPhys->GetDegreesOfFreedom());
            for (std::size_t i = 0; i < nDofs; ++i)
            {
              jointPhys->SetPosition(i, jointPosition[i]);
            }
        }

        auto force = _ecm.Component<components::JointForceCmd>(_entity);
        auto velCmd = _ecm.Component<components::JointVelocityCmd>(_entity);

        if (force)
        {
          if (force->Data().size() != jointPhys->GetDegreesOfFreedom())
          {
            ignwarn << "There is a mismatch in the degrees of freedom between "
                    << "Joint [" << _name->Data() << "(Entity=" << _entity
                    << ")] and its JointForceCmd component. The joint has "
                    << jointPhys->GetDegreesOfFreedom() << " while the "
                    << " component has " << force->Data().size() << ".\n";
          }
          std::size_t nDofs = std::min(force->Data().size(),
                                       jointPhys->GetDegreesOfFreedom());
          for (std::size_t i = 0; i < nDofs; ++i)
          {
            jointPhys->SetForce(i, force->Data()[i]);
          }
        }
        // Only set joint velocity if joint force is not set.
        // If both the cmd and reset components are found, cmd is ignored.
        else if (velCmd)
        {
          auto velocityCmd = velCmd->Data();

          if (velReset)
          {
            ignwarn << "Found both JointVelocityReset and "
                    << "JointVelocityCmd components for Joint ["
                    << _name->Data() << "(Entity=" << _entity
                    << "]). Ignoring JointVelocityCmd component."
                    << std::endl;
            return true;
          }

          if (velocityCmd.size() != jointPhys->GetDegreesOfFreedom())
          {
            ignwarn << "There is a mismatch in the degrees of freedom"
                    << " between Joint [" << _name->Data()
                    << "(Entity=" << _entity<< ")] and its "
                    << "JointVelocityCmd component. The joint has "
                    << jointPhys->GetDegreesOfFreedom()
                    << " while the component has "
                    << velocityCmd.size() << ".\n";
          }

          if (!jointVelFeature)
          {
            return true;
          }

          std::size_t nDofs = std::min(
            velocityCmd.size(),
            jointPhys->GetDegreesOfFreedom());

          for (std::size_t i = 0; i < nDofs; ++i)
          {
            jointVelFeature->SetVelocityCommand(i, velocityCmd[i]);
          }
        }

        return true;
      });

  // Link wrenches
  _ecm.Each<components::ExternalWorldWrenchCmd>(
      [&](const Entity &_entity,
          const components::ExternalWorldWrenchCmd *_wrenchComp)
      {
        if (!this->entityLinkMap.HasEntity(_entity))
        {
          ignwarn << "Failed to find link [" << _entity
                  << "]." << std::endl;
          return true;
        }

        auto linkForceFeature =
            this->entityLinkMap.EntityCast<LinkForceFeatureList>(_entity);
        if (!linkForceFeature)
        {
          static bool informed{false};
          if (!informed)
          {
            igndbg << "Attempting to apply a wrench, but the physics "
                   << "engine doesn't support feature "
                   << "[AddLinkExternalForceTorque]. Wrench will be ignored."
                   << std::endl;
            informed = true;
          }

          // Break Each call since no ExternalWorldWrenchCmd's can be processed
          return false;
        }

        math::Vector3 force = msgs::Convert(_wrenchComp->Data().force());
        math::Vector3 torque = msgs::Convert(_wrenchComp->Data().torque());
        linkForceFeature->AddExternalForce(math::eigen3::convert(force));
        linkForceFeature->AddExternalTorque(math::eigen3::convert(torque));

        return true;
      });

  // Update model pose
  auto olderWorldPoseCmdsToRemove = std::move(this->worldPoseCmdsToRemove);
  this->worldPoseCmdsToRemove.clear();

  _ecm.Each<components::Model, components::WorldPoseCmd>(
      [&](const Entity &_entity, const components::Model *,
          const components::WorldPoseCmd *_poseCmd)
      {
        this->worldPoseCmdsToRemove.insert(_entity);

        auto modelPtrPhys = this->entityModelMap.Get(_entity);
        if (nullptr == modelPtrPhys)
          return true;

        // world pose cmd currently not supported for nested models
        if (_entity != this->topLevelModelMap[_entity])
        {
          ignerr << "Unable to set world pose for nested models."
                 << std::endl;
          return true;
        }

        // The canonical link as specified by sdformat is different from the
        // canonical link of the FreeGroup object

        // TODO(addisu) Store the free group instead of searching for it at
        // every iteration
        auto freeGroup = modelPtrPhys->FindFreeGroup();
        if (!freeGroup)
          return true;

        // Get canonical link offset
        const auto linkEntity =
            this->entityLinkMap.Get(freeGroup->CanonicalLink());
        if (linkEntity == kNullEntity)
          return true;

        // set world pose of canonical link in freegroup
        // canonical link might be in a nested model so use RelativePose to get
        // its pose relative to this model
        math::Pose3d linkPose =
            this->RelativePose(_entity, linkEntity, _ecm);

        freeGroup->SetWorldPose(math::eigen3::convert(_poseCmd->Data() *
                                linkPose));

        // Process pose commands for static models here, as one-time changes
        if (this->staticEntities.find(_entity) != this->staticEntities.end())
        {
          auto worldPoseComp = _ecm.Component<components::Pose>(_entity);
          if (worldPoseComp)
          {
            auto state = worldPoseComp->SetData(_poseCmd->Data(),
                this->pose3Eql) ?
                ComponentState::OneTimeChange :
                ComponentState::NoChange;
            _ecm.SetChanged(_entity, components::Pose::typeId, state);
          }
        }

        return true;
      });

  // Remove world commands from previous iteration. We let them rotate one
  // iteration so other systems have a chance to react to them too.
  for (const Entity &entity : olderWorldPoseCmdsToRemove)
  {
    _ecm.RemoveComponent<components::WorldPoseCmd>(entity);
  }

  // Slip compliance on Collisions
  _ecm.Each<components::SlipComplianceCmd>(
      [&](const Entity &_entity,
          const components::SlipComplianceCmd *_slipCmdComp)
      {
        if (!this->entityCollisionMap.HasEntity(_entity))
        {
          ignwarn << "Failed to find shape [" << _entity << "]." << std::endl;
          return true;
        }

        auto slipComplianceShape =
            this->entityCollisionMap
                .EntityCast<FrictionPyramidSlipComplianceFeatureList>(_entity);

        if (!slipComplianceShape)
        {
          ignwarn << "Can't process Wheel Slip component, physics engine "
                  << "missing SetShapeFrictionPyramidSlipCompliance"
                  << std::endl;

          // Break Each call since no SlipCompliances can be processed
          return false;
        }

        if (_slipCmdComp->Data().size() == 2)
        {
          slipComplianceShape->SetPrimarySlipCompliance(
              _slipCmdComp->Data()[0]);
          slipComplianceShape->SetSecondarySlipCompliance(
              _slipCmdComp->Data()[1]);
        }

        return true;
      });

  // Update model angular velocity
  _ecm.Each<components::Model, components::AngularVelocityCmd>(
      [&](const Entity &_entity, const components::Model *,
          const components::AngularVelocityCmd *_angularVelocityCmd)
      {
        auto modelPtrPhys = this->entityModelMap.Get(_entity);
        if (nullptr == modelPtrPhys)
          return true;

        // angular vel cmd currently not supported for nested models
        if (_entity != this->topLevelModelMap[_entity])
        {
          ignerr << "Unable to set angular velocity for nested models."
                 << std::endl;
          return true;
        }

        auto freeGroup = modelPtrPhys->FindFreeGroup();
        if (!freeGroup)
          return true;
        this->entityFreeGroupMap.AddEntity(_entity, freeGroup);

        const components::Pose *poseComp =
            _ecm.Component<components::Pose>(_entity);
        math::Vector3d worldAngularVel = poseComp->Data().Rot() *
            _angularVelocityCmd->Data();

        auto worldAngularVelFeature =
            this->entityFreeGroupMap
                .EntityCast<WorldVelocityCommandFeatureList>(_entity);
        if (!worldAngularVelFeature)
        {
          static bool informed{false};
          if (!informed)
          {
            igndbg << "Attempting to set model angular velocity, but the "
                   << "physics engine doesn't support velocity commands. "
                   << "Velocity won't be set."
                   << std::endl;
            informed = true;
          }
          return true;
        }

        worldAngularVelFeature->SetWorldAngularVelocity(
            math::eigen3::convert(worldAngularVel));

        return true;
      });

  // Update model linear velocity
  _ecm.Each<components::Model, components::LinearVelocityCmd>(
      [&](const Entity &_entity, const components::Model *,
          const components::LinearVelocityCmd *_linearVelocityCmd)
      {
        auto modelPtrPhys = this->entityModelMap.Get(_entity);
        if (nullptr == modelPtrPhys)
          return true;

        // linear vel cmd currently not supported for nested models
        if (_entity != this->topLevelModelMap[_entity])
        {
          ignerr << "Unable to set linear velocity for nested models."
                 << std::endl;
          return true;
        }

        auto freeGroup = modelPtrPhys->FindFreeGroup();
        if (!freeGroup)
          return true;

        this->entityFreeGroupMap.AddEntity(_entity, freeGroup);

        const components::Pose *poseComp =
            _ecm.Component<components::Pose>(_entity);
        math::Vector3d worldLinearVel = poseComp->Data().Rot() *
            _linearVelocityCmd->Data();

        auto worldLinearVelFeature =
            this->entityFreeGroupMap
                .EntityCast<WorldVelocityCommandFeatureList>(_entity);
        if (!worldLinearVelFeature)
        {
          static bool informed{false};
          if (!informed)
          {
            igndbg << "Attempting to set model linear velocity, but the "
                   << "physics engine doesn't support velocity commands. "
                   << "Velocity won't be set."
                   << std::endl;
            informed = true;
          }
          return true;
        }

        worldLinearVelFeature->SetWorldLinearVelocity(
            math::eigen3::convert(worldLinearVel));

        return true;
      });

  // Update link angular velocity
  _ecm.Each<components::Link, components::AngularVelocityCmd>(
      [&](const Entity &_entity, const components::Link *,
          const components::AngularVelocityCmd *_angularVelocityCmd)
      {
        if (!this->entityLinkMap.HasEntity(_entity))
        {
          ignwarn << "Failed to find link [" << _entity
                  << "]." << std::endl;
          return true;
        }

        auto linkPtrPhys = this->entityLinkMap.Get(_entity);
        if (nullptr == linkPtrPhys)
          return true;

        auto freeGroup = linkPtrPhys->FindFreeGroup();
        if (!freeGroup)
          return true;
        this->entityFreeGroupMap.AddEntity(_entity, freeGroup);

        auto worldAngularVelFeature =
            this->entityFreeGroupMap
                .EntityCast<WorldVelocityCommandFeatureList>(_entity);

        if (!worldAngularVelFeature)
        {
          static bool informed{false};
          if (!informed)
          {
            igndbg << "Attempting to set link angular velocity, but the "
                   << "physics engine doesn't support velocity commands. "
                   << "Velocity won't be set."
                   << std::endl;
            informed = true;
          }
          return true;
        }
        // velocity in world frame = world_to_model_tf * model_to_link_tf * vel
        Entity modelEntity = topLevelModel(_entity, _ecm);
        const components::Pose *modelEntityPoseComp =
            _ecm.Component<components::Pose>(modelEntity);
        math::Pose3d modelToLinkTransform = this->RelativePose(
            modelEntity, _entity, _ecm);
        math::Vector3d worldAngularVel = modelEntityPoseComp->Data().Rot()
            * modelToLinkTransform.Rot() * _angularVelocityCmd->Data();
        worldAngularVelFeature->SetWorldAngularVelocity(
            math::eigen3::convert(worldAngularVel));

        return true;
      });

  // Update link linear velocity
  _ecm.Each<components::Link, components::LinearVelocityCmd>(
      [&](const Entity &_entity, const components::Link *,
          const components::LinearVelocityCmd *_linearVelocityCmd)
      {
        if (!this->entityLinkMap.HasEntity(_entity))
        {
          ignwarn << "Failed to find link [" << _entity
                  << "]." << std::endl;
          return true;
        }

        auto linkPtrPhys = this->entityLinkMap.Get(_entity);
        if (nullptr == linkPtrPhys)
          return true;

        auto freeGroup = linkPtrPhys->FindFreeGroup();
        if (!freeGroup)
          return true;
        this->entityFreeGroupMap.AddEntity(_entity, freeGroup);

        auto worldLinearVelFeature =
            this->entityFreeGroupMap
                .EntityCast<WorldVelocityCommandFeatureList>(_entity);
        if (!worldLinearVelFeature)
        {
          static bool informed{false};
          if (!informed)
          {
            igndbg << "Attempting to set link linear velocity, but the "
                   << "physics engine doesn't support velocity commands. "
                   << "Velocity won't be set."
                   << std::endl;
            informed = true;
          }
          return true;
        }

        // velocity in world frame = world_to_model_tf * model_to_link_tf * vel
        Entity modelEntity = topLevelModel(_entity, _ecm);
        const components::Pose *modelEntityPoseComp =
            _ecm.Component<components::Pose>(modelEntity);
        math::Pose3d modelToLinkTransform = this->RelativePose(
            modelEntity, _entity, _ecm);
        math::Vector3d worldLinearVel = modelEntityPoseComp->Data().Rot()
            * modelToLinkTransform.Rot() * _linearVelocityCmd->Data();
        worldLinearVelFeature->SetWorldLinearVelocity(
            math::eigen3::convert(worldLinearVel));

        return true;
      });


  // Populate bounding box info
  // Only compute bounding box if component exists to avoid unnecessary
  // computations
  _ecm.Each<components::Model, components::AxisAlignedBox>(
      [&](const Entity &_entity, const components::Model *,
          components::AxisAlignedBox *_bbox)
      {
        if (!this->entityModelMap.HasEntity(_entity))
        {
          ignwarn << "Failed to find model [" << _entity << "]." << std::endl;
          return true;
        }

        auto bbModel =
            this->entityModelMap.EntityCast<BoundingBoxFeatureList>(_entity);

        if (!bbModel)
        {
          static bool informed{false};
          if (!informed)
          {
            igndbg << "Attempting to get a bounding box, but the physics "
                   << "engine doesn't support feature "
                   << "[GetModelBoundingBox]. Bounding box won't be populated."
                   << std::endl;
            informed = true;
          }

          // Break Each call since no AxisAlignedBox'es can be processed
          return false;
        }

        math::AxisAlignedBox bbox =
            math::eigen3::convert(bbModel->GetAxisAlignedBoundingBox());
        auto state = _bbox->SetData(bbox, this->axisAlignedBoxEql) ?
            ComponentState::PeriodicChange :
            ComponentState::NoChange;
        _ecm.SetChanged(_entity, components::AxisAlignedBox::typeId, state);

        return true;
      });
}

//////////////////////////////////////////////////
void PhysicsPrivate::Step(const std::chrono::steady_clock::duration &_dt)
{
  IGN_PROFILE("PhysicsPrivate::Step");
  ignition::physics::ForwardStep::Input input;
  ignition::physics::ForwardStep::State state;
  ignition::physics::ForwardStep::Output output;

  input.Get<std::chrono::steady_clock::duration>() = _dt;

  for (const auto &world : this->entityWorldMap.Map())
  {
    world.second->Step(output, state, input);
  }
}

//////////////////////////////////////////////////
ignition::math::Pose3d PhysicsPrivate::RelativePose(const Entity &_from,
  const Entity &_to, const EntityComponentManager &_ecm) const
{
  math::Pose3d transform;

  if (_from == _to)
    return transform;

  auto currentEntity = _to;
  auto parentComp = _ecm.Component<components::ParentEntity>(_to);
  while (parentComp)
  {
    auto parentEntity = parentComp->Data();

    // get the entity pose
    auto entityPoseComp =
      _ecm.Component<components::Pose>(currentEntity);

    // update transform
    transform = entityPoseComp->Data() * transform;

    if (parentEntity == _from)
      break;

    // set current entity to parent
    currentEntity = parentEntity;

    // get entity's parent
    parentComp = _ecm.Component<components::ParentEntity>(
      parentEntity);
  }

  return transform;
}

//////////////////////////////////////////////////
void PhysicsPrivate::UpdateSim(EntityComponentManager &_ecm)
{
  IGN_PROFILE("PhysicsPrivate::UpdateSim");

  // Link poses, velocities...
  IGN_PROFILE_BEGIN("Links");
<<<<<<< HEAD
  // Process pose updates of canonical links that moved first, so that the
  // corresponding model pose is up-to-date. This is necessary because the poses
  // of non-canonical links are saved w.r.t. the top level model they're
  // attached to. If a canonical link's pose changed, then all other links that
  // belong to this model will need to have their pose updated. We keep track of
  // which models had a canonical link update so that we update all link poses
  // in this model later.
  //
  // We also keep track of each canonical link's FrameData because calling
  // FrameDataRelativeToWorld can be expensive, so we want to make sure that we
  // avoid calling this again on canonical links when doing the remaining link
  // update work later.
  std::unordered_set<Entity> modelPoseChanged;
  std::unordered_map<Entity, physics::FrameData3d> canonicalLinkWorldFrameData;
  _ecm.Each<components::CanonicalLink, components::ParentEntity>(
      [&](const Entity &_entity, components::CanonicalLink * /*_link*/,
=======
  _ecm.Each<components::Link, components::Pose, components::ParentEntity>(
      [&](const Entity &_entity, components::Link * /*_link*/,
          components::Pose *_pose,
>>>>>>> 27ac7249
          const components::ParentEntity *_parent)->bool
      {
        // If parent is static, don't process pose changes as periodic
        if (this->staticEntities.find(_entity) != this->staticEntities.end())
          return true;

<<<<<<< HEAD
        IGN_PROFILE_BEGIN("Local pose");

        auto linkPhys = this->entityLinkMap.Get(_entity);
        if (nullptr == linkPhys)
=======
        auto linkPtrPhys = this->entityLinkMap.Get(_entity);
        if (nullptr == linkPtrPhys)
>>>>>>> 27ac7249
        {
          ignerr << "Internal error: link [" << _entity
                 << "] not in entity map" << std::endl;
          return true;
        }
<<<<<<< HEAD
        auto frameData = linkPhys->FrameDataRelativeToWorld();
        canonicalLinkWorldFrameData[_entity] = frameData;
        const auto worldPoseMath3d = math::eigen3::convert(frameData.pose);

        // update the top level model pose if this is the first update,
        // or if the canonical link pose has changed since the last update
        if ((this->linkWorldPoses.find(_entity) == this->linkWorldPoses.end())
            || !this->pose3Eql(this->linkWorldPoses[_entity], worldPoseMath3d))
        {
          // cache the updated link pose to check if the link pose has changed
          // during the next iteration
          this->linkWorldPoses[_entity] = worldPoseMath3d;

          auto topLevelModelEnt = this->topLevelModelMap[_parent->Data()];
          modelPoseChanged.insert(topLevelModelEnt);

          // Since this is the canonical link, update the top level model.
          // The pose of this link w.r.t its top level model never changes
          // because it's "fixed" to the model. Instead, we change
          // the top level model's pose here. The physics engine gives us the
          // pose of this link relative to world so to set the top level
          // model's pose, we have to post-multiply it by the inverse of the
          // transform of the link w.r.t to its top level model.
          math::Pose3d linkPoseFromTopLevelModel;
          linkPoseFromTopLevelModel =
              this->RelativePose(topLevelModelEnt, _entity, _ecm);

          // update top level model's pose
          auto mutableModelPose =
             _ecm.Component<components::Pose>(topLevelModelEnt);
          *(mutableModelPose) = components::Pose(
              worldPoseMath3d * linkPoseFromTopLevelModel.Inverse());

          _ecm.SetChanged(topLevelModelEnt, components::Pose::typeId,
              ComponentState::PeriodicChange);
        }

        return true;
      });

  // Now that all canonical link pose updates have been processed and all model
  // poses are up-to-date, we perform all other link updates.
  _ecm.Each<components::Link, components::Pose, components::ParentEntity>(
      [&](const Entity &_entity, components::Link * /*_link*/,
          components::Pose *_pose,
          const components::ParentEntity *_parent)->bool
      {
        // If parent is static, don't process pose changes as periodic
        if (this->staticEntities.find(_entity) != this->staticEntities.end())
          return true;

        IGN_PROFILE_BEGIN("Local pose");

        // if we're processing a canonical link, we can access the cached
        // FrameData instead of calling FrameDataRelativeToWorld again (this can
        // be an expensive call)
        physics::FrameData3d frameData;
        auto frameDataIter = canonicalLinkWorldFrameData.find(_entity);
        bool isCanonicalLink =
          frameDataIter != canonicalLinkWorldFrameData.end();
        if (isCanonicalLink)
        {
          frameData = frameDataIter->second;
        }
        else
        {
          auto linkPhys = this->entityLinkMap.Get(_entity);
          if (nullptr == linkPhys)
          {
            ignerr << "Internal error: link [" << _entity
                   << "] not in entity map" << std::endl;
            return true;
          }
          frameData = linkPhys->FrameDataRelativeToWorld();
        }
        const auto &worldPose = frameData.pose;

        auto topLevelModelEnt = this->topLevelModelMap[_parent->Data()];

        // Update the link pose if this is the first update, or if the link pose
        // has changed since the last update. If this link is a canonical link,
        // we can skip it since we just updated all of the canonical link poses.
        // We should also update the link pose if the link's top level model
        // pose has been updated because non-canonical links are saved w.r.t.
        // the top level model (if the top level model pose changes, but we
        // don't update the pose of the model's non-canonical links, then it
        // seems like the link(s) have changed pose, which may not be true).
        const auto worldPoseMath3d = ignition::math::eigen3::convert(worldPose);
        if (!isCanonicalLink &&
            ((this->linkWorldPoses.find(_entity) == this->linkWorldPoses.end())
            || modelPoseChanged.find(topLevelModelEnt) != modelPoseChanged.end()
            || !this->pose3Eql(this->linkWorldPoses[_entity], worldPoseMath3d)))
        {
          // cache the updated link pose to check if the link pose has changed
          // during the next iteration
          this->linkWorldPoses[_entity] = worldPoseMath3d;

=======

        IGN_PROFILE_BEGIN("Local pose");

        // get top level model of this link
        auto topLevelModelEnt = this->topLevelModelMap[_parent->Data()];

        auto canonicalLink =
            _ecm.Component<components::CanonicalLink>(_entity);

        auto frameData = linkPtrPhys->FrameDataRelativeToWorld();
        const auto &worldPose = frameData.pose;

        if (canonicalLink)
        {
          // This is the canonical link, update the top level model.
          // The pose of this link w.r.t its top level model never changes
          // because it's "fixed" to the model. Instead, we change
          // the top level model's pose here. The physics engine gives us the
          // pose of this link relative to world so to set the top level
          // model's pose, we have to post-multiply it by the inverse of the
          // transform of the link w.r.t to its top level model.
          math::Pose3d linkPoseFromTopLevelModel;
          linkPoseFromTopLevelModel =
              this->RelativePose(topLevelModelEnt, _entity, _ecm);

          // update top level model's pose
          auto mutableModelPose =
             _ecm.Component<components::Pose>(topLevelModelEnt);
          *(mutableModelPose) = components::Pose(
              math::eigen3::convert(worldPose) *
              linkPoseFromTopLevelModel.Inverse());

          _ecm.SetChanged(topLevelModelEnt, components::Pose::typeId,
              ComponentState::PeriodicChange);
        }
        else
        {
>>>>>>> 27ac7249
          // Compute the relative pose of this link from the top level model
          // first get the world pose of the top level model
          auto worldComp =
              _ecm.Component<components::ParentEntity>(topLevelModelEnt);
          // if the worldComp is a nullptr, something is wrong with ECS
          if (!worldComp)
          {
            ignerr << "The parent component of " << topLevelModelEnt
                   << " could not be found. This should never happen!\n";
            return true;
          }
          math::Pose3d parentWorldPose =
              this->RelativePose(worldComp->Data(), _parent->Data(), _ecm);

<<<<<<< HEAD
          // Unlike canonical links, pose of regular links can move relative
          // to the parent. Same for links inside nested models.
          *_pose = components::Pose(parentWorldPose.Inverse() *
                                    worldPoseMath3d);
=======
          // Unlike canonical links, pose of regular links can move relative.
          // to the parent. Same for links inside nested models.
          *_pose = components::Pose(math::eigen3::convert(worldPose) +
                                    parentWorldPose.Inverse());
>>>>>>> 27ac7249
          _ecm.SetChanged(_entity, components::Pose::typeId,
              ComponentState::PeriodicChange);
        }
        IGN_PROFILE_END();

        // Populate world poses, velocities and accelerations of the link. For
        // now these components are updated only if another system has created
        // the corresponding component on the entity.
        auto worldPoseComp = _ecm.Component<components::WorldPose>(_entity);
        if (worldPoseComp)
        {
          auto state =
<<<<<<< HEAD
              worldPoseComp->SetData(worldPoseMath3d,
=======
              worldPoseComp->SetData(math::eigen3::convert(frameData.pose),
>>>>>>> 27ac7249
              this->pose3Eql) ?
              ComponentState::PeriodicChange :
              ComponentState::NoChange;
          _ecm.SetChanged(_entity, components::WorldPose::typeId, state);
        }

        // Velocity in world coordinates
        auto worldLinVelComp =
            _ecm.Component<components::WorldLinearVelocity>(_entity);
        if (worldLinVelComp)
        {
          auto state = worldLinVelComp->SetData(
                math::eigen3::convert(frameData.linearVelocity),
                this->vec3Eql) ?
                ComponentState::PeriodicChange :
                ComponentState::NoChange;
          _ecm.SetChanged(_entity,
              components::WorldLinearVelocity::typeId, state);
        }

        // Angular velocity in world frame coordinates
        auto worldAngVelComp =
            _ecm.Component<components::WorldAngularVelocity>(_entity);
        if (worldAngVelComp)
        {
          auto state = worldAngVelComp->SetData(
              math::eigen3::convert(frameData.angularVelocity),
              this->vec3Eql) ?
              ComponentState::PeriodicChange :
              ComponentState::NoChange;
          _ecm.SetChanged(_entity,
              components::WorldAngularVelocity::typeId, state);
        }

        // Acceleration in world frame coordinates
        auto worldLinAccelComp =
            _ecm.Component<components::WorldLinearAcceleration>(_entity);
        if (worldLinAccelComp)
        {
          auto state = worldLinAccelComp->SetData(
              math::eigen3::convert(frameData.linearAcceleration),
              this->vec3Eql) ?
              ComponentState::PeriodicChange :
              ComponentState::NoChange;
          _ecm.SetChanged(_entity,
              components::WorldLinearAcceleration::typeId, state);
        }

        // Angular acceleration in world frame coordinates
        auto worldAngAccelComp =
            _ecm.Component<components::WorldAngularAcceleration>(_entity);

        if (worldAngAccelComp)
        {
          auto state = worldAngAccelComp->SetData(
              math::eigen3::convert(frameData.angularAcceleration),
              this->vec3Eql) ?
              ComponentState::PeriodicChange :
              ComponentState::NoChange;
          _ecm.SetChanged(_entity,
              components::WorldAngularAcceleration::typeId, state);
        }

        const Eigen::Matrix3d R_bs = worldPose.linear().transpose(); // NOLINT

        // Velocity in body-fixed frame coordinates
        auto bodyLinVelComp =
            _ecm.Component<components::LinearVelocity>(_entity);
        if (bodyLinVelComp)
        {
          Eigen::Vector3d bodyLinVel = R_bs * frameData.linearVelocity;
          auto state =
              bodyLinVelComp->SetData(math::eigen3::convert(bodyLinVel),
              this->vec3Eql) ?
              ComponentState::PeriodicChange :
              ComponentState::NoChange;
          _ecm.SetChanged(_entity, components::LinearVelocity::typeId, state);
        }

        // Angular velocity in body-fixed frame coordinates
        auto bodyAngVelComp =
            _ecm.Component<components::AngularVelocity>(_entity);
        if (bodyAngVelComp)
        {
          Eigen::Vector3d bodyAngVel = R_bs * frameData.angularVelocity;
          auto state =
              bodyAngVelComp->SetData(math::eigen3::convert(bodyAngVel),
              this->vec3Eql) ?
              ComponentState::PeriodicChange :
              ComponentState::NoChange;
          _ecm.SetChanged(_entity, components::AngularVelocity::typeId,
              state);
        }

        // Acceleration in body-fixed frame coordinates
        auto bodyLinAccelComp =
            _ecm.Component<components::LinearAcceleration>(_entity);
        if (bodyLinAccelComp)
        {
          Eigen::Vector3d bodyLinAccel = R_bs * frameData.linearAcceleration;
          auto state =
              bodyLinAccelComp->SetData(math::eigen3::convert(bodyLinAccel),
              this->vec3Eql)?
              ComponentState::PeriodicChange :
              ComponentState::NoChange;
          _ecm.SetChanged(_entity, components::LinearAcceleration::typeId,
              state);
        }

        // Angular acceleration in world frame coordinates
        auto bodyAngAccelComp =
            _ecm.Component<components::AngularAcceleration>(_entity);
        if (bodyAngAccelComp)
        {
          Eigen::Vector3d bodyAngAccel = R_bs * frameData.angularAcceleration;
          auto state =
              bodyAngAccelComp->SetData(math::eigen3::convert(bodyAngAccel),
              this->vec3Eql) ?
              ComponentState::PeriodicChange :
              ComponentState::NoChange;
          _ecm.SetChanged(_entity, components::AngularAcceleration::typeId,
              state);
        }
        return true;
      });
  IGN_PROFILE_END();

  // pose/velocity/acceleration of non-link entities such as sensors /
  // collisions. These get updated only if another system has created a
  // components::WorldPose component for the entity.
  // Populated components:
  // * WorldPose
  // * WorldLinearVelocity
  // * AngularVelocity
  // * LinearAcceleration

  IGN_PROFILE_BEGIN("Sensors / collisions");
  // world pose
  _ecm.Each<components::Pose, components::WorldPose,
            components::ParentEntity>(
      [&](const Entity &,
          const components::Pose *_pose, components::WorldPose *_worldPose,
          const components::ParentEntity *_parent)->bool
      {
        // check if parent entity is a link, e.g. entity is sensor / collision
        if (auto linkPhys = this->entityLinkMap.Get(_parent->Data()))
        {
          const auto entityFrameData =
              this->LinkFrameDataAtOffset(linkPhys, _pose->Data());

          *_worldPose = components::WorldPose(
              math::eigen3::convert(entityFrameData.pose));
        }

        return true;
      });

  // world linear velocity
  _ecm.Each<components::Pose, components::WorldLinearVelocity,
            components::ParentEntity>(
      [&](const Entity &,
          const components::Pose *_pose,
          components::WorldLinearVelocity *_worldLinearVel,
          const components::ParentEntity *_parent)->bool
      {
        // check if parent entity is a link, e.g. entity is sensor / collision
        if (auto linkPhys = this->entityLinkMap.Get(_parent->Data()))
        {
          const auto entityFrameData =
              this->LinkFrameDataAtOffset(linkPhys, _pose->Data());

          // set entity world linear velocity
          *_worldLinearVel = components::WorldLinearVelocity(
              math::eigen3::convert(entityFrameData.linearVelocity));
        }

        return true;
      });

  // body angular velocity
  _ecm.Each<components::Pose, components::AngularVelocity,
            components::ParentEntity>(
      [&](const Entity &,
          const components::Pose *_pose,
          components::AngularVelocity *_angularVel,
          const components::ParentEntity *_parent)->bool
      {
        // check if parent entity is a link, e.g. entity is sensor / collision
        if (auto linkPhys = this->entityLinkMap.Get(_parent->Data()))
        {
          const auto entityFrameData =
              this->LinkFrameDataAtOffset(linkPhys, _pose->Data());

          auto entityWorldPose = math::eigen3::convert(entityFrameData.pose);
          ignition::math::Vector3d entityWorldAngularVel =
              math::eigen3::convert(entityFrameData.angularVelocity);

          auto entityBodyAngularVel =
              entityWorldPose.Rot().RotateVectorReverse(entityWorldAngularVel);
          *_angularVel = components::AngularVelocity(entityBodyAngularVel);
        }

        return true;
      });

  // body linear acceleration
  _ecm.Each<components::Pose, components::LinearAcceleration,
            components::ParentEntity>(
      [&](const Entity &,
          const components::Pose *_pose,
          components::LinearAcceleration *_linearAcc,
          const components::ParentEntity *_parent)->bool
      {
        if (auto linkPhys = this->entityLinkMap.Get(_parent->Data()))
        {
          const auto entityFrameData =
              this->LinkFrameDataAtOffset(linkPhys, _pose->Data());

          auto entityWorldPose = math::eigen3::convert(entityFrameData.pose);
          ignition::math::Vector3d entityWorldLinearAcc =
              math::eigen3::convert(entityFrameData.linearAcceleration);

          auto entityBodyLinearAcc =
              entityWorldPose.Rot().RotateVectorReverse(entityWorldLinearAcc);
          *_linearAcc = components::LinearAcceleration(entityBodyLinearAcc);
        }

        return true;
      });
  IGN_PROFILE_END();

  // Clear reset components
  IGN_PROFILE_BEGIN("Clear / reset components");
  std::vector<Entity> entitiesPositionReset;
  _ecm.Each<components::JointPositionReset>(
      [&](const Entity &_entity, components::JointPositionReset *) -> bool
      {
        entitiesPositionReset.push_back(_entity);
        return true;
      });

  for (const auto entity : entitiesPositionReset)
  {
    _ecm.RemoveComponent<components::JointPositionReset>(entity);
  }

  std::vector<Entity> entitiesVelocityReset;
  _ecm.Each<components::JointVelocityReset>(
      [&](const Entity &_entity, components::JointVelocityReset *) -> bool
      {
        entitiesVelocityReset.push_back(_entity);
        return true;
      });

  for (const auto entity : entitiesVelocityReset)
  {
    _ecm.RemoveComponent<components::JointVelocityReset>(entity);
  }

  // Clear pending commands
  _ecm.Each<components::JointForceCmd>(
      [&](const Entity &, components::JointForceCmd *_force) -> bool
      {
        std::fill(_force->Data().begin(), _force->Data().end(), 0.0);
        return true;
      });

  _ecm.Each<components::ExternalWorldWrenchCmd >(
      [&](const Entity &, components::ExternalWorldWrenchCmd *_wrench) -> bool
      {
        _wrench->Data().Clear();
        return true;
      });

  _ecm.Each<components::JointVelocityCmd>(
      [&](const Entity &, components::JointVelocityCmd *_vel) -> bool
      {
        std::fill(_vel->Data().begin(), _vel->Data().end(), 0.0);
        return true;
      });

  _ecm.Each<components::SlipComplianceCmd>(
      [&](const Entity &, components::SlipComplianceCmd *_slip) -> bool
      {
        std::fill(_slip->Data().begin(), _slip->Data().end(), 0.0);
        return true;
      });
  IGN_PROFILE_END();

  _ecm.Each<components::AngularVelocityCmd>(
      [&](const Entity &, components::AngularVelocityCmd *_vel) -> bool
      {
        _vel->Data() = math::Vector3d::Zero;
        return true;
      });

  _ecm.Each<components::LinearVelocityCmd>(
      [&](const Entity &, components::LinearVelocityCmd *_vel) -> bool
      {
        _vel->Data() = math::Vector3d::Zero;
        return true;
      });

  // Update joint positions
  IGN_PROFILE_BEGIN("Joints");
  _ecm.Each<components::Joint, components::JointPosition>(
      [&](const Entity &_entity, components::Joint *,
          components::JointPosition *_jointPos) -> bool
      {
        if (auto jointPhys = this->entityJointMap.Get(_entity))
        {
          _jointPos->Data().resize(jointPhys->GetDegreesOfFreedom());
          for (std::size_t i = 0; i < jointPhys->GetDegreesOfFreedom(); ++i)
          {
            _jointPos->Data()[i] = jointPhys->GetPosition(i);
          }
          _ecm.SetChanged(_entity, components::JointPosition::typeId,
              ComponentState::PeriodicChange);
        }
        return true;
      });

  // Update joint Velocities
  _ecm.Each<components::Joint, components::JointVelocity>(
      [&](const Entity &_entity, components::Joint *,
          components::JointVelocity *_jointVel) -> bool
      {
        if (auto jointPhys = this->entityJointMap.Get(_entity))
        {
          _jointVel->Data().resize(jointPhys->GetDegreesOfFreedom());
          for (std::size_t i = 0; i < jointPhys->GetDegreesOfFreedom();
               ++i)
          {
            _jointVel->Data()[i] = jointPhys->GetVelocity(i);
          }
        }
        return true;
      });
  IGN_PROFILE_END();

  // TODO(louise) Skip this if there are no collision features
  this->UpdateCollisions(_ecm);
}

//////////////////////////////////////////////////
void PhysicsPrivate::UpdateCollisions(EntityComponentManager &_ecm)
{
  IGN_PROFILE("PhysicsPrivate::UpdateCollisions");
  // Quit early if the ContactData component hasn't been created. This means
  // there are no systems that need contact information
  if (!_ecm.HasComponentType(components::ContactSensorData::typeId))
    return;

  // TODO(addisu) If systems are assumed to only have one world, we should
  // capture the world Entity in a Configure call
  Entity worldEntity = _ecm.EntityByComponents(components::World());

  if (worldEntity == kNullEntity)
  {
    ignerr << "Missing world entity.\n";
    return;
  }

  if (!this->entityWorldMap.HasEntity(worldEntity))
  {
    ignwarn << "Failed to find world [" << worldEntity << "]." << std::endl;
    return;
  }

  auto worldCollisionFeature =
      this->entityWorldMap.EntityCast<ContactFeatureList>(worldEntity);
  if (!worldCollisionFeature)
  {
    static bool informed{false};
    if (!informed)
    {
      igndbg << "Attempting process contacts, but the physics "
             << "engine doesn't support contact features. "
             << "Contacts won't be computed."
             << std::endl;
      informed = true;
    }
    return;
  }

  // Each contact object we get from ign-physics contains the EntityPtrs of the
  // two colliding entities and other data about the contact such as the
  // position. This map groups contacts so that it is easy to query all the
  // contacts of one entity.
  using EntityContactMap = std::unordered_map<Entity,
      std::deque<const WorldShapeType::ContactPoint *>>;

  // This data structure is essentially a mapping between a pair of entities and
  // a list of pointers to their contact object. We use a map inside a map to
  // create msgs::Contact objects conveniently later on.
  std::unordered_map<Entity, EntityContactMap> entityContactMap;

  // Note that we are temporarily storing pointers to elements in this
  // ("allContacts") container. Thus, we must make sure it doesn't get destroyed
  // until the end of this function.
  auto allContacts = worldCollisionFeature->GetContactsFromLastStep();
  for (const auto &contactComposite : allContacts)
  {
    const auto &contact = contactComposite.Get<WorldShapeType::ContactPoint>();
    auto coll1Entity =
      this->entityCollisionMap.Get(ShapePtrType(contact.collision1));
    auto coll2Entity =
      this->entityCollisionMap.Get(ShapePtrType(contact.collision2));


    if (coll1Entity != kNullEntity && coll2Entity != kNullEntity)
    {
      entityContactMap[coll1Entity][coll2Entity].push_back(&contact);
      entityContactMap[coll2Entity][coll1Entity].push_back(&contact);
    }
  }

  // Go through each collision entity that has a ContactData component and
  // set the component value to the list of contacts that correspond to
  // the collision entity
  _ecm.Each<components::Collision, components::ContactSensorData>(
      [&](const Entity &_collEntity1, components::Collision *,
          components::ContactSensorData *_contacts) -> bool
      {
        msgs::Contacts contactsComp;
        if (entityContactMap.find(_collEntity1) == entityContactMap.end())
        {
          // Clear the last contact data
          auto state = _contacts->SetData(contactsComp,
            this->contactsEql) ?
            ComponentState::PeriodicChange :
            ComponentState::NoChange;
          _ecm.SetChanged(
            _collEntity1, components::ContactSensorData::typeId, state);
          return true;
        }

        const auto &contactMap = entityContactMap[_collEntity1];

        for (const auto &[collEntity2, contactData] : contactMap)
        {
          msgs::Contact *contactMsg = contactsComp.add_contact();
          contactMsg->mutable_collision1()->set_id(_collEntity1);
          contactMsg->mutable_collision2()->set_id(collEntity2);
          for (const auto &contact : contactData)
          {
            auto *position = contactMsg->add_position();
            position->set_x(contact->point.x());
            position->set_y(contact->point.y());
            position->set_z(contact->point.z());
          }
        }

        auto state = _contacts->SetData(contactsComp,
          this->contactsEql) ?
          ComponentState::PeriodicChange :
          ComponentState::NoChange;
        _ecm.SetChanged(
          _collEntity1, components::ContactSensorData::typeId, state);

        return true;
      });
}

physics::FrameData3d PhysicsPrivate::LinkFrameDataAtOffset(
      const LinkPtrType &_link, const math::Pose3d &_pose) const
{
  physics::FrameData3d parent;
  parent.pose = math::eigen3::convert(_pose);
  physics::RelativeFrameData3d relFrameData(_link->GetFrameID(), parent);
  return this->engine->Resolve(relFrameData, physics::FrameID::World());
}

IGNITION_ADD_PLUGIN(Physics,
                    ignition::gazebo::System,
                    Physics::ISystemConfigure,
                    Physics::ISystemUpdate)

IGNITION_ADD_PLUGIN_ALIAS(Physics, "ignition::gazebo::systems::Physics")<|MERGE_RESOLUTION|>--- conflicted
+++ resolved
@@ -213,14 +213,11 @@
   /// \brief Keep track of what entities are static (models and links).
   public: std::unordered_set<Entity> staticEntities;
 
-<<<<<<< HEAD
   /// \brief Keep track of poses for links attached to non-static models.
   /// This allows for skipping pose updates if a link's pose didn't change
   /// after a physics step.
   public: std::unordered_map<Entity, ignition::math::Pose3d> linkWorldPoses;
 
-=======
->>>>>>> 27ac7249
   /// \brief A map between model entity ids in the ECM to whether its battery
   /// has drained.
   public: std::unordered_map<Entity, bool> entityOffMap;
@@ -1200,10 +1197,7 @@
             this->entityLinkMap.Remove(childLink);
             this->topLevelModelMap.erase(childLink);
             this->staticEntities.erase(childLink);
-<<<<<<< HEAD
             this->linkWorldPoses.erase(childLink);
-=======
->>>>>>> 27ac7249
           }
 
           for (const auto &childJoint :
@@ -1881,7 +1875,6 @@
 
   // Link poses, velocities...
   IGN_PROFILE_BEGIN("Links");
-<<<<<<< HEAD
   // Process pose updates of canonical links that moved first, so that the
   // corresponding model pose is up-to-date. This is necessary because the poses
   // of non-canonical links are saved w.r.t. the top level model they're
@@ -1898,32 +1891,21 @@
   std::unordered_map<Entity, physics::FrameData3d> canonicalLinkWorldFrameData;
   _ecm.Each<components::CanonicalLink, components::ParentEntity>(
       [&](const Entity &_entity, components::CanonicalLink * /*_link*/,
-=======
-  _ecm.Each<components::Link, components::Pose, components::ParentEntity>(
-      [&](const Entity &_entity, components::Link * /*_link*/,
-          components::Pose *_pose,
->>>>>>> 27ac7249
           const components::ParentEntity *_parent)->bool
       {
         // If parent is static, don't process pose changes as periodic
         if (this->staticEntities.find(_entity) != this->staticEntities.end())
           return true;
 
-<<<<<<< HEAD
         IGN_PROFILE_BEGIN("Local pose");
 
         auto linkPhys = this->entityLinkMap.Get(_entity);
         if (nullptr == linkPhys)
-=======
-        auto linkPtrPhys = this->entityLinkMap.Get(_entity);
-        if (nullptr == linkPtrPhys)
->>>>>>> 27ac7249
         {
           ignerr << "Internal error: link [" << _entity
                  << "] not in entity map" << std::endl;
           return true;
         }
-<<<<<<< HEAD
         auto frameData = linkPhys->FrameDataRelativeToWorld();
         canonicalLinkWorldFrameData[_entity] = frameData;
         const auto worldPoseMath3d = math::eigen3::convert(frameData.pose);
@@ -2021,45 +2003,6 @@
           // during the next iteration
           this->linkWorldPoses[_entity] = worldPoseMath3d;
 
-=======
-
-        IGN_PROFILE_BEGIN("Local pose");
-
-        // get top level model of this link
-        auto topLevelModelEnt = this->topLevelModelMap[_parent->Data()];
-
-        auto canonicalLink =
-            _ecm.Component<components::CanonicalLink>(_entity);
-
-        auto frameData = linkPtrPhys->FrameDataRelativeToWorld();
-        const auto &worldPose = frameData.pose;
-
-        if (canonicalLink)
-        {
-          // This is the canonical link, update the top level model.
-          // The pose of this link w.r.t its top level model never changes
-          // because it's "fixed" to the model. Instead, we change
-          // the top level model's pose here. The physics engine gives us the
-          // pose of this link relative to world so to set the top level
-          // model's pose, we have to post-multiply it by the inverse of the
-          // transform of the link w.r.t to its top level model.
-          math::Pose3d linkPoseFromTopLevelModel;
-          linkPoseFromTopLevelModel =
-              this->RelativePose(topLevelModelEnt, _entity, _ecm);
-
-          // update top level model's pose
-          auto mutableModelPose =
-             _ecm.Component<components::Pose>(topLevelModelEnt);
-          *(mutableModelPose) = components::Pose(
-              math::eigen3::convert(worldPose) *
-              linkPoseFromTopLevelModel.Inverse());
-
-          _ecm.SetChanged(topLevelModelEnt, components::Pose::typeId,
-              ComponentState::PeriodicChange);
-        }
-        else
-        {
->>>>>>> 27ac7249
           // Compute the relative pose of this link from the top level model
           // first get the world pose of the top level model
           auto worldComp =
@@ -2074,17 +2017,10 @@
           math::Pose3d parentWorldPose =
               this->RelativePose(worldComp->Data(), _parent->Data(), _ecm);
 
-<<<<<<< HEAD
           // Unlike canonical links, pose of regular links can move relative
           // to the parent. Same for links inside nested models.
           *_pose = components::Pose(parentWorldPose.Inverse() *
                                     worldPoseMath3d);
-=======
-          // Unlike canonical links, pose of regular links can move relative.
-          // to the parent. Same for links inside nested models.
-          *_pose = components::Pose(math::eigen3::convert(worldPose) +
-                                    parentWorldPose.Inverse());
->>>>>>> 27ac7249
           _ecm.SetChanged(_entity, components::Pose::typeId,
               ComponentState::PeriodicChange);
         }
@@ -2097,11 +2033,7 @@
         if (worldPoseComp)
         {
           auto state =
-<<<<<<< HEAD
               worldPoseComp->SetData(worldPoseMath3d,
-=======
-              worldPoseComp->SetData(math::eigen3::convert(frameData.pose),
->>>>>>> 27ac7249
               this->pose3Eql) ?
               ComponentState::PeriodicChange :
               ComponentState::NoChange;
