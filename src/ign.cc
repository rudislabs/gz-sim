--- conflicted
+++ resolved
@@ -123,12 +123,9 @@
     int _recordResources, int _logOverwrite, int _logCompress,
     const char *_playback, const char *_physicsEngine,
     const char *_renderEngineServer, const char *_renderEngineGui,
-<<<<<<< HEAD
-    const char *_file, const char *_recordTopics, bool _sameProcessAsGUI)
-=======
+    const char *_file, const char *_recordTopics, bool _sameProcessAsGUI
     const char *_file, const char *_recordTopics,
-    int _headless)
->>>>>>> c992f318
+    int _headless, bool _sameProcessAsGUI)
 {
   // Path for logs
   std::string recordPathMod = _serverConfig.LogRecordPath();
