/*
 * Copyright (C) 2012-2014 Open Source Robotics Foundation
 *
 * Licensed under the Apache License, Version 2.0 (the "License");
 * you may not use this file except in compliance with the License.
 * You may obtain a copy of the License at
 *
 *     http://www.apache.org/licenses/LICENSE-2.0
 *
 * Unless required by applicable law or agreed to in writing, software
 * distributed under the License is distributed on an "AS IS" BASIS,
 * WITHOUT WARRANTIES OR CONDITIONS OF ANY KIND, either express or implied.
 * See the License for the specific language governing permissions and
 * limitations under the License.
 *
*/

#define _USE_MATH_DEFINES
#include <gtest/gtest.h>

#include "ignition/math/Helpers.hh"
#include "ignition/math/Pose3.hh"

using namespace ignition;

/////////////////////////////////////////////////
TEST(PoseTest, Pose)
{
  {
    // test hypothesis that if
    // A is the transform from O to P specified in frame O
    // B is the transform from P to Q specified in frame P
    // then, B + A is the transform from O to Q specified in frame O
<<<<<<< HEAD
    math::Pose3d A(math::Vector3d(1, 0, 0), math::Quaterniond(0, 0, M_PI/4.0));
    math::Pose3d B(math::Vector3d(1, 0, 0), math::Quaterniond(0, 0, M_PI/2.0));
    EXPECT_TRUE(math::equal((B + A).Pos().X(), 1.0 + 1.0/sqrt(2)));
    EXPECT_TRUE(math::equal((B + A).Pos().Y(),       1.0/sqrt(2)));
    EXPECT_TRUE(math::equal((B + A).Pos().Z(),               0.0));
    EXPECT_TRUE(math::equal((B + A).Rot().Euler().X(),  0.0));
    EXPECT_TRUE(math::equal((B + A).Rot().Euler().Y(),  0.0));
    EXPECT_TRUE(math::equal((B + A).Rot().Euler().Z(), 3.0*M_PI/4.0));
=======
    math::Pose3d A(math::Vector3d(1, 0, 0),
        math::Quaterniond(0, 0, IGN_PI/4.0));
    math::Pose3d B(math::Vector3d(1, 0, 0),
        math::Quaterniond(0, 0, IGN_PI/2.0));
    EXPECT_TRUE(math::equal((B + A).pos().x(), 1.0 + 1.0/sqrt(2)));
    EXPECT_TRUE(math::equal((B + A).pos().y(),       1.0/sqrt(2)));
    EXPECT_TRUE(math::equal((B + A).pos().z(),               0.0));
    EXPECT_TRUE(math::equal((B + A).rot().GetAsEuler().x(),  0.0));
    EXPECT_TRUE(math::equal((B + A).rot().GetAsEuler().y(),  0.0));
    EXPECT_TRUE(math::equal((B + A).rot().GetAsEuler().z(), 3.0*IGN_PI/4.0));
>>>>>>> 3956c2c6
  }
  {
    // If:
    // A is the transform from O to P in frame O
    // B is the transform from O to Q in frame O
    // then -A is transform from P to O specified in frame P
<<<<<<< HEAD
    math::Pose3d A(math::Vector3d(1, 0, 0), math::Quaterniond(0, 0, M_PI/4.0));
    EXPECT_TRUE(math::equal((math::Pose3d() - A).Pos().X(),      -1.0/sqrt(2)));
    EXPECT_TRUE(math::equal((math::Pose3d() - A).Pos().Y(),       1.0/sqrt(2)));
    EXPECT_TRUE(math::equal((math::Pose3d() - A).Pos().Z(),               0.0));
    EXPECT_TRUE(math::equal((math::Pose3d() - A).Rot().Euler().X(),  0.0));
    EXPECT_TRUE(math::equal((math::Pose3d() - A).Rot().Euler().Y(),  0.0));
    EXPECT_TRUE(
        math::equal((math::Pose3d() - A).Rot().Euler().Z(), -M_PI/4));

    // test negation operator
    EXPECT_TRUE(math::equal((-A).Pos().X(),      -1.0/sqrt(2)));
    EXPECT_TRUE(math::equal((-A).Pos().Y(),       1.0/sqrt(2)));
    EXPECT_TRUE(math::equal((-A).Pos().Z(),               0.0));
    EXPECT_TRUE(math::equal((-A).Rot().Euler().X(),  0.0));
    EXPECT_TRUE(math::equal((-A).Rot().Euler().Y(),  0.0));
    EXPECT_TRUE(math::equal((-A).Rot().Euler().Z(), -M_PI/4.0));
=======
    math::Pose3d A(math::Vector3d(1, 0, 0),
        math::Quaterniond(0, 0, IGN_PI/4.0));
    EXPECT_TRUE(math::equal((math::Pose3d() - A).pos().x(),      -1.0/sqrt(2)));
    EXPECT_TRUE(math::equal((math::Pose3d() - A).pos().y(),       1.0/sqrt(2)));
    EXPECT_TRUE(math::equal((math::Pose3d() - A).pos().z(),               0.0));
    EXPECT_TRUE(math::equal((math::Pose3d() - A).rot().GetAsEuler().x(),  0.0));
    EXPECT_TRUE(math::equal((math::Pose3d() - A).rot().GetAsEuler().y(),  0.0));
    EXPECT_TRUE(
        math::equal((math::Pose3d() - A).rot().GetAsEuler().z(), -IGN_PI/4));

    // test negation operator
    EXPECT_TRUE(math::equal((-A).pos().x(),      -1.0/sqrt(2)));
    EXPECT_TRUE(math::equal((-A).pos().y(),       1.0/sqrt(2)));
    EXPECT_TRUE(math::equal((-A).pos().z(),               0.0));
    EXPECT_TRUE(math::equal((-A).rot().GetAsEuler().x(),  0.0));
    EXPECT_TRUE(math::equal((-A).rot().GetAsEuler().y(),  0.0));
    EXPECT_TRUE(math::equal((-A).rot().GetAsEuler().z(), -IGN_PI/4.0));
>>>>>>> 3956c2c6
  }
  {
    // If:
    // A is the transform from O to P in frame O
    // B is the transform from O to Q in frame O
    // B - A is the transform from P to Q in frame P
<<<<<<< HEAD
    math::Pose3d A(math::Vector3d(1, 0, 0), math::Quaterniond(0, 0, M_PI/4.0));
    math::Pose3d B(math::Vector3d(1, 1, 0), math::Quaterniond(0, 0, M_PI/2.0));
    EXPECT_TRUE(math::equal((B - A).Pos().X(),       1.0/sqrt(2)));
    EXPECT_TRUE(math::equal((B - A).Pos().Y(),       1.0/sqrt(2)));
    EXPECT_TRUE(math::equal((B - A).Pos().Z(),               0.0));
    EXPECT_TRUE(math::equal((B - A).Rot().Euler().X(),  0.0));
    EXPECT_TRUE(math::equal((B - A).Rot().Euler().Y(),  0.0));
    EXPECT_TRUE(math::equal((B - A).Rot().Euler().Z(), M_PI/4.0));
=======
    math::Pose3d A(math::Vector3d(1, 0, 0),
        math::Quaterniond(0, 0, IGN_PI/4.0));
    math::Pose3d B(math::Vector3d(1, 1, 0),
        math::Quaterniond(0, 0, IGN_PI/2.0));
    EXPECT_TRUE(math::equal((B - A).pos().x(),       1.0/sqrt(2)));
    EXPECT_TRUE(math::equal((B - A).pos().y(),       1.0/sqrt(2)));
    EXPECT_TRUE(math::equal((B - A).pos().z(),               0.0));
    EXPECT_TRUE(math::equal((B - A).rot().GetAsEuler().x(),  0.0));
    EXPECT_TRUE(math::equal((B - A).rot().GetAsEuler().y(),  0.0));
    EXPECT_TRUE(math::equal((B - A).rot().GetAsEuler().z(), IGN_PI/4.0));
>>>>>>> 3956c2c6
  }
  {
    math::Pose3d pose;
    EXPECT_TRUE(pose.Pos() == math::Vector3d(0, 0, 0));
    EXPECT_TRUE(pose.Rot() == math::Quaterniond(0, 0, 0));
  }

  math::Pose3d pose(math::Vector3d(1, 2, 3), math::Quaterniond(.1, .2, .3));
  EXPECT_TRUE(pose.Pos() == math::Vector3d(1, 2, 3));
  EXPECT_TRUE(pose.Rot() == math::Quaterniond(.1, .2, .3));

  math::Pose3d pose1(pose);
  EXPECT_TRUE(pose1 == pose);

  pose.Set(math::Vector3d(2, 3, 4), math::Quaterniond(.3, .4, .5));
  EXPECT_TRUE(pose.Pos() == math::Vector3d(2, 3, 4));
  EXPECT_TRUE(pose.Rot() == math::Quaterniond(.3, .4, .5));
  EXPECT_TRUE(pose.IsFinite());

  pose1 = pose.Inverse();
  EXPECT_TRUE(pose1.Pos() == math::Vector3d(-1.38368, -3.05541, -4.21306));
  EXPECT_TRUE(pose1.Rot() ==
      math::Quaterniond(0.946281, -0.0933066, -0.226566, -0.210984));

  pose = math::Pose3d(1, 2, 3, .1, .2, .3) + math::Pose3d(4, 5, 6, .4, .5, .6);
  EXPECT_TRUE(pose ==
      math::Pose3d(5.74534, 7.01053, 8.62899, 0.675732, 0.535753, 1.01174));

  pose += pose;
  EXPECT_TRUE(pose ==
      math::Pose3d(11.314, 16.0487, 15.2559, 1.49463, 0.184295, 2.13932));

  pose -= math::Pose3d(pose);
  EXPECT_TRUE(pose ==
      math::Pose3d(0, 0, 0, 0, 0, 0));

  pose.Pos().Set(5, 6, 7);
  pose.Rot().Euler(math::Vector3d(.4, .6, 0));

  EXPECT_TRUE(pose.CoordPositionAdd(math::Vector3d(1, 2, 3)) ==
      math::Vector3d(7.82531, 6.67387, 9.35871));

  EXPECT_TRUE(pose.CoordPositionAdd(pose1) ==
      math::Vector3d(2.58141, 2.4262, 3.8013));
  EXPECT_TRUE(pose.CoordRotationAdd(math::Quaterniond(0.1, 0, 0.2)) ==
      math::Quaterniond(0.520975, 0.596586, 0.268194));
  EXPECT_TRUE(pose.CoordPoseSolve(pose1) ==
      math::Pose3d(-0.130957, -11.552, -10.2329,
                 -0.462955, -1.15624, -0.00158047));

  EXPECT_TRUE(pose.RotatePositionAboutOrigin(math::Quaterniond(0.1, 0, 0.2)) ==
      math::Pose3d(6.09235, 5.56147, 6.47714, 0.4, 0.6, 0));

  pose.Reset();
  EXPECT_TRUE(pose.Pos() == math::Vector3d(0, 0, 0));
  EXPECT_TRUE(pose.Rot() == math::Quaterniond(0, 0, 0));
}

/////////////////////////////////////////////////
TEST(PoseTest, ConstPose)
{
  const math::Pose3d pose(0, 1, 2, 0, 0, 0);

  EXPECT_TRUE(pose.Pos() == math::Vector3d(0, 1, 2));
  EXPECT_TRUE(pose.Rot() == math::Quaterniond(0, 0, 0));
}

/////////////////////////////////////////////////
TEST(PoseTest, OperatorStreamOut)
{
  math::Pose3d p(0.1, 1.2, 2.3, 0.0, 0.1, 1.0);
  std::ostringstream stream;
  stream << p;
  EXPECT_EQ(stream.str(), "0.1 1.2 2.3 0 0.1 1");
}<|MERGE_RESOLUTION|>--- conflicted
+++ resolved
@@ -31,42 +31,29 @@
     // A is the transform from O to P specified in frame O
     // B is the transform from P to Q specified in frame P
     // then, B + A is the transform from O to Q specified in frame O
-<<<<<<< HEAD
-    math::Pose3d A(math::Vector3d(1, 0, 0), math::Quaterniond(0, 0, M_PI/4.0));
-    math::Pose3d B(math::Vector3d(1, 0, 0), math::Quaterniond(0, 0, M_PI/2.0));
+    math::Pose3d A(math::Vector3d(1, 0, 0), math::Quaterniond(0, 0, IGN_PI/4.0));
+    math::Pose3d B(math::Vector3d(1, 0, 0), math::Quaterniond(0, 0, IGN_PI/2.0));
     EXPECT_TRUE(math::equal((B + A).Pos().X(), 1.0 + 1.0/sqrt(2)));
     EXPECT_TRUE(math::equal((B + A).Pos().Y(),       1.0/sqrt(2)));
     EXPECT_TRUE(math::equal((B + A).Pos().Z(),               0.0));
     EXPECT_TRUE(math::equal((B + A).Rot().Euler().X(),  0.0));
     EXPECT_TRUE(math::equal((B + A).Rot().Euler().Y(),  0.0));
-    EXPECT_TRUE(math::equal((B + A).Rot().Euler().Z(), 3.0*M_PI/4.0));
-=======
-    math::Pose3d A(math::Vector3d(1, 0, 0),
-        math::Quaterniond(0, 0, IGN_PI/4.0));
-    math::Pose3d B(math::Vector3d(1, 0, 0),
-        math::Quaterniond(0, 0, IGN_PI/2.0));
-    EXPECT_TRUE(math::equal((B + A).pos().x(), 1.0 + 1.0/sqrt(2)));
-    EXPECT_TRUE(math::equal((B + A).pos().y(),       1.0/sqrt(2)));
-    EXPECT_TRUE(math::equal((B + A).pos().z(),               0.0));
-    EXPECT_TRUE(math::equal((B + A).rot().GetAsEuler().x(),  0.0));
-    EXPECT_TRUE(math::equal((B + A).rot().GetAsEuler().y(),  0.0));
-    EXPECT_TRUE(math::equal((B + A).rot().GetAsEuler().z(), 3.0*IGN_PI/4.0));
->>>>>>> 3956c2c6
+    EXPECT_TRUE(math::equal((B + A).Rot().Euler().Z(), 3.0*IGN_PI/4.0));
   }
   {
     // If:
     // A is the transform from O to P in frame O
     // B is the transform from O to Q in frame O
     // then -A is transform from P to O specified in frame P
-<<<<<<< HEAD
-    math::Pose3d A(math::Vector3d(1, 0, 0), math::Quaterniond(0, 0, M_PI/4.0));
+    math::Pose3d A(math::Vector3d(1, 0, 0),
+        math::Quaterniond(0, 0, IGN_PI/4.0));
     EXPECT_TRUE(math::equal((math::Pose3d() - A).Pos().X(),      -1.0/sqrt(2)));
     EXPECT_TRUE(math::equal((math::Pose3d() - A).Pos().Y(),       1.0/sqrt(2)));
     EXPECT_TRUE(math::equal((math::Pose3d() - A).Pos().Z(),               0.0));
     EXPECT_TRUE(math::equal((math::Pose3d() - A).Rot().Euler().X(),  0.0));
     EXPECT_TRUE(math::equal((math::Pose3d() - A).Rot().Euler().Y(),  0.0));
     EXPECT_TRUE(
-        math::equal((math::Pose3d() - A).Rot().Euler().Z(), -M_PI/4));
+        math::equal((math::Pose3d() - A).Rot().Euler().Z(), -IGN_PI/4));
 
     // test negation operator
     EXPECT_TRUE(math::equal((-A).Pos().X(),      -1.0/sqrt(2)));
@@ -74,53 +61,23 @@
     EXPECT_TRUE(math::equal((-A).Pos().Z(),               0.0));
     EXPECT_TRUE(math::equal((-A).Rot().Euler().X(),  0.0));
     EXPECT_TRUE(math::equal((-A).Rot().Euler().Y(),  0.0));
-    EXPECT_TRUE(math::equal((-A).Rot().Euler().Z(), -M_PI/4.0));
-=======
-    math::Pose3d A(math::Vector3d(1, 0, 0),
-        math::Quaterniond(0, 0, IGN_PI/4.0));
-    EXPECT_TRUE(math::equal((math::Pose3d() - A).pos().x(),      -1.0/sqrt(2)));
-    EXPECT_TRUE(math::equal((math::Pose3d() - A).pos().y(),       1.0/sqrt(2)));
-    EXPECT_TRUE(math::equal((math::Pose3d() - A).pos().z(),               0.0));
-    EXPECT_TRUE(math::equal((math::Pose3d() - A).rot().GetAsEuler().x(),  0.0));
-    EXPECT_TRUE(math::equal((math::Pose3d() - A).rot().GetAsEuler().y(),  0.0));
-    EXPECT_TRUE(
-        math::equal((math::Pose3d() - A).rot().GetAsEuler().z(), -IGN_PI/4));
-
-    // test negation operator
-    EXPECT_TRUE(math::equal((-A).pos().x(),      -1.0/sqrt(2)));
-    EXPECT_TRUE(math::equal((-A).pos().y(),       1.0/sqrt(2)));
-    EXPECT_TRUE(math::equal((-A).pos().z(),               0.0));
-    EXPECT_TRUE(math::equal((-A).rot().GetAsEuler().x(),  0.0));
-    EXPECT_TRUE(math::equal((-A).rot().GetAsEuler().y(),  0.0));
-    EXPECT_TRUE(math::equal((-A).rot().GetAsEuler().z(), -IGN_PI/4.0));
->>>>>>> 3956c2c6
+    EXPECT_TRUE(math::equal((-A).Rot().Euler().Z(), -IGN_PI/4.0));
   }
   {
     // If:
     // A is the transform from O to P in frame O
     // B is the transform from O to Q in frame O
     // B - A is the transform from P to Q in frame P
-<<<<<<< HEAD
-    math::Pose3d A(math::Vector3d(1, 0, 0), math::Quaterniond(0, 0, M_PI/4.0));
-    math::Pose3d B(math::Vector3d(1, 1, 0), math::Quaterniond(0, 0, M_PI/2.0));
+    math::Pose3d A(math::Vector3d(1, 0, 0),
+        math::Quaterniond(0, 0, IGN_PI/4.0));
+    math::Pose3d B(math::Vector3d(1, 1, 0),
+        math::Quaterniond(0, 0, IGN_PI/2.0));
     EXPECT_TRUE(math::equal((B - A).Pos().X(),       1.0/sqrt(2)));
     EXPECT_TRUE(math::equal((B - A).Pos().Y(),       1.0/sqrt(2)));
     EXPECT_TRUE(math::equal((B - A).Pos().Z(),               0.0));
     EXPECT_TRUE(math::equal((B - A).Rot().Euler().X(),  0.0));
     EXPECT_TRUE(math::equal((B - A).Rot().Euler().Y(),  0.0));
-    EXPECT_TRUE(math::equal((B - A).Rot().Euler().Z(), M_PI/4.0));
-=======
-    math::Pose3d A(math::Vector3d(1, 0, 0),
-        math::Quaterniond(0, 0, IGN_PI/4.0));
-    math::Pose3d B(math::Vector3d(1, 1, 0),
-        math::Quaterniond(0, 0, IGN_PI/2.0));
-    EXPECT_TRUE(math::equal((B - A).pos().x(),       1.0/sqrt(2)));
-    EXPECT_TRUE(math::equal((B - A).pos().y(),       1.0/sqrt(2)));
-    EXPECT_TRUE(math::equal((B - A).pos().z(),               0.0));
-    EXPECT_TRUE(math::equal((B - A).rot().GetAsEuler().x(),  0.0));
-    EXPECT_TRUE(math::equal((B - A).rot().GetAsEuler().y(),  0.0));
-    EXPECT_TRUE(math::equal((B - A).rot().GetAsEuler().z(), IGN_PI/4.0));
->>>>>>> 3956c2c6
+    EXPECT_TRUE(math::equal((B - A).Rot().Euler().Z(), IGN_PI/4.0));
   }
   {
     math::Pose3d pose;
