/*
 * Copyright (C) 2018 Open Source Robotics Foundation
 *
 * Licensed under the Apache License, Version 2.0 (the "License");
 * you may not use this file except in compliance with the License.
 * You may obtain a copy of the License at
 *
 *     http://www.apache.org/licenses/LICENSE-2.0
 *
 * Unless required by applicable law or agreed to in writing, software
 * distributed under the License is distributed on an "AS IS" BASIS,
 * WITHOUT WARRANTIES OR CONDITIONS OF ANY KIND, either express or implied.
 * See the License for the specific language governing permissions and
 * limitations under the License.
 *
*/
#include "ServerPrivate.hh"

#include <tinyxml2.h>

#include <sdf/Root.hh>
#include <sdf/World.hh>

#include <ignition/common/Console.hh>
#include <ignition/common/Util.hh>

#include <ignition/fuel_tools/Interface.hh>

#include <ignition/gui/Application.hh>

#include "ignition/gazebo/Util.hh"
#include "SimulationRunner.hh"

using namespace ignition;
using namespace gazebo;

/// \brief This struct provides access to the record plugin SDF string
struct LoggingPlugin
{
  /// \brief Get the record plugin file name as a string
  /// \return A string that contains the record plugin file name.
  public: static std::string &LoggingPluginFileName()
  {
    static std::string recordPluginFileName =
      std::string("ignition-gazebo") +
      IGNITION_GAZEBO_MAJOR_VERSION_STR + "-log-system";
    return recordPluginFileName;
  }

  /// \brief Get the record plugin file name suffix as a string, without
  /// major version number.
  /// \return A string that contains the record plugin suffix.
  public: static std::string &LoggingPluginSuffix()
  {
    static std::string recordPluginSuffix = "-log-system";
    return recordPluginSuffix;
  }

  /// \brief Get the record plugin name as a string
  /// \return A string that contains the record plugin name.
  public: static std::string &RecordPluginName()
  {
    static std::string recordPluginName =
      "ignition::gazebo::systems::LogRecord";
    return recordPluginName;
  }

  /// \brief Get the record plugin as a string
  /// \return An SDF string that contains the record plugin.
  public: static std::string &RecordPluginSdf()
  {
    static std::string recordPlugin =
      std::string("<plugin filename='") + LoggingPluginFileName() +
      "' name='" + RecordPluginName() + "'></plugin>";
    return recordPlugin;
  }

  public: static std::string &PlaybackPluginName()
  {
    static std::string playbackPluginName =
      "ignition::gazebo::systems::LogPlayback";
    return playbackPluginName;
  }
};

//////////////////////////////////////////////////
ServerPrivate::ServerPrivate()
: systemLoader(std::make_shared<SystemLoader>())
{
  // Add the signal handler
  this->sigHandler.AddCallback(
      std::bind(&ServerPrivate::OnSignal, this, std::placeholders::_1));
}

//////////////////////////////////////////////////
ServerPrivate::~ServerPrivate()
{
  this->Stop();
  if (this->runThread.joinable())
  {
    this->runThread.join();
  }
}

//////////////////////////////////////////////////
void ServerPrivate::OnSignal(int _sig)
{
  igndbg << "Server received signal[" << _sig  << "]\n";
  this->Stop();
}

/////////////////////////////////////////////////
void ServerPrivate::Stop()
{
  this->running = false;
  for (std::unique_ptr<SimulationRunner> &runner : this->simRunners)
  {
    runner->Stop();
  }
}

/////////////////////////////////////////////////
bool ServerPrivate::Run(const uint64_t _iterations,
    std::optional<std::condition_variable *> _cond)
{
  this->runMutex.lock();
  this->running = true;
  if (_cond)
    _cond.value()->notify_all();
  this->runMutex.unlock();

  bool result = true;

  if (this->config.UseDistributedSimulation())
  {
    // Check for network ready (needed for distributed sim)
    bool networkReady = false;
    bool receivedStop = false;
    while (this->running && !networkReady && !receivedStop)
    {
      networkReady = true;
      for (const auto &runner : this->simRunners)
      {
        receivedStop |= runner->StopReceived();
        networkReady &= runner->Ready();
      }

      if (!networkReady && !receivedStop)
      {
        std::this_thread::sleep_for(std::chrono::milliseconds(50));
      }
    }

    if (!networkReady || receivedStop)
    {
      ignerr << "Failed to start network, simulation terminating" << std::endl;
      return false;
    }
  }

  // Minor performance tweak. In many situations there will only be one
  // simulation runner, and we can avoid using the thread pool.
  if (this->simRunners.size() == 1)
  {
    result = this->simRunners[0]->Run(_iterations);
  }
  else
  {
    for (std::unique_ptr<SimulationRunner> &runner : this->simRunners)
    {
      this->workerPool.AddWork([&runner, &_iterations] ()
        {
          runner->Run(_iterations);
        });
    }

    // Wait for the runner to complete.
    result = this->workerPool.WaitForResults();
  }

  this->running = false;
  return result;
}

//////////////////////////////////////////////////
sdf::ElementPtr GetRecordPluginElem(sdf::Root &_sdfRoot)
{
  sdf::ElementPtr rootElem = _sdfRoot.Element();

  if (rootElem->HasElement("world"))
  {
    sdf::ElementPtr worldElem = rootElem->GetElement("world");

    if (worldElem->HasElement("plugin"))
    {
      sdf::ElementPtr pluginElem = worldElem->GetElement("plugin");

      while (pluginElem != nullptr)
      {
        sdf::ParamPtr pluginName = pluginElem->GetAttribute("name");
        sdf::ParamPtr pluginFileName = pluginElem->GetAttribute("filename");

        if (pluginName != nullptr && pluginFileName != nullptr)
        {
          // Found a logging plugin
          if (pluginFileName->GetAsString().find(
              LoggingPlugin::LoggingPluginSuffix()) != std::string::npos)
          {
            if (pluginName->GetAsString() == LoggingPlugin::RecordPluginName())
            {
              return pluginElem;
            }
          }
        }

        pluginElem = pluginElem->GetNextElement();
      }
    }
  }
  return nullptr;
}

//////////////////////////////////////////////////
void ServerPrivate::AddRecordPlugin(const ServerConfig &_config)
{
  auto recordPluginElem = GetRecordPluginElem(this->sdfRoot);
  bool sdfUseLogRecord = (recordPluginElem != nullptr);
<<<<<<< HEAD

  bool hasRecordResources {false};
  bool hasRecordTopics {false};

  bool sdfRecordResources;
  std::vector<std::string> sdfRecordTopics;

  if (sdfUseLogRecord)
  {
    bool hasCompress {false};
    bool sdfCompress;
    std::tie(sdfRecordResources, hasRecordResources) =
      recordPluginElem->Get<bool>("record_resources", false);
    std::tie(sdfCompress, hasCompress) =
      recordPluginElem->Get<bool>("compress", false);

    hasRecordTopics = recordPluginElem->HasElement("record_topic");
    if (hasRecordTopics)
    {
      sdf::ElementPtr recordTopicElem =
        recordPluginElem->GetElement("record_topic");
      while (recordTopicElem)
      {
        auto topic = recordTopicElem->Get<std::string>();
        sdfRecordTopics.push_back(topic);
      }

      recordTopicElem = recordTopicElem->GetNextElement();
=======

  bool hasRecordPath {false};
  bool hasCompressPath {false};
  bool hasRecordResources {false};
  bool hasCompress {false};
  bool hasRecordTopics {false};

  std::string sdfRecordPath;
  std::string sdfCompressPath;
  bool sdfRecordResources;
  bool sdfCompress;
  std::vector<std::string> sdfRecordTopics;

  if (sdfUseLogRecord)
  {
    std::tie(sdfRecordPath, hasRecordPath) =
      recordPluginElem->Get<std::string>("path", "");
    std::tie(sdfCompressPath, hasCompressPath) =
      recordPluginElem->Get<std::string>("compress_path", "");
    std::tie(sdfRecordResources, hasRecordResources) =
      recordPluginElem->Get<bool>("record_resources", false);
    std::tie(sdfCompress, hasCompress) =
      recordPluginElem->Get<bool>("compress", false);

    hasRecordTopics = recordPluginElem->HasElement("record_topic");
    if (hasRecordTopics)
    {
      sdf::ElementPtr recordTopicElem =
        recordPluginElem->GetElement("record_topic");
      while (recordTopicElem)
      {
        auto topic = recordTopicElem->Get<std::string>();
        sdfRecordTopics.push_back(topic);
      }

      recordTopicElem = recordTopicElem->GetNextElement();
    }

    // Remove from SDF
    recordPluginElem->RemoveFromParent();
    recordPluginElem->Reset();
  }

  // Set the config based on what is in the SDF:
  if (hasRecordPath)
    this->config.SetLogRecordPath(sdfRecordPath);
  if (hasCompressPath)
    this->config.SetLogRecordCompressPath(sdfCompressPath);
  if (hasRecordResources)
    this->config.SetLogRecordResources(sdfRecordResources);

  if (hasRecordTopics)
  {
    this->config.ClearLogRecordTopics();
    for (auto topic : sdfRecordTopics)
    {
      this->config.AddLogRecordTopic(topic);
    }
  }

  if (!_config.LogRecordPath().empty() && hasRecordPath)
  {
    if (hasRecordPath)
    {
      // If record path came from command line, overwrite SDF <path>
      if (_config.LogIgnoreSdfPath())
      {
        this->config.SetLogRecordPath(_config.LogRecordPath());
      }
      // TODO(anyone) In Ignition-D, remove this. <path> will be
      //   permanently ignored in favor of common::ignLogDirectory().
      //   Always overwrite SDF.
      // Otherwise, record path is same as the default timestamp log
      //   path. Take the path in SDF <path>.
      // Deprecated.
      else
      {
        ignwarn << "--record-path is not specified on command line. "
          << "<path> is specified in SDF. Will record to <path>. "
          << "Console will be logged to [" << ignLogDirectory()
          << "]. Note: In Ignition-D, <path> will be ignored, and "
          << "all recordings will be written to default console log "
          << "path if no path is specified on command line.\n";

        // In the case that the --compress flag is set, then
        // this field will be populated with just the file extension
        if(_config.LogRecordCompressPath() == ".zip")
        {
          sdfCompressPath = std::string(sdfRecordPath);
          if (!std::string(1, sdfCompressPath.back()).compare(
            ignition::common::separator("")))
          {
            // Remove the separator at end of path
            sdfCompressPath = sdfCompressPath.substr(0,
                sdfCompressPath.length() - 1);
          }
          sdfCompressPath += ".zip";
          this->config.SetLogRecordCompressPath(sdfCompressPath);
        }
      }
    }
    else
    {
      this->config.SetLogRecordPath(_config.LogRecordPath());
>>>>>>> 4eda53fa
    }

    // Remove from SDF
    recordPluginElem->RemoveFromParent();
    recordPluginElem->Reset();
  }

<<<<<<< HEAD
  // Set the config based on what is in the SDF:
  if (hasRecordResources)
    this->config.SetLogRecordResources(sdfRecordResources);

  if (hasRecordTopics)
  {
    this->config.ClearLogRecordTopics();
    for (auto topic : sdfRecordTopics)
    {
      this->config.AddLogRecordTopic(topic);
    }
  }

  if (!_config.LogRecordPath().empty())
  {
    this->config.SetLogRecordPath(_config.LogRecordPath());
  }

  if (_config.LogRecordResources())
    this->config.SetLogRecordResources(true);

  if (_config.LogRecordCompressPath() != ".zip")
  {
    this->config.SetLogRecordCompressPath(_config.LogRecordCompressPath());
  }

  if (_config.LogRecordTopics().size())
  {
=======
  if (_config.LogRecordResources())
    this->config.SetLogRecordResources(true);

  if (_config.LogRecordCompressPath() != ".zip")
    this->config.SetLogRecordCompressPath(_config.LogRecordCompressPath());

  if (_config.LogRecordTopics().size())
  {
>>>>>>> 4eda53fa
    this->config.ClearLogRecordTopics();
    for (auto topic : _config.LogRecordTopics())
    {
      this->config.AddLogRecordTopic(topic);
    }
  }
}

//////////////////////////////////////////////////
void ServerPrivate::CreateEntities()
{
  // Create a simulation runner for each world.
  for (uint64_t worldIndex = 0; worldIndex <
       this->sdfRoot.WorldCount(); ++worldIndex)
  {
    auto world = this->sdfRoot.WorldByIndex(worldIndex);

    {
      std::lock_guard<std::mutex> lock(this->worldsMutex);
      this->worldNames.push_back(world->Name());
    }
    auto runner = std::make_unique<SimulationRunner>(
        world, this->systemLoader, this->config);
    runner->SetFuelUriMap(this->fuelUriMap);
    this->simRunners.push_back(std::move(runner));
  }
}

//////////////////////////////////////////////////
void ServerPrivate::SetupTransport()
{
  // Advertise available worlds.
  std::string worldsService{"/gazebo/worlds"};
  if (this->node.Advertise(worldsService, &ServerPrivate::WorldsService, this))
  {
    ignmsg << "Serving world names on [" << worldsService << "]" << std::endl;
  }
  else
  {
    ignerr << "Something went wrong, failed to advertise [" << worldsService
           << "]" << std::endl;
  }

  // Resource path management
  std::string addPathService{"/gazebo/resource_paths/add"};
  if (this->node.Advertise(addPathService,
      &ServerPrivate::AddResourcePathsService, this))
  {
    ignmsg << "Resource path add service on [" << addPathService << "]."
           << std::endl;
  }
  else
  {
    ignerr << "Something went wrong, failed to advertise [" << addPathService
           << "]" << std::endl;
  }

  std::string getPathService{"/gazebo/resource_paths/get"};
  if (this->node.Advertise(getPathService,
      &ServerPrivate::ResourcePathsService, this))
  {
    ignmsg << "Resource path get service on [" << getPathService << "]."
           << std::endl;
  }
  else
  {
    ignerr << "Something went wrong, failed to advertise [" << getPathService
           << "]" << std::endl;
  }

  std::string pathTopic{"/gazebo/resource_paths"};
  this->pathPub = this->node.Advertise<msgs::StringMsg_V>(pathTopic);

  if (this->pathPub)
  {
    ignmsg << "Resource paths published on [" << pathTopic << "]."
           << std::endl;
  }
  else
  {
    ignerr << "Something went wrong, failed to advertise [" << pathTopic
           << "]" << std::endl;
  }
}

//////////////////////////////////////////////////
bool ServerPrivate::WorldsService(ignition::msgs::StringMsg_V &_res)
{
  std::lock_guard<std::mutex> lock(this->worldsMutex);

  _res.Clear();

  for (const auto &name : this->worldNames)
  {
    _res.add_data(name);
  }

  return true;
}

//////////////////////////////////////////////////
void ServerPrivate::AddResourcePathsService(
    const ignition::msgs::StringMsg_V &_req)
{
  std::vector<std::string> paths;
  for (int i = 0; i < _req.data_size(); ++i)
  {
    paths.push_back(_req.data(i));
  }
  addResourcePaths(paths);

  // Notify new paths
  msgs::StringMsg_V msg;
  auto gzPaths = resourcePaths();
  for (const auto &path : gzPaths)
  {
    if (!path.empty())
      msg.add_data(path);
  }

  this->pathPub.Publish(msg);
}

//////////////////////////////////////////////////
bool ServerPrivate::ResourcePathsService(
    ignition::msgs::StringMsg_V &_res)
{
  _res.Clear();

  // Update paths
  addResourcePaths();

  // Get paths
  auto gzPaths = resourcePaths();
  for (const auto &path : gzPaths)
  {
    if (!path.empty())
      _res.add_data(path);
  }

  return true;
}

//////////////////////////////////////////////////
std::string ServerPrivate::FetchResource(const std::string &_uri)
{
  auto path =
      fuel_tools::fetchResourceWithClient(_uri, *this->fuelClient.get());

  if (!path.empty())
  {
    for (auto &runner : this->simRunners)
    {
      runner->AddToFuelUriMap(path, _uri);
    }
    fuelUriMap[path] = _uri;
  }
  return path;
}

//////////////////////////////////////////////////
std::string ServerPrivate::FetchResourceUri(const common::URI &_uri)
{
  return this->FetchResource(_uri.Str());
}<|MERGE_RESOLUTION|>--- conflicted
+++ resolved
@@ -225,7 +225,6 @@
 {
   auto recordPluginElem = GetRecordPluginElem(this->sdfRoot);
   bool sdfUseLogRecord = (recordPluginElem != nullptr);
-<<<<<<< HEAD
 
   bool hasRecordResources {false};
   bool hasRecordTopics {false};
@@ -254,43 +253,6 @@
       }
 
       recordTopicElem = recordTopicElem->GetNextElement();
-=======
-
-  bool hasRecordPath {false};
-  bool hasCompressPath {false};
-  bool hasRecordResources {false};
-  bool hasCompress {false};
-  bool hasRecordTopics {false};
-
-  std::string sdfRecordPath;
-  std::string sdfCompressPath;
-  bool sdfRecordResources;
-  bool sdfCompress;
-  std::vector<std::string> sdfRecordTopics;
-
-  if (sdfUseLogRecord)
-  {
-    std::tie(sdfRecordPath, hasRecordPath) =
-      recordPluginElem->Get<std::string>("path", "");
-    std::tie(sdfCompressPath, hasCompressPath) =
-      recordPluginElem->Get<std::string>("compress_path", "");
-    std::tie(sdfRecordResources, hasRecordResources) =
-      recordPluginElem->Get<bool>("record_resources", false);
-    std::tie(sdfCompress, hasCompress) =
-      recordPluginElem->Get<bool>("compress", false);
-
-    hasRecordTopics = recordPluginElem->HasElement("record_topic");
-    if (hasRecordTopics)
-    {
-      sdf::ElementPtr recordTopicElem =
-        recordPluginElem->GetElement("record_topic");
-      while (recordTopicElem)
-      {
-        auto topic = recordTopicElem->Get<std::string>();
-        sdfRecordTopics.push_back(topic);
-      }
-
-      recordTopicElem = recordTopicElem->GetNextElement();
     }
 
     // Remove from SDF
@@ -299,10 +261,6 @@
   }
 
   // Set the config based on what is in the SDF:
-  if (hasRecordPath)
-    this->config.SetLogRecordPath(sdfRecordPath);
-  if (hasCompressPath)
-    this->config.SetLogRecordCompressPath(sdfCompressPath);
   if (hasRecordResources)
     this->config.SetLogRecordResources(sdfRecordResources);
 
@@ -315,72 +273,6 @@
     }
   }
 
-  if (!_config.LogRecordPath().empty() && hasRecordPath)
-  {
-    if (hasRecordPath)
-    {
-      // If record path came from command line, overwrite SDF <path>
-      if (_config.LogIgnoreSdfPath())
-      {
-        this->config.SetLogRecordPath(_config.LogRecordPath());
-      }
-      // TODO(anyone) In Ignition-D, remove this. <path> will be
-      //   permanently ignored in favor of common::ignLogDirectory().
-      //   Always overwrite SDF.
-      // Otherwise, record path is same as the default timestamp log
-      //   path. Take the path in SDF <path>.
-      // Deprecated.
-      else
-      {
-        ignwarn << "--record-path is not specified on command line. "
-          << "<path> is specified in SDF. Will record to <path>. "
-          << "Console will be logged to [" << ignLogDirectory()
-          << "]. Note: In Ignition-D, <path> will be ignored, and "
-          << "all recordings will be written to default console log "
-          << "path if no path is specified on command line.\n";
-
-        // In the case that the --compress flag is set, then
-        // this field will be populated with just the file extension
-        if(_config.LogRecordCompressPath() == ".zip")
-        {
-          sdfCompressPath = std::string(sdfRecordPath);
-          if (!std::string(1, sdfCompressPath.back()).compare(
-            ignition::common::separator("")))
-          {
-            // Remove the separator at end of path
-            sdfCompressPath = sdfCompressPath.substr(0,
-                sdfCompressPath.length() - 1);
-          }
-          sdfCompressPath += ".zip";
-          this->config.SetLogRecordCompressPath(sdfCompressPath);
-        }
-      }
-    }
-    else
-    {
-      this->config.SetLogRecordPath(_config.LogRecordPath());
->>>>>>> 4eda53fa
-    }
-
-    // Remove from SDF
-    recordPluginElem->RemoveFromParent();
-    recordPluginElem->Reset();
-  }
-
-<<<<<<< HEAD
-  // Set the config based on what is in the SDF:
-  if (hasRecordResources)
-    this->config.SetLogRecordResources(sdfRecordResources);
-
-  if (hasRecordTopics)
-  {
-    this->config.ClearLogRecordTopics();
-    for (auto topic : sdfRecordTopics)
-    {
-      this->config.AddLogRecordTopic(topic);
-    }
-  }
-
   if (!_config.LogRecordPath().empty())
   {
     this->config.SetLogRecordPath(_config.LogRecordPath());
@@ -396,16 +288,6 @@
 
   if (_config.LogRecordTopics().size())
   {
-=======
-  if (_config.LogRecordResources())
-    this->config.SetLogRecordResources(true);
-
-  if (_config.LogRecordCompressPath() != ".zip")
-    this->config.SetLogRecordCompressPath(_config.LogRecordCompressPath());
-
-  if (_config.LogRecordTopics().size())
-  {
->>>>>>> 4eda53fa
     this->config.ClearLogRecordTopics();
     for (auto topic : _config.LogRecordTopics())
     {
