--- conflicted
+++ resolved
@@ -81,8 +81,13 @@
   {
     this->workerPool.AddWork([&system, this] ()
     {
+      // Create a new registrar
       EntityQueryRegistrar registrar;
+
+      // Initialize the system, which may register new callbacks
       system.system->Init(registrar);
+
+      // Iterate over registered callbacks and create queries
       for (EntityQueryRegistration &registration : registrar.Registrations())
       {
         EntityQuery &query = registration.first;
@@ -106,28 +111,6 @@
     _cond.value()->notify_all();
   this->runMutex.unlock();
 
-<<<<<<< HEAD
-  // Initialize all the systems.
-  for (SystemInternal &system : this->systems)
-  {
-    // Create a new registrar
-    EntityQueryRegistrar registrar;
-
-    // Initialize the system, which may register new callbacks
-    system.system->Init(registrar);
-
-    // Iterate over registered callbacks and create queries
-    for (EntityQueryRegistration &registration : registrar.Registrations())
-    {
-      EntityQuery &query = registration.first;
-      EntityQueryCallback &cb = registration.second;
-      EntityQueryId queryId = this->entityCompMgr->AddQuery(query);
-      system.updates.push_back({queryId, cb});
-    }
-  }
-
-=======
->>>>>>> a8d5a0c2
   // \todo(nkoenig) Systems will need a an update structure, such as
   // priorties, or a dependency chain.
   //
