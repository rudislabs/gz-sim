--- conflicted
+++ resolved
@@ -122,10 +122,6 @@
       public: std::vector<EntityQueryCallback> updates;
     };
     }
-<<<<<<< HEAD
-#endif  // IGNITION_GAZEBO_SYSTEMINTERNAL_HH_
-=======
   }  // namespace sim
 }  // namespace gz
-#endif  // GZ_SIM_SYSTEMINTERNAL_HH_
->>>>>>> c7e25be2
+#endif  // GZ_SIM_SYSTEMINTERNAL_HH_