/*
 * Copyright (C) 2022 Open Source Robotics Foundation
 *
 * Licensed under the Apache License, Version 2.0 (the "License");
 * you may not use this file except in compliance with the License.
 * You may obtain a copy of the License at
 *
 *     http://www.apache.org/licenses/LICENSE-2.0
 *
 * Unless required by applicable law or agreed to in writing, software
 * distributed under the License is distributed on an "AS IS" BASIS,
 * WITHOUT WARRANTIES OR CONDITIONS OF ANY KIND, either express or implied.
 * See the License for the specific language governing permissions and
 * limitations under the License.
 *
*/
#ifndef GZ_SIM_SYSTEMINTERNAL_HH_
#define GZ_SIM_SYSTEMINTERNAL_HH_

#include <chrono>
#include <memory>
#include <string>
#include <utility>
#include <vector>
#include <sdf/Plugin.hh>

#include "gz/sim/config.hh"
#include "gz/sim/System.hh"
#include "gz/sim/SystemPluginPtr.hh"

namespace gz
{
  namespace sim
  {
    // Inline bracket to help doxygen filtering.
    inline namespace GZ_SIM_VERSION_NAMESPACE {

    /// \brief Class to hold systems internally. It supports systems loaded
    /// from plugins, as well as systems created at runtime.
    class SystemInternal
    {
      /// \brief Constructor
      /// \param[in] _systemPlugin A system loaded from a plugin.
      /// \param[in] _entity The entity that this system is attached to.
      public: explicit SystemInternal(SystemPluginPtr _systemPlugin,
          Entity _entity)
              : systemPlugin(std::move(_systemPlugin)),
                system(systemPlugin->QueryInterface<System>()),
                configure(systemPlugin->QueryInterface<ISystemConfigure>()),
                reset(systemPlugin->QueryInterface<ISystemReset>()),
                preupdate(systemPlugin->QueryInterface<ISystemPreUpdate>()),
                update(systemPlugin->QueryInterface<ISystemUpdate>()),
                postupdate(systemPlugin->QueryInterface<ISystemPostUpdate>()),
                parentEntity(_entity)
      {
      }

      /// \brief Constructor
      /// \param[in] _system Pointer to a system.
      /// \param[in] _entity The entity that this system is attached to.
      public: explicit SystemInternal(const std::shared_ptr<System> &_system,
          Entity _entity)
              : systemShared(_system),
                system(_system.get()),
                configure(dynamic_cast<ISystemConfigure *>(_system.get())),
                reset(dynamic_cast<ISystemReset *>(_system.get())),
                preupdate(dynamic_cast<ISystemPreUpdate *>(_system.get())),
                update(dynamic_cast<ISystemUpdate *>(_system.get())),
                postupdate(dynamic_cast<ISystemPostUpdate *>(_system.get())),
                parentEntity(_entity)
      {
      }

      /// \brief Constructor
      /// \param[in] _systemPlugin A system loaded from a plugin.
      /// \param[in] _entity The entity that this system is attached to.
      /// \param[in] _plugin The SDF plugin associated with the system.
      public: explicit SystemInternal(const std::shared_ptr<System> &_system,
          Entity _entity, const sdf::Plugin &_plugin)
              : systemShared(_system),
                system(_system.get()),
                configure(dynamic_cast<ISystemConfigure *>(_system.get())),
                preupdate(dynamic_cast<ISystemPreUpdate *>(_system.get())),
                update(dynamic_cast<ISystemUpdate *>(_system.get())),
                postupdate(dynamic_cast<ISystemPostUpdate *>(_system.get())),
                parentEntity(_entity),
                sdfPlugin(_plugin)
      {
      }

      /// \brief Constructor
      /// \param[in] _systemPlugin A system loaded from a plugin.
      /// \param[in] _entity The entity that this system is attached to.
      /// \param[in] _plugin The SDF plugin associated with the system.
      public: explicit SystemInternal(SystemPluginPtr _systemPlugin,
          Entity _entity, const sdf::Plugin &_plugin)
              : systemPlugin(std::move(_systemPlugin)),
                system(systemPlugin->QueryInterface<System>()),
                configure(systemPlugin->QueryInterface<ISystemConfigure>()),
                preupdate(systemPlugin->QueryInterface<ISystemPreUpdate>()),
                update(systemPlugin->QueryInterface<ISystemUpdate>()),
                postupdate(systemPlugin->QueryInterface<ISystemPostUpdate>()),
                parentEntity(_entity),
                sdfPlugin(_plugin)
      {
      }

      /// \brief Plugin object. This manages the lifecycle of the instantiated
      /// class as well as the shared library.
      /// This will be null if the system wasn't loaded from a plugin.
      public: SystemPluginPtr systemPlugin;

      /// \brief Pointer to a system.
      /// This will be null if the system wasn't loaded from a pointer.
      public: std::shared_ptr<System> systemShared{nullptr};

      /// \brief Access this system via the `System` interface
      public: System *system = nullptr;

      /// \brief Access this system via the ISystemConfigure interface
      /// Will be nullptr if the System doesn't implement this interface.
      public: ISystemConfigure *configure = nullptr;

      /// \brief Access this system via the ISystemReset interface
      /// Will be nullptr if the System doesn't implement this interface.
      public: ISystemReset *reset = nullptr;

      /// \brief Access this system via the ISystemPreUpdate interface
      /// Will be nullptr if the System doesn't implement this interface.
      public: ISystemPreUpdate *preupdate = nullptr;

      /// \brief Access this system via the ISystemUpdate interface
      /// Will be nullptr if the System doesn't implement this interface.
      public: ISystemUpdate *update = nullptr;

      /// \brief Access this system via the ISystemPostUpdate interface
      /// Will be nullptr if the System doesn't implement this interface.
      public: ISystemPostUpdate *postupdate = nullptr;

      /// \brief Entity that the system is attached to. It's passed to the
      /// system during the `Configure` call.
      public: Entity parentEntity = {kNullEntity};

<<<<<<< HEAD
      /// \brief Cached sdf plugin that was used to call `Configure` on the
      /// system.
=======
      /// \brief Cached filename of the plugin used when system was loaded.
      /// Used for reloading a system at runtime.
      public: std::string fname = "";

      /// \brief Cached plugin name of the plugin used when system was loaded.
      /// Used for reloading a system at runtime.
      public: std::string name = "";

      /// \brief Cached sdf that was used to call `Configure` on the system
>>>>>>> 60d41210
      /// Useful for if a system needs to be reconfigured at runtime
      public: std::optional<sdf::Plugin> sdfPlugin{std::nullopt};

      /// \brief Vector of queries and callbacks
      public: std::vector<EntityQueryCallback> updates;
    };
    }
  }  // namespace sim
}  // namespace gz
#endif  // GZ_SIM_SYSTEMINTERNAL_HH_<|MERGE_RESOLUTION|>--- conflicted
+++ resolved
@@ -141,10 +141,6 @@
       /// system during the `Configure` call.
       public: Entity parentEntity = {kNullEntity};
 
-<<<<<<< HEAD
-      /// \brief Cached sdf plugin that was used to call `Configure` on the
-      /// system.
-=======
       /// \brief Cached filename of the plugin used when system was loaded.
       /// Used for reloading a system at runtime.
       public: std::string fname = "";
@@ -153,8 +149,8 @@
       /// Used for reloading a system at runtime.
       public: std::string name = "";
 
-      /// \brief Cached sdf that was used to call `Configure` on the system
->>>>>>> 60d41210
+      /// \brief Cached sdf plugin that was used to call `Configure` on the 
+      /// system.
       /// Useful for if a system needs to be reconfigured at runtime
       public: std::optional<sdf::Plugin> sdfPlugin{std::nullopt};
 
