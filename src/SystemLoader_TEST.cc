/*
 * Copyright (C) 2018 Open Source Robotics Foundation
 *
 * Licensed under the Apache License, Version 2.0 (the "License");
 * you may not use this file except in compliance with the License.
 * You may obtain a copy of the License at
 *
 *     http://www.apache.org/licenses/LICENSE-2.0
 *
 * Unless required by applicable law or agreed to in writing, software
 * distributed under the License is distributed on an "AS IS" BASIS,
 * WITHOUT WARRANTIES OR CONDITIONS OF ANY KIND, either express or implied.
 * See the License for the specific language governing permissions and
 * limitations under the License.
 *
*/

#include <gtest/gtest.h>

#include <sdf/Root.hh>
#include <sdf/World.hh>

#include <gz/common/Filesystem.hh>
#include "gz/sim/System.hh"
#include "gz/sim/SystemLoader.hh"

#include "test_config.hh"  // NOLINT(build/include)

using namespace gz;

/////////////////////////////////////////////////
TEST(SystemLoader, Constructor)
{
  sim::SystemLoader sm;

  // Add test plugin to path (referenced in config)
  auto testBuildPath = gz::common::joinPaths(
      std::string(PROJECT_BINARY_PATH), "lib");
  sm.AddSystemPluginPath(testBuildPath);

  sdf::Root root;
  root.LoadSdfString(std::string("<?xml version='1.0'?><sdf version='1.6'>"
      "<world name='default'>"
      "<plugin filename='libgz-sim") +
      GZ_SIM_MAJOR_VERSION_STR + "-physics-system.so' "
      "name='gz::sim::systems::Physics'></plugin>"
      "</world></sdf>");

  auto worldElem = root.WorldByIndex(0)->Element();
  if (worldElem->HasElement("plugin")) {
    sdf::ElementPtr pluginElem = worldElem->GetElement("plugin");
    while (pluginElem)
    {
      sdf::Plugin plugin;
      plugin.Load(pluginElem);
      auto system = sm.LoadPlugin(plugin);
      ASSERT_TRUE(system.has_value());
      pluginElem = pluginElem->GetNextElement("plugin");
    }
  }
}

TEST(SystemLoader, EmptyNames)
{
<<<<<<< HEAD
  sim::SystemLoader sm;
  sdf::ElementPtr element;
  auto system = sm.LoadPlugin("", "", element);
=======
  gazebo::SystemLoader sm;
  sdf::Plugin plugin;
  auto system = sm.LoadPlugin(plugin);
>>>>>>> f39bc25d
  ASSERT_FALSE(system.has_value());
}<|MERGE_RESOLUTION|>--- conflicted
+++ resolved
@@ -62,14 +62,8 @@
 
 TEST(SystemLoader, EmptyNames)
 {
-<<<<<<< HEAD
   sim::SystemLoader sm;
-  sdf::ElementPtr element;
-  auto system = sm.LoadPlugin("", "", element);
-=======
-  gazebo::SystemLoader sm;
   sdf::Plugin plugin;
   auto system = sm.LoadPlugin(plugin);
->>>>>>> f39bc25d
   ASSERT_FALSE(system.has_value());
 }