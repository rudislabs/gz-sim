--- conflicted
+++ resolved
@@ -45,12 +45,8 @@
 DEFINE_bool(distributed, false, "Use distributed simulation.");
 DEFINE_bool(record, false, "Use logging system to record states");
 DEFINE_string(record_path, "", "Custom path to put recorded files");
-<<<<<<< HEAD
-DEFINE_bool(log_overwrite, false, "When logging, overwrite existing files");
+DEFINE_bool(log_overwrite, false, "When logging, overwrite files if they exist");
 DEFINE_bool(log_compress, false, "When logging, compress final log files");
-=======
-DEFINE_bool(log_overwrite, false, "When logging, overwrite files if they exist");
->>>>>>> 0c6ba522
 DEFINE_string(playback, "", "Use logging system to play back states");
 
 //////////////////////////////////////////////////
