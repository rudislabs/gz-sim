/*
 * Copyright (C) 2019 Open Source Robotics Foundation
 *
 * Licensed under the Apache License, Version 2.0 (the "License");
 * you may not use this file except in compliance with the License.
 * You may obtain a copy of the License at
 *
 *     http://www.apache.org/licenses/LICENSE-2.0
 *
 * Unless required by applicable law or agreed to in writing, software
 * distributed under the License is distributed on an "AS IS" BASIS,
 * WITHOUT WARRANTIES OR CONDITIONS OF ANY KIND, either express or implied.
 * See the License for the specific language governing permissions and
 * limitations under the License.
 *
*/

#include <gtest/gtest.h>
#include <gz/common/Console.hh>
#include <sdf/Actor.hh>
#include <sdf/Light.hh>
#include <sdf/Types.hh>

#include <gz/fuel_tools/ClientConfig.hh>

#include "gz/sim/components/Actor.hh"
#include "gz/sim/components/Collision.hh"
#include "gz/sim/components/Joint.hh"
#include "gz/sim/components/Light.hh"
#include "gz/sim/components/Link.hh"
#include "gz/sim/components/Model.hh"
#include "gz/sim/components/Name.hh"
#include "gz/sim/components/ParentEntity.hh"
#include "gz/sim/components/ParticleEmitter.hh"
#include "gz/sim/components/Sensor.hh"
#include "gz/sim/components/Visual.hh"
#include "gz/sim/components/World.hh"
#include "gz/sim/EntityComponentManager.hh"
#include "gz/sim/Util.hh"

#include "helpers/EnvTestFixture.hh"

using namespace gz;
using namespace sim;

/// \brief Tests for Util.hh
class UtilTest : public InternalFixture<::testing::Test>
{
};

/////////////////////////////////////////////////
TEST_F(UtilTest, ScopedName)
{
  EntityComponentManager ecm;

  // world
  //  - lightA
  //  - modelB
  //    - linkB
  //      - lightB
  //      - sensorB
  //  - modelC
  //    - linkC
  //      - collisionC
  //      - visualC
  //    - jointC
  //    - modelCC
  //      - linkCC
  //  - actorD

  // World
  auto worldEntity = ecm.CreateEntity();
  EXPECT_EQ(kNullEntity, sim::worldEntity(ecm));
  EXPECT_EQ(kNullEntity, sim::worldEntity(worldEntity, ecm));
  ecm.CreateComponent(worldEntity, components::World());
  ecm.CreateComponent(worldEntity, components::Name("world_name"));

  // Light A
  auto lightAEntity = ecm.CreateEntity();
  ecm.CreateComponent(lightAEntity, components::Light(sdf::Light()));
  ecm.CreateComponent(lightAEntity, components::Name("lightA_name"));
  ecm.CreateComponent(lightAEntity, components::ParentEntity(worldEntity));

  // Model B
  auto modelBEntity = ecm.CreateEntity();
  ecm.CreateComponent(modelBEntity, components::Model());
  ecm.CreateComponent(modelBEntity, components::Name("modelB_name"));
  ecm.CreateComponent(modelBEntity, components::ParentEntity(worldEntity));

  // Link B
  auto linkBEntity = ecm.CreateEntity();
  ecm.CreateComponent(linkBEntity, components::Link());
  ecm.CreateComponent(linkBEntity, components::Name("linkB_name"));
  ecm.CreateComponent(linkBEntity, components::ParentEntity(modelBEntity));

  // Light B
  auto lightBEntity = ecm.CreateEntity();
  ecm.CreateComponent(lightBEntity, components::Light(sdf::Light()));
  ecm.CreateComponent(lightBEntity, components::Name("lightB_name"));
  ecm.CreateComponent(lightBEntity, components::ParentEntity(linkBEntity));

  // Sensor B
  auto sensorBEntity = ecm.CreateEntity();
  ecm.CreateComponent(sensorBEntity, components::Sensor());
  ecm.CreateComponent(sensorBEntity, components::Name("sensorB_name"));
  ecm.CreateComponent(sensorBEntity, components::ParentEntity(linkBEntity));

  // Model C
  auto modelCEntity = ecm.CreateEntity();
  ecm.CreateComponent(modelCEntity, components::Model());
  ecm.CreateComponent(modelCEntity, components::Name("modelC_name"));
  ecm.CreateComponent(modelCEntity, components::ParentEntity(worldEntity));

  // Link C
  auto linkCEntity = ecm.CreateEntity();
  ecm.CreateComponent(linkCEntity, components::Link());
  ecm.CreateComponent(linkCEntity, components::Name("linkC_name"));
  ecm.CreateComponent(linkCEntity, components::ParentEntity(modelCEntity));

  // Collision C
  auto collisionCEntity = ecm.CreateEntity();
  ecm.CreateComponent(collisionCEntity, components::Collision());
  ecm.CreateComponent(collisionCEntity, components::Name("collisionC_name"));
  ecm.CreateComponent(collisionCEntity, components::ParentEntity(linkCEntity));

  // Visual C
  auto visualCEntity = ecm.CreateEntity();
  ecm.CreateComponent(visualCEntity, components::Visual());
  ecm.CreateComponent(visualCEntity, components::Name("visualC_name"));
  ecm.CreateComponent(visualCEntity, components::ParentEntity(linkCEntity));

  // Link C
  auto jointCEntity = ecm.CreateEntity();
  ecm.CreateComponent(jointCEntity, components::Joint());
  ecm.CreateComponent(jointCEntity, components::Name("jointC_name"));
  ecm.CreateComponent(jointCEntity, components::ParentEntity(modelCEntity));

  // Model CC
  auto modelCCEntity = ecm.CreateEntity();
  ecm.CreateComponent(modelCCEntity, components::Model());
  ecm.CreateComponent(modelCCEntity, components::Name("modelCC_name"));
  ecm.CreateComponent(modelCCEntity, components::ParentEntity(modelCEntity));

  // Link CC
  auto linkCCEntity = ecm.CreateEntity();
  ecm.CreateComponent(linkCCEntity, components::Link());
  ecm.CreateComponent(linkCCEntity, components::Name("linkCC_name"));
  ecm.CreateComponent(linkCCEntity, components::ParentEntity(modelCCEntity));

  // Actor D
  auto actorDEntity = ecm.CreateEntity();
  ecm.CreateComponent(actorDEntity, components::Actor(sdf::Actor()));
  ecm.CreateComponent(actorDEntity, components::Name("actorD_name"));
  ecm.CreateComponent(actorDEntity, components::ParentEntity(worldEntity));

  // Check names
  EXPECT_EQ(scopedName(worldEntity, ecm), "world/world_name");
  EXPECT_EQ(scopedName(lightAEntity, ecm, "::"),
    "world::world_name::light::lightA_name");
  EXPECT_EQ(scopedName(modelBEntity, ecm, "/"),
    "world/world_name/model/modelB_name");
  EXPECT_EQ(scopedName(linkBEntity, ecm, " "),
    "world world_name model modelB_name link linkB_name");
  EXPECT_EQ(scopedName(lightBEntity, ecm),
    "world/world_name/model/modelB_name/link/linkB_name/light/lightB_name");
  EXPECT_EQ(scopedName(sensorBEntity, ecm),
    "world/world_name/model/modelB_name/link/linkB_name/sensor/sensorB_name");
  EXPECT_EQ(scopedName(modelCEntity, ecm),
    "world/world_name/model/modelC_name");
  EXPECT_EQ(scopedName(linkCEntity, ecm),
    "world/world_name/model/modelC_name/link/linkC_name");
  EXPECT_EQ(scopedName(collisionCEntity, ecm),
    "world/world_name/model/modelC_name/link/linkC_name/collision/" +
    std::string("collisionC_name"));
  EXPECT_EQ(scopedName(visualCEntity, ecm),
    "world/world_name/model/modelC_name/link/linkC_name/visual/" +
    std::string("visualC_name"));
  EXPECT_EQ(scopedName(jointCEntity, ecm),
    "world/world_name/model/modelC_name/joint/jointC_name");
  EXPECT_EQ(scopedName(modelCCEntity, ecm),
    "world/world_name/model/modelC_name/model/modelCC_name");
  EXPECT_EQ(scopedName(linkCCEntity, ecm),
    "world/world_name/model/modelC_name/model/modelCC_name/link/linkCC_name");
  EXPECT_EQ(scopedName(actorDEntity, ecm, "::"),
    "world::world_name::actor::actorD_name");

  // check name without prefix
  EXPECT_EQ(scopedName(worldEntity, ecm, "/", false), "world_name");
  EXPECT_EQ(scopedName(lightAEntity, ecm, "::", false),
    "world_name::lightA_name");
  EXPECT_EQ(scopedName(modelBEntity, ecm, "/", false),
    "world_name/modelB_name");
  EXPECT_EQ(scopedName(linkBEntity, ecm, " ", false),
    "world_name modelB_name linkB_name");
  EXPECT_EQ(scopedName(lightBEntity, ecm, "/", false),
    "world_name/modelB_name/linkB_name/lightB_name");
  EXPECT_EQ(scopedName(sensorBEntity, ecm, "/", false),
    "world_name/modelB_name/linkB_name/sensorB_name");
  EXPECT_EQ(scopedName(modelCEntity, ecm, "/", false),
    "world_name/modelC_name");
  EXPECT_EQ(scopedName(linkCEntity, ecm, "/", false),
    "world_name/modelC_name/linkC_name");
  EXPECT_EQ(scopedName(collisionCEntity, ecm, "/", false),
    "world_name/modelC_name/linkC_name/" + std::string("collisionC_name"));
  EXPECT_EQ(scopedName(visualCEntity, ecm, "/", false),
    "world_name/modelC_name/linkC_name/" + std::string("visualC_name"));
  EXPECT_EQ(scopedName(jointCEntity, ecm, "/", false),
    "world_name/modelC_name/jointC_name");
  EXPECT_EQ(scopedName(modelCCEntity, ecm, "/", false),
    "world_name/modelC_name/modelCC_name");
  EXPECT_EQ(scopedName(linkCCEntity, ecm, "/", false),
    "world_name/modelC_name/modelCC_name/linkCC_name");
  EXPECT_EQ(scopedName(actorDEntity, ecm, "::", false),
    "world_name::actorD_name");

  // World entity
  EXPECT_EQ(worldEntity, sim::worldEntity(ecm));
  EXPECT_EQ(worldEntity, sim::worldEntity(worldEntity, ecm));
  EXPECT_EQ(worldEntity, sim::worldEntity(lightAEntity, ecm));
  EXPECT_EQ(worldEntity, sim::worldEntity(modelBEntity, ecm));
  EXPECT_EQ(worldEntity, sim::worldEntity(linkBEntity, ecm));
  EXPECT_EQ(worldEntity, sim::worldEntity(lightBEntity, ecm));
  EXPECT_EQ(worldEntity, sim::worldEntity(sensorBEntity, ecm));
  EXPECT_EQ(worldEntity, sim::worldEntity(modelCEntity, ecm));
  EXPECT_EQ(worldEntity, sim::worldEntity(linkCEntity, ecm));
  EXPECT_EQ(worldEntity, sim::worldEntity(collisionCEntity, ecm));
  EXPECT_EQ(worldEntity, sim::worldEntity(visualCEntity, ecm));
  EXPECT_EQ(worldEntity, sim::worldEntity(jointCEntity, ecm));
  EXPECT_EQ(worldEntity, sim::worldEntity(modelCCEntity, ecm));
  EXPECT_EQ(worldEntity, sim::worldEntity(linkCCEntity, ecm));
  EXPECT_EQ(worldEntity, sim::worldEntity(actorDEntity, ecm));
  EXPECT_EQ(kNullEntity, sim::worldEntity(kNullEntity, ecm));
}

/////////////////////////////////////////////////
TEST_F(UtilTest, EntitiesFromScopedName)
{
  EntityComponentManager ecm;

  // banana 1
  //  - orange 2
  //    - plum 3
  //      - grape 4
  //        - pear 5
  //          - plum 6
  //  - grape 7
  //    - pear 8
  //      - plum 9
  //        - pear 10
  //  - grape 11
  //    - pear 12
  //      - orange 13
  //        - orange 14
  //    - pear 15

  auto createEntity = [&ecm](const std::string &_name, Entity _parent) -> Entity
  {
    auto res = ecm.CreateEntity();
    ecm.CreateComponent(res, components::Name(_name));
    ecm.CreateComponent(res, components::ParentEntity(_parent));
    return res;
  };

  auto banana1 = ecm.CreateEntity();
  ecm.CreateComponent(banana1, components::Name("banana"));

  auto orange2 = createEntity("orange", banana1);
  auto plum3 = createEntity("plum", orange2);
  auto grape4 = createEntity("grape", plum3);
  auto pear5 = createEntity("pear", grape4);
  auto plum6 = createEntity("plum", pear5);
  auto grape7 = createEntity("grape", banana1);
  auto pear8 = createEntity("pear", grape7);
  auto plum9 = createEntity("plum", pear8);
  auto pear10 = createEntity("pear", plum9);
  auto grape11 = createEntity("grape", banana1);
  auto pear12 = createEntity("pear", grape11);
  auto orange13 = createEntity("orange", pear12);
  auto orange14 = createEntity("orange", orange13);
  auto pear15 = createEntity("pear", grape11);

  auto checkEntities = [&ecm](const std::string &_scopedName,
      Entity _relativeTo, const std::unordered_set<Entity> &_result,
      const std::string &_delim)
  {
    auto res = entitiesFromScopedName(_scopedName, ecm, _relativeTo, _delim);
    EXPECT_EQ(_result.size(), res.size()) << _scopedName;

    for (auto it : _result)
    {
      EXPECT_NE(res.find(it), res.end()) << it << "  " << _scopedName;
    }
  };

  checkEntities("watermelon", kNullEntity, {}, "::");
  checkEntities("banana", kNullEntity, {banana1}, "::");
  checkEntities("orange", kNullEntity, {orange2, orange13, orange14}, ":");
  checkEntities("banana::orange", kNullEntity, {orange2}, "::");
  checkEntities("banana::grape", kNullEntity, {grape7, grape11}, "::");
  checkEntities("grape/pear", kNullEntity, {pear5, pear8, pear12, pear15}, "/");
  checkEntities("grape...pear...plum", kNullEntity, {plum6, plum9}, "...");
  checkEntities(
      "banana::orange::plum::grape::pear::plum", kNullEntity, {plum6}, "::");
  checkEntities(
      "banana::orange::kiwi::grape::pear::plum", kNullEntity, {}, "::");
  checkEntities("orange+orange", kNullEntity, {orange14}, "+");
  checkEntities("orange", banana1, {orange2}, "::");
  checkEntities("grape", banana1, {grape7, grape11}, "::");
  checkEntities("orange", orange2, {}, "::");
  checkEntities("orange", orange13, {orange14}, "::");
  checkEntities("grape::pear::plum", plum3, {plum6}, "::");
  checkEntities("pear", grape11, {pear12, pear15}, "==");
  checkEntities("plum=pear", pear8, {pear10}, "=");
}

/////////////////////////////////////////////////
TEST_F(UtilTest, EntityTypeId)
{
  EntityComponentManager ecm;

  auto entity = ecm.CreateEntity();
  EXPECT_EQ(kComponentTypeIdInvalid, entityTypeId(entity, ecm));

  entity = ecm.CreateEntity();
  ecm.CreateComponent(entity, components::World());
  EXPECT_EQ(components::World::typeId, entityTypeId(entity, ecm));

  entity = ecm.CreateEntity();
  ecm.CreateComponent(entity, components::Model());
  EXPECT_EQ(components::Model::typeId, entityTypeId(entity, ecm));

  entity = ecm.CreateEntity();
  ecm.CreateComponent(entity, components::Light());
  EXPECT_EQ(components::Light::typeId, entityTypeId(entity, ecm));

  entity = ecm.CreateEntity();
  ecm.CreateComponent(entity, components::Link());
  EXPECT_EQ(components::Link::typeId, entityTypeId(entity, ecm));

  entity = ecm.CreateEntity();
  ecm.CreateComponent(entity, components::Visual());
  EXPECT_EQ(components::Visual::typeId, entityTypeId(entity, ecm));

  entity = ecm.CreateEntity();
  ecm.CreateComponent(entity, components::Collision());
  EXPECT_EQ(components::Collision::typeId, entityTypeId(entity, ecm));

  entity = ecm.CreateEntity();
  ecm.CreateComponent(entity, components::Joint());
  EXPECT_EQ(components::Joint::typeId, entityTypeId(entity, ecm));

  entity = ecm.CreateEntity();
  ecm.CreateComponent(entity, components::Sensor());
  EXPECT_EQ(components::Sensor::typeId, entityTypeId(entity, ecm));

  entity = ecm.CreateEntity();
  ecm.CreateComponent(entity, components::Actor());
  EXPECT_EQ(components::Actor::typeId, entityTypeId(entity, ecm));

  entity = ecm.CreateEntity();
  ecm.CreateComponent(entity, components::ParticleEmitter());
  EXPECT_EQ(components::ParticleEmitter::typeId, entityTypeId(entity, ecm));
}

/////////////////////////////////////////////////
TEST_F(UtilTest, EntityTypeStr)
{
  EntityComponentManager ecm;

  auto entity = ecm.CreateEntity();
  EXPECT_TRUE(entityTypeStr(entity, ecm).empty());

  entity = ecm.CreateEntity();
  ecm.CreateComponent(entity, components::World());
  EXPECT_EQ("world", entityTypeStr(entity, ecm));

  entity = ecm.CreateEntity();
  ecm.CreateComponent(entity, components::Model());
  EXPECT_EQ("model", entityTypeStr(entity, ecm));

  entity = ecm.CreateEntity();
  ecm.CreateComponent(entity, components::Light());
  EXPECT_EQ("light", entityTypeStr(entity, ecm));

  entity = ecm.CreateEntity();
  ecm.CreateComponent(entity, components::Link());
  EXPECT_EQ("link", entityTypeStr(entity, ecm));

  entity = ecm.CreateEntity();
  ecm.CreateComponent(entity, components::Visual());
  EXPECT_EQ("visual", entityTypeStr(entity, ecm));

  entity = ecm.CreateEntity();
  ecm.CreateComponent(entity, components::Collision());
  EXPECT_EQ("collision", entityTypeStr(entity, ecm));

  entity = ecm.CreateEntity();
  ecm.CreateComponent(entity, components::Joint());
  EXPECT_EQ("joint", entityTypeStr(entity, ecm));

  entity = ecm.CreateEntity();
  ecm.CreateComponent(entity, components::Sensor());
  EXPECT_EQ("sensor", entityTypeStr(entity, ecm));

  entity = ecm.CreateEntity();
  ecm.CreateComponent(entity, components::Actor());
  EXPECT_EQ("actor", entityTypeStr(entity, ecm));

  entity = ecm.CreateEntity();
  ecm.CreateComponent(entity, components::ParticleEmitter());
  EXPECT_EQ("particle_emitter", entityTypeStr(entity, ecm));
}

/////////////////////////////////////////////////
TEST_F(UtilTest, RemoveParentScopedName)
{
  EXPECT_EQ(removeParentScope("world/world_name", "/"), "world_name");
  EXPECT_EQ(removeParentScope("world::world_name::light::lightA_name", "::"),
            "world_name::light::lightA_name");
  EXPECT_EQ(removeParentScope("world_name/model/modelB_name", "/"),
            "model/modelB_name");
  EXPECT_EQ(removeParentScope(
                "world world_name model modelB_name link linkB_name", " "),
            "world_name model modelB_name link linkB_name");
  EXPECT_EQ(removeParentScope("world::world_name::light::lightA_name", ""),
            "world::world_name::light::lightA_name");
}

/////////////////////////////////////////////////
TEST_F(UtilTest, AsFullPath)
{
  const std::string relativeUriUnix{"meshes/collision.dae"};
  const std::string relativeUriWindows{"meshes\\collision.dae"};
  const std::string absoluteUriUnix{"/path/to/collision.dae"};
  const std::string absoluteUriWindows{R"(C:\path\to\collision.dae)"};
  const std::string schemeUri{"https://website.com/collision.dae"};

  // Empty path
  {
    const std::string path{""};

    EXPECT_EQ(relativeUriUnix, asFullPath(relativeUriUnix, path));
    EXPECT_EQ(relativeUriWindows, asFullPath(relativeUriWindows, path));
    EXPECT_EQ(absoluteUriUnix, asFullPath(absoluteUriUnix, path));
    EXPECT_EQ(absoluteUriWindows, asFullPath(absoluteUriWindows, path));
    EXPECT_EQ(schemeUri, asFullPath(schemeUri, path));
  }

  // Data string
  {
    const std::string path{sdf::kSdfStringSource};

    EXPECT_EQ(relativeUriUnix, asFullPath(relativeUriUnix, path));
    EXPECT_EQ(relativeUriWindows, asFullPath(relativeUriWindows, path));
    EXPECT_EQ(absoluteUriUnix, asFullPath(absoluteUriUnix, path));
    EXPECT_EQ(absoluteUriWindows, asFullPath(absoluteUriWindows, path));
    EXPECT_EQ(schemeUri, asFullPath(schemeUri, path));
  }

#ifdef _WIN32
  {
    // Absolute Windows path
    const std::string path{R"(C:\abs\path\file)"};

    // Directory
    EXPECT_EQ("C:\\abs\\path\\meshes\\collision.dae",
        asFullPath(relativeUriUnix, path));
    EXPECT_EQ("C:\\abs\\path\\meshes\\collision.dae",
        asFullPath(relativeUriWindows, path));
    // TODO(anyone) Support absolute Unix-style URIs on Windows
    EXPECT_EQ(absoluteUriWindows, asFullPath(absoluteUriWindows, path));
    EXPECT_EQ(schemeUri, asFullPath(schemeUri, path));

    // File
    auto filePath = common::joinPaths(path, "file.sdf");

    EXPECT_EQ("C:\\abs\\path\\file\\meshes\\collision.dae",
        asFullPath(relativeUriUnix, filePath));
    EXPECT_EQ("C:\\abs\\path\\file\\meshes\\collision.dae",
        asFullPath(relativeUriWindows, filePath));
    // TODO(anyone) Support absolute Unix-style URIs on Windows
    EXPECT_EQ(absoluteUriWindows, asFullPath(absoluteUriWindows, filePath));
    EXPECT_EQ(schemeUri, asFullPath(schemeUri, filePath));
  }
#else
  {
    // Absolute Unix path
    const std::string path{"/abs/path/file"};

    // Directory
    EXPECT_EQ("/abs/path/meshes/collision.dae",
        asFullPath(relativeUriUnix, path));
    EXPECT_EQ("/abs/path/meshes/collision.dae",
        asFullPath(relativeUriWindows, path));
    EXPECT_EQ(absoluteUriUnix, asFullPath(absoluteUriUnix, path));
    // TODO(anyone) Support absolute Windows paths on Unix
    EXPECT_EQ(schemeUri, asFullPath(schemeUri, path));

    // File
    auto filePath = common::joinPaths(path, "file.sdf");

    EXPECT_EQ("/abs/path/file/meshes/collision.dae",
        asFullPath(relativeUriUnix, filePath));
    EXPECT_EQ("/abs/path/file/meshes/collision.dae",
        asFullPath(relativeUriWindows, filePath));
    EXPECT_EQ(absoluteUriUnix, asFullPath(absoluteUriUnix, filePath));
    // TODO(anyone) Support absolute Windows paths on Unix
    EXPECT_EQ(schemeUri, asFullPath(schemeUri, filePath));
  }
#endif
}

/////////////////////////////////////////////////
TEST_F(UtilTest, TopLevelModel)
{
  EntityComponentManager ecm;

  // world
  //  - modelA
  //    - linkA
  //    - modelB
  //      - linkB
  //        - visualB
  //  - modelC

  // World
  auto worldEntity = ecm.CreateEntity();
  ecm.CreateComponent(worldEntity, components::World());
  ecm.CreateComponent(worldEntity, components::Name("world_name"));

  // Model A
  auto modelAEntity = ecm.CreateEntity();
  ecm.CreateComponent(modelAEntity, components::Model());
  ecm.CreateComponent(modelAEntity, components::Name("modelA_name"));
  ecm.CreateComponent(modelAEntity, components::ParentEntity(worldEntity));

  // Link A - Child of Model A
  auto linkAEntity = ecm.CreateEntity();
  ecm.CreateComponent(linkAEntity, components::Link());
  ecm.CreateComponent(linkAEntity, components::Name("linkA_name"));
  ecm.CreateComponent(linkAEntity, components::ParentEntity(modelAEntity));

  // Model B - nested inside Model A
  auto modelBEntity = ecm.CreateEntity();
  ecm.CreateComponent(modelBEntity, components::Model());
  ecm.CreateComponent(modelBEntity, components::Name("modelB_name"));
  ecm.CreateComponent(modelBEntity, components::ParentEntity(modelAEntity));

  // Link B - child of Model B
  auto linkBEntity = ecm.CreateEntity();
  ecm.CreateComponent(linkBEntity, components::Link());
  ecm.CreateComponent(linkBEntity, components::Name("linkB_name"));
  ecm.CreateComponent(linkBEntity, components::ParentEntity(modelBEntity));

  // Visual B - child of Link B
  auto visualBEntity = ecm.CreateEntity();
  ecm.CreateComponent(visualBEntity, components::Visual());
  ecm.CreateComponent(visualBEntity, components::Name("visualB_name"));
  ecm.CreateComponent(visualBEntity, components::ParentEntity(linkBEntity));

  // Model C
  auto modelCEntity = ecm.CreateEntity();
  ecm.CreateComponent(modelCEntity, components::Model());
  ecm.CreateComponent(modelCEntity, components::Name("modelC_name"));
  ecm.CreateComponent(modelCEntity, components::ParentEntity(worldEntity));

  // model A, link A, model B, link B and visual B should have
  // model A as the top level model
  EXPECT_EQ(modelAEntity, topLevelModel(modelAEntity, ecm));
  EXPECT_EQ(modelAEntity, topLevelModel(linkAEntity, ecm));
  EXPECT_EQ(modelAEntity, topLevelModel(modelBEntity, ecm));
  EXPECT_EQ(modelAEntity, topLevelModel(linkBEntity, ecm));
  EXPECT_EQ(modelAEntity, topLevelModel(visualBEntity, ecm));

  // model C should have itself as the top level model
  EXPECT_EQ(modelCEntity, topLevelModel(modelCEntity, ecm));

  // the world should have no top level model
  EXPECT_EQ(kNullEntity, topLevelModel(worldEntity, ecm));
}

/////////////////////////////////////////////////
TEST_F(UtilTest, ValidTopic)
{
  std::string good{"good"};
  std::string fixable{"not bad~"};
  std::string invalid{"@~@~@~"};

  EXPECT_EQ("good", validTopic({good}));
  EXPECT_EQ("not_bad", validTopic({fixable}));
  EXPECT_EQ("", validTopic({invalid}));

  EXPECT_EQ("good", validTopic({good, fixable}));
  EXPECT_EQ("not_bad", validTopic({fixable, good}));

  EXPECT_EQ("good", validTopic({good, invalid}));
  EXPECT_EQ("good", validTopic({invalid, good}));

  EXPECT_EQ("not_bad", validTopic({fixable, invalid}));
  EXPECT_EQ("not_bad", validTopic({invalid, fixable}));

  EXPECT_EQ("not_bad", validTopic({fixable, invalid, good}));
  EXPECT_EQ("good", validTopic({invalid, good, fixable}));
}

/////////////////////////////////////////////////
TEST_F(UtilTest, TopicFromScopedName)
{
  EntityComponentManager ecm;

  // world
  //  - modelA
  //    - linkA
  //    - modelB
  //      - linkB
  //        - emitterB
  //  - modelC

  // World
  auto worldEntity = ecm.CreateEntity();
  ecm.CreateComponent(worldEntity, components::World());
  ecm.CreateComponent(worldEntity, components::Name("world_name"));

  // Model A
  auto modelAEntity = ecm.CreateEntity();
  ecm.CreateComponent(modelAEntity, components::Model());
  ecm.CreateComponent(modelAEntity, components::Name("modelA_name"));
  ecm.CreateComponent(modelAEntity, components::ParentEntity(worldEntity));

  // Link A - Child of Model A
  auto linkAEntity = ecm.CreateEntity();
  ecm.CreateComponent(linkAEntity, components::Link());
  ecm.CreateComponent(linkAEntity, components::Name("linkA_name"));
  ecm.CreateComponent(linkAEntity, components::ParentEntity(modelAEntity));

  // Model B - nested inside Model A
  auto modelBEntity = ecm.CreateEntity();
  ecm.CreateComponent(modelBEntity, components::Model());
  ecm.CreateComponent(modelBEntity, components::Name("modelB_name"));
  ecm.CreateComponent(modelBEntity, components::ParentEntity(modelAEntity));

  // Link B - child of Model B
  auto linkBEntity = ecm.CreateEntity();
  ecm.CreateComponent(linkBEntity, components::Link());
  ecm.CreateComponent(linkBEntity, components::Name("linkB_name"));
  ecm.CreateComponent(linkBEntity, components::ParentEntity(modelBEntity));

  // Emitter B - child of Link B
  auto emitterBEntity = ecm.CreateEntity();
  ecm.CreateComponent(emitterBEntity, components::ParticleEmitter());
  ecm.CreateComponent(emitterBEntity, components::Name("emitterB_name"));
  ecm.CreateComponent(emitterBEntity, components::ParentEntity(linkBEntity));

  // Model C
  auto modelCEntity = ecm.CreateEntity();
  ecm.CreateComponent(modelCEntity, components::Model());
  ecm.CreateComponent(modelCEntity, components::Name("modelC_name"));
  ecm.CreateComponent(modelCEntity, components::ParentEntity(worldEntity));

  std::string testName = "/model/modelA_name";
  std::string worldName = "/world/world_name";
  // model A, link A, model B, link B and visual B should have
  // model A as the top level model
  EXPECT_EQ(testName, topicFromScopedName(modelAEntity, ecm));
  EXPECT_EQ(worldName + testName,
      topicFromScopedName(modelAEntity, ecm, false));

  testName += "/link/linkA_name";
  EXPECT_EQ(testName, topicFromScopedName(linkAEntity, ecm));
  EXPECT_EQ(worldName + testName, topicFromScopedName(linkAEntity, ecm, false));

  testName = "/model/modelA_name/model/modelB_name";
  EXPECT_EQ(testName, topicFromScopedName(modelBEntity, ecm));
  EXPECT_EQ(worldName + testName,
      topicFromScopedName(modelBEntity, ecm, false));

  testName +="/link/linkB_name";
  EXPECT_EQ(testName, topicFromScopedName(linkBEntity, ecm));
  EXPECT_EQ(worldName + testName, topicFromScopedName(linkBEntity, ecm, false));

  testName += "/particle_emitter/emitterB_name";
  EXPECT_EQ(testName,
      topicFromScopedName(emitterBEntity, ecm));
  EXPECT_EQ(worldName + testName,
      topicFromScopedName(emitterBEntity, ecm, false));

  testName = "/model/modelC_name";
  EXPECT_EQ(testName, topicFromScopedName(modelCEntity, ecm));
  EXPECT_EQ(worldName + testName,
      topicFromScopedName(modelCEntity, ecm, false));

  EXPECT_TRUE(topicFromScopedName(worldEntity, ecm).empty());
  EXPECT_EQ(worldName, topicFromScopedName(worldEntity, ecm, false));
}

/////////////////////////////////////////////////
TEST_F(UtilTest, EnableComponent)
{
  EntityComponentManager ecm;

  auto entity1 = ecm.CreateEntity();
  EXPECT_EQ(nullptr, ecm.Component<components::Name>(entity1));

  // Enable
  EXPECT_TRUE(enableComponent<components::Name>(ecm, entity1));
  EXPECT_NE(nullptr, ecm.Component<components::Name>(entity1));

  // Enabling again makes no changes
  EXPECT_FALSE(enableComponent<components::Name>(ecm, entity1, true));
  EXPECT_NE(nullptr, ecm.Component<components::Name>(entity1));

  // Disable
  EXPECT_TRUE(enableComponent<components::Name>(ecm, entity1, false));
  EXPECT_EQ(nullptr, ecm.Component<components::Name>(entity1));

  // Disabling again makes no changes
  EXPECT_FALSE(enableComponent<components::Name>(ecm, entity1, false));
  EXPECT_EQ(nullptr, ecm.Component<components::Name>(entity1));
}

/////////////////////////////////////////////////
TEST_F(UtilTest, EntityFromMsg)
{
  EntityComponentManager ecm;

  // world
  //  - lightA (light)
  //  - modelB
  //    - linkB (link)
  //      - lightB (light)
  //      - sensorB (banana)
  //  - modelC
  //    - linkC (link)
  //      - collisionC
  //      - visualC (banana)
  //    - jointC
  //    - modelCC
  //      - linkCC (link)
  //  - actorD

  // World
  auto worldEntity = ecm.CreateEntity();
  EXPECT_EQ(kNullEntity, sim::worldEntity(ecm));
  EXPECT_EQ(kNullEntity, sim::worldEntity(worldEntity, ecm));
  ecm.CreateComponent(worldEntity, components::World());
  ecm.CreateComponent(worldEntity, components::Name("world"));

  // Light A
  auto lightAEntity = ecm.CreateEntity();
  ecm.CreateComponent(lightAEntity, components::Light(sdf::Light()));
  ecm.CreateComponent(lightAEntity, components::Name("light"));
  ecm.CreateComponent(lightAEntity, components::ParentEntity(worldEntity));

  // Model B
  auto modelBEntity = ecm.CreateEntity();
  ecm.CreateComponent(modelBEntity, components::Model());
  ecm.CreateComponent(modelBEntity, components::Name("modelB"));
  ecm.CreateComponent(modelBEntity, components::ParentEntity(worldEntity));

  // Link B
  auto linkBEntity = ecm.CreateEntity();
  ecm.CreateComponent(linkBEntity, components::Link());
  ecm.CreateComponent(linkBEntity, components::Name("link"));
  ecm.CreateComponent(linkBEntity, components::ParentEntity(modelBEntity));

  // Light B
  auto lightBEntity = ecm.CreateEntity();
  ecm.CreateComponent(lightBEntity, components::Light(sdf::Light()));
  ecm.CreateComponent(lightBEntity, components::Name("light"));
  ecm.CreateComponent(lightBEntity, components::ParentEntity(linkBEntity));

  // Sensor B
  auto sensorBEntity = ecm.CreateEntity();
  ecm.CreateComponent(sensorBEntity, components::Sensor());
  ecm.CreateComponent(sensorBEntity, components::Name("banana"));
  ecm.CreateComponent(sensorBEntity, components::ParentEntity(linkBEntity));

  // Model C
  auto modelCEntity = ecm.CreateEntity();
  ecm.CreateComponent(modelCEntity, components::Model());
  ecm.CreateComponent(modelCEntity, components::Name("modelC"));
  ecm.CreateComponent(modelCEntity, components::ParentEntity(worldEntity));

  // Link C
  auto linkCEntity = ecm.CreateEntity();
  ecm.CreateComponent(linkCEntity, components::Link());
  ecm.CreateComponent(linkCEntity, components::Name("link"));
  ecm.CreateComponent(linkCEntity, components::ParentEntity(modelCEntity));

  // Collision C
  auto collisionCEntity = ecm.CreateEntity();
  ecm.CreateComponent(collisionCEntity, components::Collision());
  ecm.CreateComponent(collisionCEntity, components::Name("collisionC"));
  ecm.CreateComponent(collisionCEntity, components::ParentEntity(linkCEntity));

  // Visual C
  auto visualCEntity = ecm.CreateEntity();
  ecm.CreateComponent(visualCEntity, components::Visual());
  ecm.CreateComponent(visualCEntity, components::Name("banana"));
  ecm.CreateComponent(visualCEntity, components::ParentEntity(linkCEntity));

  // Link C
  auto jointCEntity = ecm.CreateEntity();
  ecm.CreateComponent(jointCEntity, components::Joint());
  ecm.CreateComponent(jointCEntity, components::Name("jointC"));
  ecm.CreateComponent(jointCEntity, components::ParentEntity(modelCEntity));

  // Model CC
  auto modelCCEntity = ecm.CreateEntity();
  ecm.CreateComponent(modelCCEntity, components::Model());
  ecm.CreateComponent(modelCCEntity, components::Name("modelCC"));
  ecm.CreateComponent(modelCCEntity, components::ParentEntity(modelCEntity));

  // Link CC
  auto linkCCEntity = ecm.CreateEntity();
  ecm.CreateComponent(linkCCEntity, components::Link());
  ecm.CreateComponent(linkCCEntity, components::Name("link"));
  ecm.CreateComponent(linkCCEntity, components::ParentEntity(modelCCEntity));

  // Actor D
  auto actorDEntity = ecm.CreateEntity();
  ecm.CreateComponent(actorDEntity, components::Actor(sdf::Actor()));
  ecm.CreateComponent(actorDEntity, components::Name("actorD"));
  ecm.CreateComponent(actorDEntity, components::ParentEntity(worldEntity));

  // Check entities
<<<<<<< HEAD
  auto createMsg = [&](Entity _id, const std::string &_name = "",
=======
  auto createMsg = [](Entity _id, const std::string &_name = "",
>>>>>>> 01d9d944
      msgs::Entity::Type _type = msgs::Entity::NONE) -> msgs::Entity
  {
    msgs::Entity msg;

    if (_id != kNullEntity)
      msg.set_id(_id);

    if (!_name.empty())
      msg.set_name(_name);

    if (_type != msgs::Entity::NONE)
      msg.set_type(_type);

    return msg;
  };

  // Only ID
  EXPECT_EQ(worldEntity, entityFromMsg(ecm, createMsg(worldEntity)));
  EXPECT_EQ(lightAEntity, entityFromMsg(ecm, createMsg(lightAEntity)));
  EXPECT_EQ(modelBEntity, entityFromMsg(ecm, createMsg(modelBEntity)));
  EXPECT_EQ(linkBEntity, entityFromMsg(ecm, createMsg(linkBEntity)));
  EXPECT_EQ(lightBEntity, entityFromMsg(ecm, createMsg(lightBEntity)));
  EXPECT_EQ(sensorBEntity, entityFromMsg(ecm, createMsg(sensorBEntity)));
  EXPECT_EQ(modelCEntity, entityFromMsg(ecm, createMsg(modelCEntity)));
  EXPECT_EQ(linkCEntity, entityFromMsg(ecm, createMsg(linkCEntity)));
  EXPECT_EQ(collisionCEntity, entityFromMsg(ecm, createMsg(collisionCEntity)));
  EXPECT_EQ(visualCEntity, entityFromMsg(ecm, createMsg(visualCEntity)));
  EXPECT_EQ(jointCEntity, entityFromMsg(ecm, createMsg(jointCEntity)));
  EXPECT_EQ(modelCCEntity, entityFromMsg(ecm, createMsg(modelCCEntity)));
  EXPECT_EQ(linkCCEntity, entityFromMsg(ecm, createMsg(linkCCEntity)));
  EXPECT_EQ(actorDEntity, entityFromMsg(ecm, createMsg(actorDEntity)));

  // Name and type, with different scopes
  EXPECT_EQ(worldEntity, entityFromMsg(ecm, createMsg(kNullEntity,
      "world", msgs::Entity::WORLD)));

  // There's more than one "light", so we need to scope it
  EXPECT_EQ(lightAEntity, entityFromMsg(ecm, createMsg(kNullEntity,
      "world::light", msgs::Entity::LIGHT)));

  EXPECT_EQ(modelBEntity, entityFromMsg(ecm, createMsg(kNullEntity,
      "modelB", msgs::Entity::MODEL)));
  EXPECT_EQ(modelBEntity, entityFromMsg(ecm, createMsg(kNullEntity,
      "world::modelB", msgs::Entity::MODEL)));

  // There's more than one "link", so we need to scope it
  EXPECT_EQ(linkBEntity, entityFromMsg(ecm, createMsg(kNullEntity,
      "modelB::link", msgs::Entity::LINK)));
  EXPECT_EQ(linkBEntity, entityFromMsg(ecm, createMsg(kNullEntity,
      "world::modelB::link", msgs::Entity::LINK)));

  // There's more than one "light", so we need to scope it
  EXPECT_EQ(lightBEntity, entityFromMsg(ecm, createMsg(kNullEntity,
      "link::light", msgs::Entity::LIGHT)));
  EXPECT_EQ(lightBEntity, entityFromMsg(ecm, createMsg(kNullEntity,
      "modelB::link::light", msgs::Entity::LIGHT)));
  EXPECT_EQ(lightBEntity, entityFromMsg(ecm, createMsg(kNullEntity,
      "world::modelB::link::light", msgs::Entity::LIGHT)));

  // There's more than one "link::banana", so we need to scope it
  EXPECT_EQ(sensorBEntity, entityFromMsg(ecm, createMsg(kNullEntity,
      "modelB::link::banana", msgs::Entity::SENSOR)));
  EXPECT_EQ(sensorBEntity, entityFromMsg(ecm, createMsg(kNullEntity,
      "world::modelB::link::banana", msgs::Entity::SENSOR)));

  EXPECT_EQ(modelCEntity, entityFromMsg(ecm, createMsg(kNullEntity,
      "modelC", msgs::Entity::MODEL)));
  EXPECT_EQ(modelCEntity, entityFromMsg(ecm, createMsg(kNullEntity,
      "world::modelC", msgs::Entity::MODEL)));

  // There's more than one "link", so we need to scope it
  EXPECT_EQ(linkCEntity, entityFromMsg(ecm, createMsg(kNullEntity,
      "modelC::link", msgs::Entity::LINK)));
  EXPECT_EQ(linkCEntity, entityFromMsg(ecm, createMsg(kNullEntity,
      "world::modelC::link", msgs::Entity::LINK)));

  EXPECT_EQ(collisionCEntity, entityFromMsg(ecm, createMsg(kNullEntity,
      "collisionC", msgs::Entity::COLLISION)));
  EXPECT_EQ(collisionCEntity, entityFromMsg(ecm, createMsg(kNullEntity,
      "link::collisionC", msgs::Entity::COLLISION)));
  EXPECT_EQ(collisionCEntity, entityFromMsg(ecm, createMsg(kNullEntity,
      "modelC::link::collisionC", msgs::Entity::COLLISION)));
  EXPECT_EQ(collisionCEntity, entityFromMsg(ecm, createMsg(kNullEntity,
      "world::modelC::link::collisionC", msgs::Entity::COLLISION)));

  // There's more than one "banana", so we need to scope it
  EXPECT_EQ(visualCEntity, entityFromMsg(ecm, createMsg(kNullEntity,
      "link::banana", msgs::Entity::VISUAL)));
  EXPECT_EQ(visualCEntity, entityFromMsg(ecm, createMsg(kNullEntity,
      "modelC::link::banana", msgs::Entity::VISUAL)));
  EXPECT_EQ(visualCEntity, entityFromMsg(ecm, createMsg(kNullEntity,
      "world::modelC::link::banana", msgs::Entity::VISUAL)));

  EXPECT_EQ(jointCEntity, entityFromMsg(ecm, createMsg(kNullEntity,
      "jointC", msgs::Entity::JOINT)));
  EXPECT_EQ(jointCEntity, entityFromMsg(ecm, createMsg(kNullEntity,
      "modelC::jointC", msgs::Entity::JOINT)));
  EXPECT_EQ(jointCEntity, entityFromMsg(ecm, createMsg(kNullEntity,
      "world::modelC::jointC", msgs::Entity::JOINT)));

  EXPECT_EQ(modelCCEntity, entityFromMsg(ecm, createMsg(kNullEntity,
      "modelCC", msgs::Entity::MODEL)));
  EXPECT_EQ(modelCCEntity, entityFromMsg(ecm, createMsg(kNullEntity,
      "modelC::modelCC", msgs::Entity::MODEL)));
  EXPECT_EQ(modelCCEntity, entityFromMsg(ecm, createMsg(kNullEntity,
      "world::modelC::modelCC", msgs::Entity::MODEL)));

  // There's more than one "link", so we need to scope it
  EXPECT_EQ(linkCCEntity, entityFromMsg(ecm, createMsg(kNullEntity,
      "modelC::modelCC::link", msgs::Entity::LINK)));
  EXPECT_EQ(linkCCEntity, entityFromMsg(ecm, createMsg(kNullEntity,
      "world::modelC::modelCC::link", msgs::Entity::LINK)));

  EXPECT_EQ(actorDEntity, entityFromMsg(ecm, createMsg(kNullEntity,
      "actorD", msgs::Entity::ACTOR)));
  EXPECT_EQ(actorDEntity, entityFromMsg(ecm, createMsg(kNullEntity,
      "world::actorD", msgs::Entity::ACTOR)));

  // Inexistent entity
  EXPECT_EQ(1000u, entityFromMsg(ecm, createMsg(1000)));

  // Not found
  EXPECT_EQ(kNullEntity, entityFromMsg(ecm, createMsg(kNullEntity)));
  EXPECT_EQ(kNullEntity, entityFromMsg(ecm, createMsg(kNullEntity,
      "blueberry")));
  EXPECT_EQ(kNullEntity, entityFromMsg(ecm, createMsg(kNullEntity, "banana",
      msgs::Entity::COLLISION)));
  EXPECT_EQ(kNullEntity, entityFromMsg(ecm, createMsg(kNullEntity, "peach",
      msgs::Entity::WORLD)));
}

/////////////////////////////////////////////////
TEST_F(UtilTest, ResolveSdfWorldFile)
{
  // Test resolving a Fuel URI
  fuel_tools::ClientConfig config;

  // URI to a Fuel world.
  std::string fuelUri =
    "https://fuel.ignitionrobotics.org/1.0/openrobotics/worlds/test world";

  // The expect path for the local Fuel world.
  std::string expectedPath = common::joinPaths(
      config.CacheLocation(), "fuel.ignitionrobotics.org",
      "openrobotics", "worlds", "test world");

  // Get the Fuel world.
  std::string resolvedPath = resolveSdfWorldFile(fuelUri,
      config.CacheLocation());

  // The Fuel model has not been downloaded, so it should not exist.
  EXPECT_FALSE(resolvedPath.empty());

  // The expected path should be the first part of the resolved path. The
  // resolved path will have extra world version information at the end.
  EXPECT_EQ(0u, resolvedPath.find(expectedPath));

  // Now try to resolve the downloaded world file using an aboslute path
  EXPECT_EQ(resolvedPath, resolveSdfWorldFile(resolvedPath));

  // The "shapes.sdf" world file should resolve.
  EXPECT_FALSE(resolveSdfWorldFile("shapes.sdf").empty());

  // A bad absolute path should return an empty string
  EXPECT_TRUE(resolveSdfWorldFile("/invalid/does_not_exist.sdf").empty());

  // A bad relative path should return an empty string
  EXPECT_TRUE(resolveSdfWorldFile("../invalid/does_not_exist.sdf").empty());
}<|MERGE_RESOLUTION|>--- conflicted
+++ resolved
@@ -824,11 +824,7 @@
   ecm.CreateComponent(actorDEntity, components::ParentEntity(worldEntity));
 
   // Check entities
-<<<<<<< HEAD
-  auto createMsg = [&](Entity _id, const std::string &_name = "",
-=======
   auto createMsg = [](Entity _id, const std::string &_name = "",
->>>>>>> 01d9d944
       msgs::Entity::Type _type = msgs::Entity::NONE) -> msgs::Entity
   {
     msgs::Entity msg;
