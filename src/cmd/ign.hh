--- conflicted
+++ resolved
@@ -51,11 +51,8 @@
 extern "C" IGNITION_GAZEBO_VISIBLE int runServer(const char *_sdfString,
     int _iterations, int _run, float _hz, int _levels,
     const char *_networkRole, int _networkSecondaries, int _record,
-<<<<<<< HEAD
-    const char *_recordPath, int _recordResources, const char *_playback);
-=======
-    const char *_recordPath, const char *_playback, const char *_file);
->>>>>>> 35ab7b01
+    const char *_recordPath, int _recordResources, const char *_playback,
+    const char *_file);
 
 /// \brief External hook to run simulation GUI.
 /// \return 0 if successful, 1 if not.
