/*
 * Copyright (C) 2018 Open Source Robotics Foundation
 *
 * Licensed under the Apache License, Version 2.0 (the "License");
 * you may not use this file except in compliance with the License.
 * You may obtain a copy of the License at
 *
 *     http://www.apache.org/licenses/LICENSE-2.0
 *
 * Unless required by applicable law or agreed to in writing, software
 * distributed under the License is distributed on an "AS IS" BASIS,
 * WITHOUT WARRANTIES OR CONDITIONS OF ANY KIND, either express or implied.
 * See the License for the specific language governing permissions and
 * limitations under the License.
 *
*/

#include "SimulationRunner.hh"

#include "ignition/common/Profiler.hh"

#include "ignition/gazebo/components/Model.hh"
#include "ignition/gazebo/components/Name.hh"
#include "ignition/gazebo/components/World.hh"
#include "ignition/gazebo/Events.hh"
#include "ignition/gazebo/SdfEntityCreator.hh"

using namespace ignition;
using namespace gazebo;

using StringSet = std::unordered_set<std::string>;

//////////////////////////////////////////////////
SimulationRunner::SimulationRunner(const sdf::World *_world,
                                   const SystemLoaderPtr &_systemLoader,
                                   const ServerConfig &_config)
    // \todo(nkoenig) Either copy the world, or add copy constructor to the
    // World and other elements.
    : sdfWorld(_world), serverConfig(_config)
{
  if (nullptr == _world)
  {
    ignerr << "Can't start simulation runner with null world." << std::endl;
    return;
  }

  // Keep world name
  this->worldName = _world->Name();

  // Keep system loader so plugins can be loaded at runtime
  this->systemLoader = _systemLoader;

  // Get the first physics profile
  // \todo(louise) Support picking a specific profile
  auto physics = _world->PhysicsByIndex(0);
  if (!physics)
  {
    physics = _world->PhysicsDefault();
  }

  // Step size
  auto dur = std::chrono::duration<double>(physics->MaxStepSize());

  this->stepSize =
      std::chrono::duration_cast<std::chrono::steady_clock::duration>(
      dur);

  // Desired real time factor
  double desiredRtf = _world->PhysicsDefault()->RealTimeFactor();

  // The instantaneous real time factor is given as:
  //
  // RTF = sim_time / real_time
  //
  // Where the sim time is the step size times the number of sim iterations:
  //
  // sim_time = sim_it * step_size
  //
  // And the real time is the period times the number of iterations:
  //
  // real_time = it * period
  //
  // So we have:
  //
  // RTF = sim_it * step_size / it * period
  //
  // Considering no pause, sim_it equals it, so:
  //
  // RTF = step_size / period
  //
  // So to get a given RTF, our desired period is:
  //
  // period = step_size / RTF
  this->updatePeriod = std::chrono::nanoseconds(
      static_cast<int>(this->stepSize.count() / desiredRtf));

  this->pauseConn = this->eventMgr.Connect<events::Pause>(
      std::bind(&SimulationRunner::SetPaused, this, std::placeholders::_1));

  this->stopConn = this->eventMgr.Connect<events::Stop>(
      std::bind(&SimulationRunner::OnStop, this));

  this->loadPluginsConn = this->eventMgr.Connect<events::LoadPlugins>(
      std::bind(&SimulationRunner::LoadPlugins, this, std::placeholders::_1,
      std::placeholders::_2));

  // Create the level manager
  this->levelMgr = std::make_unique<LevelManager>(
      this, _config.UseLevels(), _config.UseDistributedSimulation());

  // Check if this is going to be a distributed runner
  // Attempt to create the manager based on environment variables.
  // If the configuration is invalid, then networkMgr will be `nullptr`.
  if (_config.UseDistributedSimulation())
  {
    if (_config.NetworkRole().empty())
    {
<<<<<<< HEAD
      /// \todo(nkoenig) Remove part of the 'if' statement in ign-gazebo3.
=======
      /// \todo(nkoenig) Add deprecation warning in ign-gazebo2, and remove
      /// part of the 'if' statement in ign-gazebo3.
>>>>>>> 70ee9959
      this->networkMgr = NetworkManager::Create(&this->eventMgr);
    }
    else
    {
      this->networkMgr = NetworkManager::Create(&this->eventMgr,
          NetworkConfig::FromValues(
            _config.NetworkRole(), _config.NetworkSecondaries()));
    }

    if (this->networkMgr->IsPrimary())
    {
      ignmsg << "Network Primary, expects ["
             << this->networkMgr->Config().numSecondariesExpected
             << "] seondaries." << std::endl;
    }
    else if (this->networkMgr->IsSecondary())
    {
      ignmsg << "Network Secondary, with namespace ["
             << this->networkMgr->Namespace() << "]." << std::endl;
    }

    // Create the sync manager
    this->syncMgr = std::make_unique<SyncManager>(this);
  }

  // Load the active levels
  this->levelMgr->UpdateLevelsState();

  // World control
  transport::NodeOptions opts;
  if (this->networkMgr)
  {
    opts.SetNameSpace(this->networkMgr->Namespace() +
                      "/world/" + this->worldName);
  }
  else
  {
    opts.SetNameSpace("/world/" + this->worldName);
  }

  this->node = std::make_unique<transport::Node>(opts);

  this->node->Advertise("control", &SimulationRunner::OnWorldControl, this);

  // Publish empty GUI messages for worlds that have no GUI in the beginning.
  // In the future, support modifying GUI from the server at runtime.
  if (_world->Gui())
  {
    this->guiMsg = convert<msgs::GUI>(*_world->Gui());
  }

  std::string infoService{"gui/info"};
  this->node->Advertise(infoService, &SimulationRunner::GuiInfoService, this);

  ignmsg << "Serving GUI information on [" << opts.NameSpace() << "/"
         << infoService << "]" << std::endl;

  ignmsg << "World [" << _world->Name() << "] initialized with ["
         << physics->Name() << "] physics profile." << std::endl;
}

//////////////////////////////////////////////////
SimulationRunner::~SimulationRunner() = default;

/////////////////////////////////////////////////
void SimulationRunner::UpdateCurrentInfo()
{
  IGN_PROFILE("SimulationRunner::UpdateCurrentInfo");

  // Store the real time and sim time only if not paused.
  if (this->realTimeWatch.Running())
  {
    this->realTimes.push_back(this->realTimeWatch.ElapsedRunTime());
    this->simTimes.push_back(this->currentInfo.simTime);
  }

  // Maintain a window size of 20 for realtime and simtime.
  if (this->realTimes.size() > 20)
    this->realTimes.pop_front();
  if (this->simTimes.size() > 20)
    this->simTimes.pop_front();

  // Compute the average sim and real times.
  std::chrono::steady_clock::duration simAvg{0}, realAvg{0};
  std::list<std::chrono::steady_clock::duration>::iterator simIter,
    realIter;

  simIter = ++(this->simTimes.begin());
  realIter = ++(this->realTimes.begin());
  while (simIter != this->simTimes.end() && realIter != this->realTimes.end())
  {
    simAvg += ((*simIter) - this->simTimes.front());
    realAvg += ((*realIter) - this->realTimes.front());
    ++simIter;
    ++realIter;
  }

  // RTF, only compute this if the realTime count is greater than zero. The
  // realtTime count could be zero if simulation was started paused.
  if (realAvg.count() > 0)
  {
    this->realTimeFactor = math::precision(
          static_cast<double>(simAvg.count()) / realAvg.count(), 4);
  }

  // Fill the current update info
  this->currentInfo.realTime = this->realTimeWatch.ElapsedRunTime();
  this->currentInfo.dt = std::chrono::steady_clock::duration::zero();

  // In the case that networking is not running, or this is a primary.
  // If this is a network secondary, this data is populated via the network.
  if (!this->currentInfo.paused &&
      (!this->networkMgr || this->networkMgr->IsPrimary()))
  {
    this->currentInfo.simTime += this->stepSize;
    ++this->currentInfo.iterations;
    this->currentInfo.dt = this->stepSize;
  }
}

/////////////////////////////////////////////////
void SimulationRunner::PublishStats()
{
  IGN_PROFILE("SimulationRunner::PublishStats");

  // Create the world statistics message.
  ignition::msgs::WorldStatistics msg;
  msg.set_real_time_factor(this->realTimeFactor);

  auto realTimeSecNsec =
    ignition::math::durationToSecNsec(this->currentInfo.realTime);

  auto simTimeSecNsec =
    ignition::math::durationToSecNsec(this->currentInfo.simTime);

  msg.mutable_real_time()->set_sec(realTimeSecNsec.first);
  msg.mutable_real_time()->set_nsec(realTimeSecNsec.second);

  msg.mutable_sim_time()->set_sec(simTimeSecNsec.first);
  msg.mutable_sim_time()->set_nsec(simTimeSecNsec.second);

  msg.set_iterations(this->currentInfo.iterations);

  msg.set_paused(this->currentInfo.paused);

  // Publish the stats message. The stats message is throttled.
  this->statsPub.Publish(msg);

  // Create and publish the clock message. The clock message is not
  // throttled.
  ignition::msgs::Clock clockMsg;
  clockMsg.mutable_real()->set_sec(realTimeSecNsec.first);
  clockMsg.mutable_real()->set_nsec(realTimeSecNsec.second);
  clockMsg.mutable_sim()->set_sec(simTimeSecNsec.first);
  clockMsg.mutable_sim()->set_nsec(simTimeSecNsec.second);
  clockMsg.mutable_system()->set_sec(IGN_SYSTEM_TIME_S());
  clockMsg.mutable_system()->set_nsec(
      IGN_SYSTEM_TIME_NS() - IGN_SYSTEM_TIME_S() * IGN_SEC_TO_NANO);
  this->clockPub.Publish(clockMsg);
}

/////////////////////////////////////////////////
void SimulationRunner::AddSystem(const SystemPluginPtr &_system)
{
  std::lock_guard<std::mutex> lock(this->pendingSystemsMutex);
  this->pendingSystems.push_back(_system);
}

/////////////////////////////////////////////////
void SimulationRunner::AddSystemToRunner(const SystemPluginPtr &_system)
{
  this->systems.push_back(SystemInternal(_system));

  const auto &system = this->systems.back();

  if (system.preupdate)
    this->systemsPreupdate.push_back(system.preupdate);

  if (system.update)
    this->systemsUpdate.push_back(system.update);

  if (system.postupdate)
    this->systemsPostupdate.push_back(system.postupdate);
}

/////////////////////////////////////////////////
void SimulationRunner::ProcessSystemQueue()
{
  std::lock_guard<std::mutex> lock(this->pendingSystemsMutex);
  for (const auto &system : this->pendingSystems)
  {
    this->AddSystemToRunner(system);
  }
  this->pendingSystems.clear();
}

/////////////////////////////////////////////////
void SimulationRunner::UpdateSystems()
{
  IGN_PROFILE("SimulationRunner::UpdateSystems");
  // \todo(nkoenig)  Systems used to be updated in parallel using
  // an ignition::common::WorkerPool. There is overhead associated with
  // this, most notably the creation and destruction of WorkOrders (see
  // WorkerPool.cc). We could turn on parallel updates in the future, and/or
  // turn it on if there are sufficient systems. More testing is required.

  {
    IGN_PROFILE("PreUpdate");
    for (auto& system : this->systemsPreupdate)
      system->PreUpdate(this->currentInfo, this->entityCompMgr);
  }

  {
    IGN_PROFILE("Update");
    for (auto& system : this->systemsUpdate)
      system->Update(this->currentInfo, this->entityCompMgr);
  }

  {
    IGN_PROFILE("PostUpdate");
    for (auto& system : this->systemsPostupdate)
      system->PostUpdate(this->currentInfo, this->entityCompMgr);
  }
}

/////////////////////////////////////////////////
void SimulationRunner::Stop()
{
  this->eventMgr.Emit<events::Stop>();
}

/////////////////////////////////////////////////
void SimulationRunner::OnStop()
{
  this->stopReceived = true;
  this->running = false;
}

/////////////////////////////////////////////////
bool SimulationRunner::Run(const uint64_t _iterations)
{
  // \todo(nkoenig) Systems will need a an update structure, such as
  // priorties, or a dependency chain.
  //
  // \todo(nkoenig) We should implement the two-phase update detailed
  // in the design.
  IGN_PROFILE_THREAD_NAME("SimulationRunner");

  // Initialize network communications.
  if (this->networkMgr)
  {
    // todo(mjcarroll) improve guard conditions around the busy loops.
    igndbg << "Initializing network configuration" << std::endl;
    this->networkMgr->Initialize();

    if (!this->stopReceived)
    {
      this->syncMgr->DistributePerformers();
    }
    else
    {
      this->running = false;
      return false;
    }
  }

  // Keep track of wall clock time. Only start the realTimeWatch if this
  // runner is not paused.
  if (!this->currentInfo.paused)
    this->realTimeWatch.Start();

  // Variables for time keeping.
  std::chrono::steady_clock::time_point startTime;
  std::chrono::steady_clock::duration sleepTime;
  std::chrono::steady_clock::duration actualSleep;

  this->running = true;

  // Create the world statistics publisher.
  if (!this->statsPub.Valid())
  {
    transport::AdvertiseMessageOptions advertOpts;
    advertOpts.SetMsgsPerSec(5);
    this->statsPub = this->node->Advertise<ignition::msgs::WorldStatistics>(
        "stats", advertOpts);
  }

  // Create the clock publisher.
  if (!this->clockPub.Valid())
    this->clockPub = this->node->Advertise<ignition::msgs::Clock>("clock");

  // Execute all the systems until we are told to stop, or the number of
  // iterations is reached.
  for (uint64_t startingIterations = this->currentInfo.iterations;
       this->running && (_iterations == 0 ||
         this->currentInfo.iterations < _iterations + startingIterations);)
  {
    IGN_PROFILE("SimulationRunner::Run - Iteration");
    // Compute the time to sleep in order to match, as closely as possible,
    // the update period.
    sleepTime = 0ns;
    actualSleep = 0ns;

    if (!this->networkMgr || this->networkMgr->IsPrimary())
    {
      sleepTime = std::max(0ns, this->prevUpdateRealTime +
          this->updatePeriod - std::chrono::steady_clock::now() -
          this->sleepOffset);
    }

    // Only sleep if needed.
    if (sleepTime > 0ns)
    {
      IGN_PROFILE("Sleep");
      // Get the current time, sleep for the duration needed to match the
      // updatePeriod, and then record the actual time slept.
      startTime = std::chrono::steady_clock::now();
      std::this_thread::sleep_for(sleepTime);
      actualSleep = std::chrono::steady_clock::now() - startTime;
    }

    // Exponentially average out the difference between expected sleep time
    // and actual sleep time.
    this->sleepOffset =
      std::chrono::duration_cast<std::chrono::nanoseconds>(
          (actualSleep - sleepTime) * 0.01 + this->sleepOffset * 0.99);

    // Update time information. This will update the iteration count, RTF,
    // and other values.
    this->UpdateCurrentInfo();

    if (this->networkMgr)
    {
      IGN_PROFILE("NetworkSync - SendStep");
      // \todo(anyone) Replace busy loop with a condition.
      while (this->running && !this->networkMgr->Step(this->currentInfo))
      {
      }
    }

    // Publish info
    this->PublishStats();

    // Record when the update step starts.
    this->prevUpdateRealTime = std::chrono::steady_clock::now();

    this->levelMgr->UpdateLevelsState();

    // Handle pending systems
    this->ProcessSystemQueue();

    // Update all the systems.
    this->UpdateSystems();

    if (!this->Paused() && this->pendingSimIterations > 0)
    {
      // Decrement the pending sim iterations, if there are any.
      --this->pendingSimIterations;
      // If this is was the last sim iterations, then re-pause simulation.
      if (this->pendingSimIterations <= 0)
      {
        this->SetPaused(true);
      }
    }

    // Process world control messages.
    this->ProcessMessages();

    // Clear all new entities
    this->entityCompMgr.ClearNewlyCreatedEntities();

    // Process entity removals.
    this->entityCompMgr.ProcessRemoveEntityRequests();


    if (this->networkMgr)
    {
      IGN_PROFILE("NetworkSync - SecondaryAck");

      this->syncMgr->Sync();

      // \todo(anyone) Replace busy loop with a condition.
      while (this->running && !this->networkMgr->StepAck(
            this->currentInfo.iterations))
      {
      }
    }
  }

  this->running = false;
  return true;
}

//////////////////////////////////////////////////
void SimulationRunner::LoadPlugins(const Entity _entity,
    const sdf::ElementPtr &_sdf)
{
  sdf::ElementPtr pluginElem = _sdf->GetElement("plugin");
  while (pluginElem)
  {
    // No error message for the 'else' case of the following 'if' statement
    // because SDF create a default <plugin> element even if it's not
    // specified. An error message would result in spamming
    // the console. \todo(nkoenig) Fix SDF should so that elements are not
    // automatically added.
    if (pluginElem->Get<std::string>("filename") != "__default__" &&
        pluginElem->Get<std::string>("name") != "__default__")
    {
      std::optional<SystemPluginPtr> system;
      {
        std::lock_guard<std::mutex> lock(this->systemLoaderMutex);
        system = this->systemLoader->LoadPlugin(pluginElem);
      }
      if (system)
      {
        auto systemConfig = system.value()->QueryInterface<ISystemConfigure>();
        if (systemConfig != nullptr)
        {
          systemConfig->Configure(_entity, pluginElem,
              this->entityCompMgr,
              this->eventMgr);
        }
        this->AddSystem(system.value());
      }
    }

    pluginElem = pluginElem->GetNextElement("plugin");
  }

  // \todo(nkoenig) Remove plugins from the server config after they have
  // been added. We might not want to do this if we want to support adding
  // the same plugin to multiple entities, for example via a regex
  // expression.
  //
  // Check plugins from the ServerConfig for matching entities.
  for (const ServerConfig::PluginInfo &plugin : this->serverConfig.Plugins())
  {
    // \todo(anyone) Type + name is not enough to uniquely identify an entity
    // \todo(louise) The runner shouldn't care about specific components, this
    // logic should be moved somewhere else.
    Entity entity{kNullEntity};

    if ("model" == plugin.EntityType())
    {
      entity = this->entityCompMgr.EntityByComponents(
          components::Name(plugin.EntityName()), components::Model());
    }
    else if ("world" == plugin.EntityType())
    {
      entity = this->entityCompMgr.EntityByComponents(
          components::Name(plugin.EntityName()), components::World());
    }
    else
    {
      ignwarn << "No support for attaching plugins to entity of type ["
              << plugin.EntityType() << "]" << std::endl;
    }

    // Skip plugins that do not match the provided entity
    if (entity != _entity)
      continue;

    std::optional<SystemPluginPtr> system;
    {
      std::lock_guard<std::mutex> lock(this->systemLoaderMutex);
      system = this->systemLoader->LoadPlugin(plugin.Filename(), plugin.Name(),
                                              nullptr);
    }

    if (system)
    {
      auto systemConfig = system.value()->QueryInterface<ISystemConfigure>();
      if (systemConfig != nullptr)
      {
        systemConfig->Configure(_entity, plugin.Sdf(), this->entityCompMgr,
                                this->eventMgr);
      }
      this->AddSystem(system.value());
    }
  }
}

/////////////////////////////////////////////////
bool SimulationRunner::Running() const
{
  return this->running;
}

/////////////////////////////////////////////////
bool SimulationRunner::StopReceived() const
{
  return this->stopReceived;
}

/////////////////////////////////////////////////
bool SimulationRunner::Ready() const
{
  bool ready = true;
  if (this->networkMgr && !this->networkMgr->Ready())
  {
    ready = false;
  }
  return ready;
}

/////////////////////////////////////////////////
uint64_t SimulationRunner::IterationCount() const
{
  return this->currentInfo.iterations;
}

/////////////////////////////////////////////////
size_t SimulationRunner::EntityCount() const
{
  return this->entityCompMgr.EntityCount();
}

/////////////////////////////////////////////////
size_t SimulationRunner::SystemCount() const
{
  std::lock_guard<std::mutex> lock(this->pendingSystemsMutex);
  return this->systems.size() + this->pendingSystems.size();
}

/////////////////////////////////////////////////
void SimulationRunner::SetUpdatePeriod(
    const std::chrono::steady_clock::duration &_updatePeriod)
{
  this->updatePeriod = _updatePeriod;
}

/////////////////////////////////////////////////
void SimulationRunner::SetPaused(const bool _paused)
{
  // Only update the realtime clock if Run() has been called.
  if (this->running)
  {
    // Start or stop the realtime stopwatch based on _paused. We don't need to
    // check the stopwatch state here since the stopwatch class checks its
    // running state inside Stop() and Start().
    if (_paused)
    {
      this->realTimeWatch.Stop();
    }
    else
      this->realTimeWatch.Start();
  }

  // Store the pause state
  this->currentInfo.paused = _paused;
}

/////////////////////////////////////////////////
bool SimulationRunner::OnWorldControl(const msgs::WorldControl &_req,
    msgs::Boolean &_res)
{
  std::lock_guard<std::mutex> lock(this->msgBufferMutex);
  this->worldControlMsgs.push_back(_req);
  _res.set_data(true);
  return true;
}

/////////////////////////////////////////////////
void SimulationRunner::ProcessMessages()
{
  IGN_PROFILE("SimulationRunner::ProcessMessages");
  std::lock_guard<std::mutex> lock(this->msgBufferMutex);
  this->ProcessWorldControl();
}

/////////////////////////////////////////////////
void SimulationRunner::ProcessWorldControl()
{
  IGN_PROFILE("SimulationRunner::ProcessWorldControl");
  for (const msgs::WorldControl &msg : this->worldControlMsgs)
  {
    // Play / pause
    this->SetPaused(msg.pause());

    // Step, only if we are paused.
    if (this->Paused() && msg.multi_step() > 0)
    {
      this->pendingSimIterations += msg.multi_step();
      // Unpause so that stepping can occur.
      this->SetPaused(false);
    }
  }

  this->worldControlMsgs.clear();
}

/////////////////////////////////////////////////
bool SimulationRunner::Paused() const
{
  return this->currentInfo.paused;
}

/////////////////////////////////////////////////
const EntityComponentManager &SimulationRunner::EntityCompMgr() const
{
  return this->entityCompMgr;
}

/////////////////////////////////////////////////
EventManager &SimulationRunner::EventMgr()
{
  return this->eventMgr;
}

/////////////////////////////////////////////////
const UpdateInfo &SimulationRunner::CurrentInfo() const
{
  return this->currentInfo;
}

/////////////////////////////////////////////////
const std::chrono::steady_clock::duration &
SimulationRunner::UpdatePeriod() const
{
  return this->updatePeriod;
}

/////////////////////////////////////////////////
const ignition::math::clock::duration &SimulationRunner::StepSize() const
{
  return this->stepSize;
}

/////////////////////////////////////////////////
void SimulationRunner::SetStepSize(const ignition::math::clock::duration &_step)
{
  this->stepSize = _step;
}

/////////////////////////////////////////////////
bool SimulationRunner::HasEntity(const std::string &_name) const
{
  bool result = false;
  this->entityCompMgr.Each<components::Name>([&](const Entity,
        const components::Name *_entityName)->bool
    {
      if (_entityName->Data() == _name)
      {
        result = true;
        return false;
      }
      return true;
    });

  return result;
}

/////////////////////////////////////////////////
bool SimulationRunner::RequestRemoveEntity(const std::string &_name,
    bool _recursive)
{
  bool result = false;
  this->entityCompMgr.Each<components::Name>([&](const Entity _entity,
        const components::Name *_entityName)->bool
    {
      if (_entityName->Data() == _name)
      {
        this->entityCompMgr.RequestRemoveEntity(_entity, _recursive);
        result = true;
        return false;
      }
      return true;
    });

  return result;
}

/////////////////////////////////////////////////
std::optional<Entity> SimulationRunner::EntityByName(
    const std::string &_name) const
{
  std::optional<Entity> entity;
  this->entityCompMgr.Each<components::Name>([&](const Entity _entity,
        const components::Name *_entityName)->bool
    {
      if (_entityName->Data() == _name)
      {
        entity = _entity;
        return false;
      }
      return true;
    });

  return entity;
}

/////////////////////////////////////////////////
bool SimulationRunner::RequestRemoveEntity(const Entity _entity,
    bool _recursive)
{
  if (this->entityCompMgr.HasEntity(_entity))
  {
    this->entityCompMgr.RequestRemoveEntity(_entity, _recursive);
    return true;
  }

  return false;
}

//////////////////////////////////////////////////
bool SimulationRunner::GuiInfoService(ignition::msgs::GUI &_res)
{
  _res.Clear();

  _res.CopyFrom(this->guiMsg);

  return true;
}<|MERGE_RESOLUTION|>--- conflicted
+++ resolved
@@ -115,12 +115,7 @@
   {
     if (_config.NetworkRole().empty())
     {
-<<<<<<< HEAD
       /// \todo(nkoenig) Remove part of the 'if' statement in ign-gazebo3.
-=======
-      /// \todo(nkoenig) Add deprecation warning in ign-gazebo2, and remove
-      /// part of the 'if' statement in ign-gazebo3.
->>>>>>> 70ee9959
       this->networkMgr = NetworkManager::Create(&this->eventMgr);
     }
     else
