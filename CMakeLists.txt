--- conflicted
+++ resolved
@@ -86,9 +86,6 @@
 
 #--------------------------------------
 # Find ignition-sensors
-<<<<<<< HEAD
-ign_find_package(ignition-sensors2 REQUIRED COMPONENTS camera gpu_lidar logical_camera depth_camera)
-=======
 ign_find_package(ignition-sensors2 REQUIRED
   COMPONENTS
     rendering
@@ -100,7 +97,6 @@
     magnetometer
     depth_camera
 )
->>>>>>> 32877733
 set(IGN_SENSORS_VER ${ignition-sensors2_VERSION_MAJOR})
 
 #--------------------------------------
