--- conflicted
+++ resolved
@@ -34,14 +34,7 @@
     </plugin>
     <plugin
       filename="ignition-gazebo-log-system"
-<<<<<<< HEAD
-      name="ignition::gazebo::systems::LogRecord">
-=======
       name="gz::sim::systems::LogRecord">
-      <!-- Deprecated: directories to write recorded files.
-           Use --record-path instead. -->
-      <!--path>/tmp/log</path-->
->>>>>>> a2a2c856
     </plugin>
 
     <light type="directional" name="sun">
